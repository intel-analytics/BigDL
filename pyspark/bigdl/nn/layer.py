#
# Copyright 2016 The BigDL Authors.
#
# Licensed under the Apache License, Version 2.0 (the "License");
# you may not use this file except in compliance with the License.
# You may obtain a copy of the License at
#
#     http://www.apache.org/licenses/LICENSE-2.0
#
# Unless required by applicable law or agreed to in writing, software
# distributed under the License is distributed on an "AS IS" BASIS,
# WITHOUT WARRANTIES OR CONDITIONS OF ANY KIND, either express or implied.
# See the License for the specific language governing permissions and
# limitations under the License.
#


import sys
import importlib

import numpy as np
import six

from bigdl.util.common import JTensor
from bigdl.util.common import JavaValue
from bigdl.util.common import callBigDlFunc
from bigdl.util.common import callJavaFunc
from bigdl.util.common import get_spark_context
from bigdl.util.common import to_list
from bigdl.util.common import INTMAX, INTMIN, DOUBLEMAX
from bigdl.util.common import get_activation_by_name
from bigdl.optim.optimizer import L1Regularizer, L2Regularizer, L1L2Regularizer
from py4j.java_gateway import JavaObject
from pyspark.rdd import RDD
from bigdl.transform.vision.image import ImageFrame
from bigdl.dataset.dataset import DataSet

if sys.version >= '3':
    long = int
    unicode = str

class Node(JavaValue):
    """
    Represent a node in a graph. The connections between nodes are directed.
    """
    def __init__(self, jvalue, bigdl_type, *args):
        self.value = jvalue if jvalue else callBigDlFunc(
            bigdl_type, self.jvm_class_constructor(), *args)
        self.bigdl_type = bigdl_type

    @classmethod
    def of(cls, jvalue, bigdl_type="float"):
        return Node(jvalue, bigdl_type)

    def element(self):
        return Layer.of(self.value.element())

    def remove_pre_edges(self):
        callJavaFunc(self.value.removePreEdges)

    def remove_next_edges(self):
        callJavaFunc(self.value.removeNextEdges)


class SharedStaticUtils():

    @staticmethod
    def load(path, bigdl_type="float"):
        """
        Load a pre-trained Bigdl model.

        :param path: The path containing the pre-trained model.
        :return: A pre-trained model.
        """
        jmodel = callBigDlFunc(bigdl_type, "loadBigDL", path)
        return Layer.of(jmodel)


    @staticmethod
    def of(jvalue, bigdl_type="float"):
        """
        Create a Python Layer base on the given java value and the real type.
        :param jvalue: Java object create by Py4j
        :return: A Python Layer
        """
        def get_py_name(jclass_name):
            if jclass_name == "StaticGraph" or jclass_name == "DynamicGraph":
                return "Model"
            elif jclass_name == "Input":
                return "Layer"
            else:
                return jclass_name

        jname = callBigDlFunc(bigdl_type,
                                      "getRealClassNameOfJValue",
                                      jvalue)

        jpackage_name = ".".join(jname.split(".")[:-1])
        pclass_name = get_py_name(jname.split(".")[-1])

        if "com.intel.analytics.bigdl.nn.keras.Model" == jname or \
                        "com.intel.analytics.bigdl.nn.keras.Sequential" == jname:
            base_module = importlib.import_module('bigdl.nn.keras.topology')
        elif "com.intel.analytics.bigdl.nn.keras" == jpackage_name:
            base_module = importlib.import_module('bigdl.nn.keras.layer')
        elif "com.intel.analytics.bigdl.nn.onnx" == jpackage_name:
            base_module = importlib.import_module('bigdl.nn.onnx')
        else:
            base_module = importlib.import_module('bigdl.nn.layer')

        realClassName = "Layer" # The top base class
        if pclass_name in dir(base_module):
            realClassName = pclass_name
        module = getattr(base_module, realClassName)
        jvalue_creator = getattr(module, "from_jvalue")
        model = jvalue_creator(jvalue, bigdl_type)
        return model


class Layer(JavaValue, SharedStaticUtils):
    """
    Layer is the basic component of a neural network
    and it's also the base class of layers.
    Layer can connect to others to construct a complex neural network.
    """

    def __init__(self, jvalue, bigdl_type, *args):
        if (jvalue):
            assert(type(jvalue) == JavaObject)
            self.value = jvalue
        else:
            self.value = callBigDlFunc(
                bigdl_type, self.jvm_class_constructor(), *args)
        self.bigdl_type = bigdl_type

    def set_running_mean(self, running_mean):
        """
        Set the running mean of the layer.
        Only use this method for a BatchNormalization layer.
        :param running_mean: a Numpy array.
        """
        callBigDlFunc(self.bigdl_type, "setRunningMean",
                      self.value, JTensor.from_ndarray(running_mean))
        return self

    def set_running_std(self, running_std):
        """
        Set the running variance of the layer.
        Only use this method for a BatchNormalization layer.
        :param running_std: a Numpy array.
        """
        callBigDlFunc(self.bigdl_type, "setRunningStd",
                      self.value, JTensor.from_ndarray(running_std))
        return self

    def __str__(self):
        """
        >>> conv2 = SpatialConvolution(6, 12, 5, 5).set_name("conv2")
        creating: createSpatialConvolution
        >>> print(conv2)
        SpatialConvolution[conv2](6 -> 12, 5 x 5, 1, 1, 0, 0)
        """
        return self.value.toString()

    def __call__(self, x=None):
        """
        Some other modules point to current module
        :param x: upstream module nodes. x is either a Node or list of Node.
        :return: node containing current module
        """

        x = x if x else []
        return Node.of(callBigDlFunc(self.bigdl_type,
                                     "createNode",
                                     self,
                                     to_list(x)))

    @staticmethod
    def from_jvalue(jvalue, bigdl_type="float"):
        """
        Create a Python Model base on the given java value
        :param jvalue: Java object create by Py4j
        :return: A Python Model
        """
        model = Layer(jvalue=jvalue, bigdl_type=bigdl_type)
        model.value = jvalue
        return model

    def set_name(self, name):
        """
        Give this model a name. There would be a generated name
        consist of class name and UUID if user doesn't set it.
        """
        callJavaFunc(self.value.setName, name)
        return self

    def name(self):
        """
        Name of this layer
        """
        return callJavaFunc(self.value.getName)

    def set_seed(self, seed=123):
        """
        You can control the random seed which used to init weights for this model.

        :param seed: random seed
        :return: Model itself.
        """
        callBigDlFunc(self.bigdl_type, "setModelSeed", seed)
        return self

    def get_dtype(self):
        if "float" == self.bigdl_type:
            return "float32"
        else:
            return "float64"

    @staticmethod
    def check_input(input):
        """
        :param input: ndarray or list of ndarray or JTensor or list of JTensor.
        :return: (list of JTensor, isTable)
        """
        def to_jtensor(i):
            if isinstance(i, np.ndarray):
                return JTensor.from_ndarray(i)
            elif isinstance(i, JTensor):
                return i
            else:
                raise Exception("Error unknown input type %s" % type(i))
        if type(input) is list:
            if len(input) == 0:
                raise Exception('Error when checking: empty input')
            return list(map(lambda i: to_jtensor(i), input)), True
        else:
            return [to_jtensor(input)], False

    @staticmethod
    def convert_output(output):
        if type(output) is JTensor:
            return output.to_ndarray()
        elif(len(output) == 1):
            return output[0].to_ndarray()
        else:
            return [x.to_ndarray() for x in output]

    def forward(self, input):
        """
        NB: It's for debug only, please use optimizer.optimize() in production.
        Takes an input object, and computes the corresponding output of the module

        :param input: ndarray or list of ndarray
        :param input: ndarray or list of ndarray or JTensor or list of JTensor.
        :return: ndarray or list of ndarray
        """
        jinput, input_is_table = self.check_input(input)
        output = callBigDlFunc(self.bigdl_type,
                               "modelForward",
                               self.value,
                               jinput,
                               input_is_table)
        return self.convert_output(output)

    def backward(self, input, grad_output):
        """
        NB: It's for debug only, please use optimizer.optimize() in production.
        Performs a back-propagation step through the module, with respect to the given input. In
        general this method makes the assumption forward(input) has been called before, with the same
        input. This is necessary for optimization reasons. If you do not respect this rule, backward()
        will compute incorrect gradients.

        :param input: ndarray or list of ndarray or JTensor or list of JTensor.
        :param grad_output: ndarray or list of ndarray or JTensor or list of JTensor.
        :return: ndarray or list of ndarray
        """
        jinput, input_is_table = self.check_input(input)
        jgrad_output, grad_output_is_table = self.check_input(grad_output)
        output = callBigDlFunc(self.bigdl_type,
                               "modelBackward",
                               self.value,
                               jinput,
                               input_is_table,
                               jgrad_output,
                               grad_output_is_table)
        return self.convert_output(output)

    def zero_grad_parameters(self):
        """
        NB: It's for debug only, please use optimizer.optimize() in production.
        If the module has parameters, this will zero the accumulation of the gradients with respect
        to these parameters. Otherwise, it does nothing.
        """
        callJavaFunc(self.value.zeroGradParameters)

    def update_parameters(self, learning_rate):
        """
        NB: It's for debug only, please use optimizer.optimize() in production.
        """
        callBigDlFunc(self.bigdl_type,
                      "updateParameters",
                      self.value,
                      learning_rate)

    def reset(self):
        """
        Initialize the model weights.
        """
        callJavaFunc(self.value.reset)
        return self

    def parameters(self):
        """
        Get the model parameters which containing: weight, bias, gradBias, gradWeight

        :return: dict(layername -> dict(parametername -> ndarray))
        """
        name_to_params = callBigDlFunc(self.bigdl_type,
                                       "modelGetParameters",
                                       self.value)

        def to_ndarray(params):
            return dict((param_name,
                         np.array(values[0], dtype=self.get_dtype()).reshape(
                             values[1])) for param_name, values in
                        params.items())

        return dict((layer_name, to_ndarray(params)) for layer_name, params in
                name_to_params.items())

    def evaluate(self, *args):
        """
        No argument passed in:
        Evaluate the model to set train = false, useful when doing test/forward
        :return: layer itself

        Three arguments passed in:
        A method to benchmark the model quality.

        :param dataset: the input data
        :param batch_size: batch size
        :param val_methods: a list of validation methods. i.e: Top1Accuracy,Top5Accuracy and Loss.
        :return: a list of the metrics result
        """
        if len(args) == 0:
            callBigDlFunc(self.bigdl_type,
                          "evaluate", self.value)
            return self
        elif len(args) == 3:
            dataset, batch_size, val_methods = args
            if (isinstance(dataset, ImageFrame)):
                return callBigDlFunc(self.bigdl_type,
                                    "modelEvaluateImageFrame",
                                    self.value,
                                    dataset, batch_size, val_methods)
            else:
                return callBigDlFunc(self.bigdl_type,
                                     "modelEvaluate",
                                     self.value,
                                     dataset, batch_size, val_methods)
        else:
            raise Exception("Error when calling evaluate(): it takes no argument or exactly three arguments only")

    def _to_jtensors(self, x):
        x = to_list(x)
        if isinstance(x[0], np.ndarray):
            return [JTensor.from_ndarray(i) for i in x]
        elif isinstance(x[0], JTensor):
            return x
        else:
            raise Exception("Not supported type: %s" % type(x[0]))


    def predict_local(self, X, batch_size = -1):
        """
        :param X: X can be a ndarray or list of ndarray if the model has multiple inputs.
                  The first dimension of X should be batch.
        :param batch_size: total batch size of prediction.
        :return: a ndarray as the prediction result.
        """

        jresults = callBigDlFunc(self.bigdl_type,
                             "predictLocal",
                               self.value,
                               self._to_jtensors(X),
                               batch_size)

        return np.stack([j.to_ndarray()for j in jresults])

    def predict_class_local(self, X):
        """

        :param X: X can be a ndarray or list of ndarray if the model has multiple inputs.
                  The first dimension of X should be batch.
        :return: a ndarray as the prediction result.
        """
        result = callBigDlFunc(self.bigdl_type,
                             "predictLocalClass",
                               self.value,
                               self._to_jtensors(X))
        return np.stack(result)

    def predict(self, features, batch_size = -1):
        """
        Model inference base on the given data.
        :param features: it can be a ndarray or list of ndarray for locally inference
                         or RDD[Sample] for running in distributed fashion
        :param batch_size: total batch size of prediction.
        :return: ndarray or RDD[Sample] depend on the the type of features.
        """
        if isinstance(features, RDD):
            return self.predict_distributed(features, batch_size)
        else:
            return self.predict_local(features, batch_size)

    def predict_class(self, features):
        """
        Model inference base on the given data which returning label
        :param features: it can be a ndarray or list of ndarray for locally inference
                         or RDD[Sample] for running in distributed fashion
        :return: ndarray or RDD[Sample] depend on the the type of features.
        """
        if isinstance(features, RDD):
            return self.predict_class_distributed(features)
        else:
            return self.predict_class_local(features)

    def predict_distributed(self, data_rdd, batch_size = -1):
        """
        Model inference base on the given data.
        You need to invoke collect() to trigger those action \
        as the returning result is an RDD.

        :param data_rdd: the data to be predict.
        :param batch_size: total batch size of prediction.
        :return: An RDD represent the predict result.
        """
        result = callBigDlFunc(self.bigdl_type,
                               "modelPredictRDD", self.value, data_rdd, batch_size)
        return result.map(lambda data: data.to_ndarray())

    def predict_class_distributed(self, data_rdd):
        """
        module predict, return the predict label

        :param data_rdd: the data to be predict.
        :return: An RDD represent the predict label.
        """
        result = callBigDlFunc(self.bigdl_type,
                               "modelPredictClass", self.value, data_rdd)
        return result

    def predict_image(self, image_frame, output_layer=None, share_buffer=False,
                      batch_per_partition=4, predict_key="predict"):
        """
        model predict images, return imageFrame with predicted tensor
        :param image_frame imageFrame that contains images
        :param output_layer if output_layer is not null, the output of layer that matches
        output_layer will be used as predicted output
        :param share_buffer whether to share same memory for each batch predict results
        :param batch_per_partition batch size per partition, default is 4
        :param predict_key key to store predicted results
        """

        image_frame = callBigDlFunc(self.bigdl_type, "modelPredictImage", self.value,
                             image_frame,
                             output_layer,
                             share_buffer,
                             batch_per_partition,
                             predict_key)
        return ImageFrame(image_frame)

    def set_weights(self, weights):
        """
        Set weights for this layer

        :param weights: a list of numpy arrays which represent weight and bias
        :return:

        >>> linear = Linear(3,2)
        creating: createLinear
        >>> linear.set_weights([np.array([[1,2,3],[4,5,6]]), np.array([7,8])])
        >>> weights = linear.get_weights()
        >>> weights[0].shape == (2,3)
        True
        >>> np.testing.assert_allclose(weights[0][0], np.array([1., 2., 3.]))
        >>> np.testing.assert_allclose(weights[1], np.array([7., 8.]))
        >>> relu = ReLU()
        creating: createReLU
        >>> from py4j.protocol import Py4JJavaError
        >>> try:
        ...     relu.set_weights([np.array([[1,2,3],[4,5,6]]), np.array([7,8])])
        ... except Py4JJavaError as err:
        ...     print(err.java_exception)
        ...
        java.lang.IllegalArgumentException: requirement failed: this layer does not have weight/bias
        >>> relu.get_weights()
        The layer does not have weight/bias
        >>> add = Add(2)
        creating: createAdd
        >>> try:
        ...     add.set_weights([np.array([7,8]), np.array([1,2])])
        ... except Py4JJavaError as err:
        ...     print(err.java_exception)
        ...
        java.lang.IllegalArgumentException: requirement failed: the number of input weight/bias is not consistant with number of weight/bias of this layer, number of input 1, number of output 2
        >>> cAdd = CAdd([4, 1])
        creating: createCAdd
        >>> cAdd.set_weights(np.ones([4, 1]))
        >>> (cAdd.get_weights()[0] == np.ones([4, 1])).all()
        True
        """
        tensors = [JTensor.from_ndarray(param, self.bigdl_type) for param in to_list(weights)]
        callBigDlFunc(self.bigdl_type, "setWeights", self.value, tensors)

    def get_weights(self):
        """
        Get weights for this layer

        :return: list of numpy arrays which represent weight and bias
        """
        tensorWeights = callBigDlFunc(self.bigdl_type,
                              "getWeights", self.value)
        if tensorWeights is not None:
            return [tensor.to_ndarray() for tensor in tensorWeights]
        else:
            print("The layer does not have weight/bias")
            return None

    def is_with_weights(self):
        return callBigDlFunc(self.bigdl_type,
                  "isWithWeights", self.value)

    def save(self, path, over_write = False):
        callBigDlFunc(self.bigdl_type, "modelSave", self.value, path,
                      over_write)
    def saveModel(self, modelPath, weightPath = None, over_write = False):
        callBigDlFunc(self.bigdl_type, "saveBigDLModule", self.value, modelPath,
                      weightPath, over_write)

    def save_caffe(self, prototxt_path, model_path, use_v2 = True, overwrite = False):
        callBigDlFunc(self.bigdl_type, "saveCaffe", self.value, prototxt_path,
                      model_path, use_v2, overwrite)

    def save_tensorflow(self, inputs, path, byte_order="little_endian", data_format="nhwc"):
        """
        Save a model to protobuf files so that it can be used in tensorflow inference.

        When saving the model, placeholders will be added to the tf model as input nodes. So
        you need to pass in the names and shapes of the placeholders. BigDL model doesn't have
        such information. The order of the placeholder information should be same as the inputs
        of the graph model.
        :param inputs: placeholder information, should be an array of tuples (input_name, shape)
                       where 'input_name' is a string and shape is an array of integer
        :param path: the path to be saved to
        :param byte_order: model byte order
        :param data_format: model data format, should be "nhwc" or "nchw"
        """
        callBigDlFunc(self.bigdl_type, "saveTF", self.value, inputs, path, byte_order, data_format)


    def setWRegularizer(self, wRegularizer):
        '''
        set weight regularizer
        :param wRegularizer: weight regularizer
        :return:
        '''
        self.value.wRegularizer = wRegularizer.value

    def setBRegularizer(self, bRegularizer):
        '''
        set bias regularizer
        :param wRegularizer: bias regularizer
        :return:
        '''
        self.value.bRegularizer = bRegularizer.value

    def freeze(self, names=None):
        """
        freeze module, if names is not None, set an array of layers that match given names
        to be freezed
        :param names: an array of layer names
        :return:
        """
        callBigDlFunc(self.bigdl_type, "freeze", self.value, names)
        return self

    def unfreeze(self, names=None):
        """
        unfreeze module, if names is not None, unfreeze layers that match given names
        :param names: an array of layer names
        :return:
        """
        callBigDlFunc(self.bigdl_type, "unFreeze", self.value, names)
        return self

    def training(self, is_training=True):
        '''
        Set this layer in the training mode or in predition mode if is_training=False
        '''
        if is_training:
            callJavaFunc(self.value.training)
        else:
            callJavaFunc(self.value.evaluate)
        return self

    def is_training(self):
        '''
        :return: Whether this layer is in the training mode

        >>> layer = Dropout()
        creating: createDropout
        >>> layer = layer.evaluate()
        >>> layer.is_training()
        False
        >>> layer = layer.training()
        >>> layer.is_training()
        True
        '''
        return callJavaFunc(self.value.isTraining)

    def quantize(self):
        '''
        Clone self and quantize it, at last return a new quantized model.
        :return: A new quantized model.

        >>> fc = Linear(4, 2)
        creating: createLinear
        >>> fc.set_weights([np.ones((2, 4)), np.ones((2,))])
        >>> input = np.ones((2, 4))
        >>> output = fc.forward(input)
        >>> expected_output = np.array([[5., 5.], [5., 5.]])
        >>> np.testing.assert_allclose(output, expected_output)
        >>> quantized_fc = fc.quantize()
        >>> quantized_output = quantized_fc.forward(input)
        >>> expected_quantized_output = np.array([[5., 5.], [5., 5.]])
        >>> np.testing.assert_allclose(quantized_output, expected_quantized_output)

        >>> assert("quantized.Linear" in quantized_fc.__str__())
        >>> conv = SpatialConvolution(1, 2, 3, 3)
        creating: createSpatialConvolution
        >>> conv.set_weights([np.ones((2, 1, 3, 3)), np.zeros((2,))])
        >>> input = np.ones((2, 1, 4, 4))
        >>> output = conv.forward(input)
        >>> expected_output = np.array([[[[9., 9.], [9., 9.]], [[9., 9.], [9., 9.]]], [[[9., 9.], [9., 9.]], [[9., 9.], [9., 9.]]]])
        >>> np.testing.assert_allclose(output, expected_output)
        >>> quantized_conv = conv.quantize()
        >>> quantized_output = quantized_conv.forward(input)
        >>> expected_quantized_output = np.array([[[[9., 9.], [9., 9.]], [[9., 9.], [9., 9.]]], [[[9., 9.], [9., 9.]], [[9., 9.], [9., 9.]]]])
        >>> np.testing.assert_allclose(quantized_output, expected_quantized_output)
        >>> assert("quantized.SpatialConvolution" in quantized_conv.__str__())
        >>> seq = Sequential()
        creating: createSequential
        >>> seq = seq.add(conv)
        >>> seq = seq.add(Reshape([8, 4], False))
        creating: createReshape
        >>> seq = seq.add(fc)
        >>> input = np.ones([1, 1, 6, 6])
        >>> output = seq.forward(input)
        >>> expected_output = np.array([[37., 37.], [37., 37.], [37., 37.], [37., 37.], [37., 37.], [37., 37.], [37., 37.], [37., 37.]])
        >>> np.testing.assert_allclose(output, expected_output)
        >>> quantized_seq = seq.quantize()
        >>> quantized_output = quantized_seq.forward(input)
        >>> expected_quantized_output = np.array([[37., 37.], [37., 37.], [37., 37.], [37., 37.], [37., 37.], [37., 37.], [37., 37.], [37., 37.]])
        >>> np.testing.assert_allclose(quantized_output, expected_quantized_output)
        >>> assert("quantized.Linear" in quantized_seq.__str__())
        >>> assert("quantized.SpatialConvolution" in quantized_seq.__str__())
        '''
        quantized_model = callBigDlFunc(self.bigdl_type, "quantize", self.value)
        return Layer.of(quantized_model)


class Container(Layer):
    '''
     [[Container]] is a sub-class of Model that declares methods defined in all containers.
     A container usually contain some other modules which can be added through the "add" method
    '''

    def __init__(self, jvalue, bigdl_type, *args):
        super(Container, self).__init__(jvalue, bigdl_type, *args)

    def add(self, model):
        self.value.add(model.value)
        return self

    @property
    def layers(self):
        jlayers = callBigDlFunc(self.bigdl_type, "getContainerModules", self)
        layers = [Layer.of(jlayer) for jlayer in jlayers]
        return layers

    def flattened_layers(self, include_container=False):
        jlayers = callBigDlFunc(self.bigdl_type, "getFlattenModules", self, include_container)
        layers = [Layer.of(jlayer) for jlayer in jlayers]
        return layers


class Model(Container):
    """
    A graph container. Each node can have multiple inputs. The output of the node should be a
    tensor. The output tensor can be connected to multiple nodes. So the module in each node can
    have a tensor or table input, and should have a tensor output.

    The graph container can have multiple inputs and multiple outputs. If there's one input,
    the input data fed to the graph module should be a tensor. If there're multiple inputs,
    the input data fed to the graph module should be a table, which is actually an sequence of
    tensor. The order of the input tensors should be same with the order of the input nodes.
    This is also applied to the gradient from the module in the back propagation.

    If there's one output, the module output is a tensor. If there're multiple outputs, the module
    output is a table, which is actually an sequence of tensor. The order of the output tensors is
    same with the order of the output modules. This is also applied to the gradient passed to the
    module in the back propagation.

    All inputs should be able to connect to outputs through some paths in the graph.
    It is allowed that some successors of the inputs node are not connect to outputs.
    If so, these nodes will be excluded in the computation.
    
    We also support initializing a Graph directly from a tensorflow module. In this case, you should
    pass your tensorflow nodes as inputs and outputs and also specify the byte_order parameter ("little_endian"
     or "big_endian") and node_type parameter ("bigdl" or "tensorflow")
    node_type parameter.
    """

    def __init__(self,
                 inputs,
                 outputs,
                 jvalue=None,
                 bigdl_type="float", byte_order="little_endian", model_type="bigdl"):
        if jvalue:
            self.value = jvalue
            self.bigdl_type = bigdl_type
        elif model_type == "bigdl" and (isinstance(inputs, list) or isinstance(inputs, Node)):
            super(Model, self).__init__(None, bigdl_type,
                                        to_list(inputs),
                                        to_list(outputs))
        elif model_type == "bigdl" and isinstance(inputs, Layer):
            self.value = callBigDlFunc(
                bigdl_type, "createModelPreprocessor", inputs, outputs)
            self.bigdl_type = bigdl_type
        else:
            from bigdl.util.tf_utils import convert
            model = convert(to_list(inputs), to_list(outputs), byte_order, bigdl_type)
            super(Model, self).__init__(model.value, bigdl_type)


    @staticmethod
    def from_jvalue(jvalue, bigdl_type="float"):
        """
        Create a Python Model base on the given java value
        :param jvalue: Java object create by Py4j
        :return: A Python Model
        """
        model = Model([], [], jvalue=jvalue)
        model.value = jvalue
        return model

    def __str__(self):
        return "->".join(self.layers())


    @staticmethod
    def loadModel(modelPath, weightPath =None, bigdl_type="float"):
        """
        Load a pre-trained Bigdl model.

        :param path: The path containing the pre-trained model.
        :return: A pre-trained model.
        """
        jmodel = callBigDlFunc(bigdl_type, "loadBigDLModule", modelPath, weightPath)
        return Layer.of(jmodel)

    @staticmethod
    def load_torch(path, bigdl_type="float"):
        """
        Load a pre-trained Torch model.

        :param path: The path containing the pre-trained model.
        :return: A pre-trained model.
        """
        jmodel = callBigDlFunc(bigdl_type, "loadTorch", path)
        return Layer.of(jmodel)

    @staticmethod
    def load_keras(json_path=None, hdf5_path=None, by_name=False):
        """
        Load a pre-trained Keras model.

        :param json_path: The json path containing the keras model definition.
        :param hdf5_path: The HDF5 path containing the pre-trained keras model weights with or without the model architecture.
        :return: A bigdl model.
        """
        import os
        try:
            import tensorflow
        except ImportError:
            os.environ['KERAS_BACKEND'] = "theano"
            try:
                # Make theano backend compatible with Python3
                from theano import ifelse
            except ImportError:
                raise Exception("No backend is found for Keras. "
                                "Please install either tensorflow or theano.")
        from bigdl.keras.converter import DefinitionLoader, WeightLoader
        if json_path and not hdf5_path:
            return DefinitionLoader.from_json_path(json_path)
        elif json_path and hdf5_path:
            return WeightLoader.load_weights_from_json_hdf5(json_path, hdf5_path, by_name=by_name)
        elif hdf5_path and not json_path:
            kmodel, bmodel = DefinitionLoader.from_hdf5_path(hdf5_path)
            WeightLoader.load_weights_from_kmodel(bmodel, kmodel)
            return bmodel

    @staticmethod
    def load_caffe(model, defPath, modelPath, match_all=True, bigdl_type="float"):
        """
        Load a pre-trained Caffe model.


        :param model: A bigdl model definition \which equivalent to the pre-trained caffe model.
        :param defPath: The path containing the caffe model definition.
        :param modelPath: The path containing the pre-trained caffe model.
        :return: A pre-trained model.
        """
        jmodel = callBigDlFunc(bigdl_type, "loadCaffe", model, defPath, modelPath, match_all)
        return Layer.of(jmodel)

    @staticmethod
    def load_caffe_model(defPath, modelPath, bigdl_type="float"):
        """
        Load a pre-trained Caffe model.


        :param defPath: The path containing the caffe model definition.
        :param modelPath: The path containing the pre-trained caffe model.
        :return: A pre-trained model.
        """
        jmodel = callBigDlFunc(bigdl_type, "loadCaffeModel", defPath, modelPath)
        return Layer.of(jmodel)

    @staticmethod
    def load_tensorflow(path, inputs, outputs, byte_order = "little_endian",
                        bin_file = None, generated_backward = True, bigdl_type = "float"):
        """
        Load a pre-trained Tensorflow model.
        :param path: The path containing the pre-trained model.
        :param inputs: The input node of this graph
        :param outputs: The output node of this graph
        :param byte_order: byte_order of the file, `little_endian` or `big_endian`
        :param bin_file: the optional bin file produced by bigdl dump_model util function to store the weights
        :param generated_backward: if generate backward graph
        :return: A pre-trained model.
        """
        jmodel = callBigDlFunc(bigdl_type, "loadTF", path, inputs, outputs,
                               byte_order, bin_file, generated_backward)
        return Model.of(jmodel)

    @staticmethod
    def train(output, data, label, opt_method, criterion, batch_size, end_when, session=None, bigdl_type="float"):
        from bigdl.util.tf_utils import get_path
        from bigdl.util.common import Sample
        output_name = output.name.split(":")[0]
        path = get_path(output_name, session)
        sc = get_spark_context()
        rdd_train_images = sc.parallelize(data)
        rdd_train_labels = sc.parallelize(label)
        rdd_train_sample = rdd_train_images.zip(rdd_train_labels).map(lambda input:
                                                                      Sample.from_ndarray(input[0], input[1]))
        jmodel = callBigDlFunc(bigdl_type, "trainTF", path, output_name, rdd_train_sample, opt_method, criterion, batch_size, end_when)
        return Model.of(jmodel)

    def stop_gradient(self, stop_layers, bigdl_type="float"):
        """
        stop the input gradient of layers that match the given ```names```
        their input gradient are not computed.
        And they will not contributed to the input gradient computation of
        layers that depend on them.
        :param stop_layers:  an array of layer names
        :param bigdl_type:
        :return:
        """
        callBigDlFunc(bigdl_type, "setStopGradient", self.value, stop_layers)
        return self

    def node(self, name, bigdl_type="float"):
        """
        Return the corresponding node has the given name. If the given name doesn't match any node,
        an exception will be thrown
        :param name: node name
        :param bigdl_type: 
        :return: 
        """
        jnode = callBigDlFunc(bigdl_type, "findGraphNode", self.value, name)
        return Node.of(jnode)

    def save_graph_topology(self, log_path, bigdl_type="float"):
        """
        save current model graph to a folder, which can be display in tensorboard by running
            tensorboard --logdir logPath
        :param log_path: path to save the model graph
        :param bigdl_type:
        :return:
        """
        callBigDlFunc(bigdl_type, "saveGraphTopology", self.value, log_path)
        return self

    def set_input_formats(self, input_formats, bigdl_type="float"):
        """
        set input formats for graph.
        :param input_formats: list of input format numbers
        :param bigdl_type:
        :return:
        """
        jname = callBigDlFunc(bigdl_type,
                              "getRealClassNameOfJValue",
                              self.value)
        if jname.split(".")[-1] == "StaticGraph" :
            callBigDlFunc(bigdl_type, "setInputFormats", self.value, input_formats)
        return self

    def set_output_formats(self, output_formats, bigdl_type="float"):
        """
        set output formats for graph.
        :param output_formats: list of output format numbers
        :param bigdl_type:
        :return:
        """
        jname = callBigDlFunc(bigdl_type,
                              "getRealClassNameOfJValue",
                              self.value)
        if jname.split(".")[-1] == "StaticGraph":
            callBigDlFunc(bigdl_type, "setOutputFormats", self.value, output_formats)
        return self

class Attention(Layer):

    '''
    Implementation of multiheaded attention and self-attention layers.

    >>> attention = Attention(8, 4, 1.0)
    creating: createAttention
    '''

    def __init__(self, hidden_size, num_heads, attention_dropout, bigdl_type="float"):
        super(Attention, self).__init__(None, bigdl_type,
                                        hidden_size, num_heads, attention_dropout)

class FeedForwardNetwork(Layer):

    '''
    Implementation FeedForwardNetwork constructed with fully connected network.
    Input with shape (batch_size, length, hidden_size)
    Output with shape (batch_size, length, hidden_size)

    >>> ffn = FeedForwardNetwork(8, 4, 1.0)
    creating: createFeedForwardNetwork
    '''

    def __init__(self, hidden_size, filter_size, relu_dropout, bigdl_type="float"):
        super(FeedForwardNetwork, self).__init__(None, bigdl_type,
                                        hidden_size, filter_size, relu_dropout)
class LayerNormalization(Layer):
    '''
    Applies layer normalization.

    >>> norm = LayerNormalization(8)
    creating: createLayerNormalization
    '''

    def __init__(self, hidden_size, bigdl_type="float"):
        super(LayerNormalization, self).__init__(None, bigdl_type, hidden_size)

class TableOperation(Layer):
    '''
    When two tensors have different size, firstly expand small size tensor to large size tensor,
    and then do table operation.

    >>> norm = TableOperation(CMulTable())
    creating: createCMulTable
    creating: createTableOperation
    '''

    def __init__(self, operation_layer, bigdl_type="float"):
        super(TableOperation, self).__init__(None, bigdl_type, operation_layer)

class ExpandSize(Layer):
    '''
    Expand tensor to configured size

    >>> expand = ExpandSize([2, 3, 4])
    creating: createExpandSize
    '''

    def __init__(self, sizes, bigdl_type="float"):
        super(ExpandSize, self).__init__(None, bigdl_type, sizes)

class Transformer(Layer):

    '''
    Implementation for Transformer
    >>> layer = Transformer(20, 4, 2, 3, 1, 0.1, 0.1, 0.1)
    creating: createTransformer
    '''
    def __init__(self, vocab_size, hidden_size, num_heads, filter_size, num_hidden_layers,
                 postprocess_dropout, attention_dropout,
                 relu_dropout, bigdl_type="float"):
        super(Transformer, self).__init__(None, bigdl_type, vocab_size,
                                               hidden_size, num_heads, filter_size,
                                               num_hidden_layers, postprocess_dropout,
                                               attention_dropout, relu_dropout)
class Linear(Layer):

    '''
    The [[Linear]] module applies a linear transformation to the input data,
    i.e. `y = Wx + b`. The input given in `forward(input)` must be either
    a vector (1D tensor) or matrix (2D tensor). If the input is a vector, it must
    have the size of `inputSize`. If it is a matrix, then each row is assumed to be
    an input sample of given batch (the number of rows means the batch size and
    the number of columns should be equal to the `inputSize`).

    :param input_size the size the each input sample
    :param output_size the size of the module output of each sample
    :param wRegularizer: instance of [[Regularizer]](eg. L1 or L2 regularization), applied to the input weights matrices.
    :param bRegularizer: instance of [[Regularizer]]applied to the bias.
    :param init_weight: the optional initial value for the weight
    :param init_bias: the optional initial value for the bias
    :param init_grad_weight: the optional initial value for the grad_weight
    :param init_grad_bias: the optional initial value for the grad_bias


    >>> linear = Linear(100, 10, True, L1Regularizer(0.5), L1Regularizer(0.5))
    creating: createL1Regularizer
    creating: createL1Regularizer
    creating: createLinear
    >>> import numpy as np
    >>> init_weight = np.random.randn(10, 100)
    >>> init_bias = np.random.randn(10)
    >>> init_grad_weight = np.zeros([10, 100])
    >>> init_grad_bias = np.zeros([10])
    >>> linear = Linear(100, 10, True, L1Regularizer(0.5), L1Regularizer(0.5), init_weight, init_bias, init_grad_weight, init_grad_bias)
    creating: createL1Regularizer
    creating: createL1Regularizer
    creating: createLinear
    '''

    def __init__(self, input_size, output_size, with_bias=True, wRegularizer=None, bRegularizer=None,
                 init_weight=None, init_bias=None, init_grad_weight=None, init_grad_bias=None, bigdl_type="float"):
        super(Linear, self).__init__(None, bigdl_type, input_size, output_size,
                                     with_bias, wRegularizer, bRegularizer,
                                     JTensor.from_ndarray(init_weight),
                                     JTensor.from_ndarray(init_bias),
                                     JTensor.from_ndarray(init_grad_weight),
                                     JTensor.from_ndarray(init_grad_bias))

    def set_init_method(self, weight_init_method = None, bias_init_method = None):
        callBigDlFunc(self.bigdl_type, "setInitMethod", self.value,
                                   weight_init_method, bias_init_method)
        return self

class SparseLinear(Layer):

    '''
    SparseLinear is the sparse version of module Linear. SparseLinear has two different from Linear:
    firstly, SparseLinear's input Tensor is a SparseTensor. Secondly, SparseLinear doesn't backward
    gradient to next layer in the backpropagation by default, as the gradInput of SparseLinear is
    useless and very big in most cases.

    But, considering model like Wide&Deep, we provide backwardStart and backwardLength to backward
    part of the gradient to next layer.

    :param input_size the size the each input sample
    :param output_size the size of the module output of each sample
    :param backwardStart backwardStart index, counting from 1
    :param backwardLength backward length
    :param withBias if has bias
    :param wRegularizer: instance of [[Regularizer]](eg. L1 or L2 regularization), applied to the input weights matrices.
    :param bRegularizer: instance of [[Regularizer]]applied to the bias.
    :param init_weight: the optional initial value for the weight
    :param init_bias: the optional initial value for the bias
    :param init_grad_weight: the optional initial value for the grad_weight
    :param init_grad_bias: the optional initial value for the grad_bias


    >>> sparselinear = SparseLinear(100, 10, True, wRegularizer=L1Regularizer(0.5), bRegularizer=L1Regularizer(0.5))
    creating: createL1Regularizer
    creating: createL1Regularizer
    creating: createSparseLinear
    >>> import numpy as np
    >>> init_weight = np.random.randn(10, 100)
    >>> init_bias = np.random.randn(10)
    >>> init_grad_weight = np.zeros([10, 100])
    >>> init_grad_bias = np.zeros([10])
    >>> sparselinear = SparseLinear(100, 10, True, 1, 5, L1Regularizer(0.5), L1Regularizer(0.5), init_weight, init_bias, init_grad_weight, init_grad_bias)
    creating: createL1Regularizer
    creating: createL1Regularizer
    creating: createSparseLinear
    >>> np.random.seed(123)
    >>> init_weight = np.random.randn(5, 1000)
    >>> init_bias = np.random.randn(5)
    >>> sparselinear = SparseLinear(1000, 5, init_weight=init_weight, init_bias=init_bias)
    creating: createSparseLinear
    >>> input = JTensor.sparse(np.array([1, 3, 5, 2, 4, 6]), np.array([0, 0, 0, 1, 1, 1, 1, 5, 300, 2, 100, 500]), np.array([2, 1000]))
    >>> output = sparselinear.forward(input)
    >>> expected_output = np.array([[10.09569263, -10.94844246, -4.1086688, 1.02527523, 11.80737209], [7.9651413, 9.7131443, -10.22719955, 0.02345783, -3.74368906]])
    >>> np.testing.assert_allclose(output, expected_output, rtol=1e-6, atol=1e-6)
    '''

    def __init__(self, input_size, output_size, with_bias=True, backwardStart=-1, backwardLength=-1,
                 wRegularizer=None, bRegularizer=None, init_weight=None, init_bias=None,
                 init_grad_weight=None, init_grad_bias=None, bigdl_type="float"):
        super(SparseLinear, self).__init__(None, bigdl_type, input_size, output_size,
                                     with_bias, backwardStart, backwardLength,
                                     wRegularizer, bRegularizer,
                                     JTensor.from_ndarray(init_weight),
                                     JTensor.from_ndarray(init_bias),
                                     JTensor.from_ndarray(init_grad_weight),
                                     JTensor.from_ndarray(init_grad_bias))

    def set_init_method(self, weight_init_method = None, bias_init_method = None):
        callBigDlFunc(self.bigdl_type, "setInitMethod", self.value,
                      weight_init_method, bias_init_method)
        return self

class DenseToSparse(Layer):

    '''
    Convert DenseTensor to SparseTensor.


    >>> DenseToSparse = DenseToSparse()
    creating: createDenseToSparse
    '''

    def __init__(self,
                 bigdl_type="float"):
        super(DenseToSparse, self).__init__(None, bigdl_type)

class ReLU(Layer):

    '''
    Applies the rectified linear unit (ReLU) function element-wise to the input Tensor,
     thus outputting a Tensor of the same dimension.


    ReLU is defined as: f(x) = max(0, x)
    Can optionally do its operation in-place without using extra state memory


    >>> relu = ReLU()
    creating: createReLU
    '''

    def __init__(self, ip=False, bigdl_type="float"):
        super(ReLU, self).__init__(None, bigdl_type, ip)


class Tanh(Layer):

    '''
    Applies the Tanh function element-wise to the input Tensor, thus outputting a Tensor of the same
    dimension. Tanh is defined as f(x) = (exp(x)-exp(-x))/(exp(x)+exp(-x)).


    >>> tanh = Tanh()
    creating: createTanh
    '''

    def __init__(self, bigdl_type="float"):
        super(Tanh, self).__init__(None, bigdl_type)


class Sigmoid(Layer):

    '''
    Applies the Sigmoid function element-wise to the input Tensor,
    thus outputting a Tensor of the same dimension.

    >>> sigmoid = Sigmoid()
    creating: createSigmoid
    '''

    def __init__(self,
                 bigdl_type="float"):
        super(Sigmoid, self).__init__(None, bigdl_type)


class Echo(Layer):

    '''
    This module is for debug purpose, which can print activation and gradient in your model
    topology


    >>> echo = Echo()
    creating: createEcho
    '''

    def __init__(self, bigdl_type="float"):
        super(Echo, self).__init__(None, bigdl_type)


class LogSoftMax(Layer):

    '''
    Applies the LogSoftMax function to an n-dimensional input Tensor.
    LogSoftmax is defined as: f_i(x) = log(1 / a exp(x_i))
    where a = sum_j[exp(x_j)].


    >>> logSoftMax = LogSoftMax()
    creating: createLogSoftMax
    '''

    def __init__(self, bigdl_type="float"):
        super(LogSoftMax, self).__init__(None, bigdl_type)


class Sequential(Container):

    '''
    Sequential provides a means to plug layers together
    in a feed-forward fully connected manner.


    >>> echo = Echo()
    creating: createEcho
    >>> s = Sequential()
    creating: createSequential
    >>> s = s.add(echo)


    '''

    def __init__(self, jvalue=None, bigdl_type="float"):
        super(Sequential, self).__init__(jvalue, bigdl_type)

    @staticmethod
    def from_jvalue(jvalue, bigdl_type="float"):
        """
        Create a Python Model base on the given java value
        :param jvalue: Java object create by Py4j
        :return: A Python Model
        """
        model = Sequential(jvalue=jvalue)
        model.value = jvalue
        return model

class TemporalConvolution(Layer):

    '''
    Applies a 1D convolution over an input sequence composed of nInputFrame frames..
    The input tensor in `forward(input)` is expected to be a 2D tensor
    (`nInputFrame` x `inputFrameSize`) or a 3D tensor
    (`nBatchFrame` x `nInputFrame` x `inputFrameSize`).

    :param input_frame_size The input frame size expected in sequences given into `forward()`
    :param output_frame_size The output frame size the convolution layer will produce.
    :param kernel_w The kernel width of the convolution
    :param stride_w The step of the convolution in the width dimension.
    :param propagate_back Whether propagate gradient back, default is true.
    :param weight_regularizer instance of [[Regularizer]]
                        (eg. L1 or L2 regularization), applied to the input weights matrices.
    :param bias_regularizer instance of [[Regularizer]]
                         applied to the bias.
    :param init_weight Initial weight
    :param init_bias Initial bias
    :param init_grad_weight Initial gradient weight
    :param init_grad_bias Initial gradient bias

    >>> temporalConvolution = TemporalConvolution(6, 12, 5, 5)
    creating: createTemporalConvolution
    >>> temporalConvolution.setWRegularizer(L1Regularizer(0.5))
    creating: createL1Regularizer
    >>> temporalConvolution.setBRegularizer(L1Regularizer(0.5))
    creating: createL1Regularizer
    '''

    def __init__(self,
                 input_frame_size,
                 output_frame_size,
                 kernel_w,
                 stride_w=1,
                 propagate_back=True,
                 weight_regularizer=None,
                 bias_regularizer=None,
                 init_weight=None,
                 init_bias=None,
                 init_grad_weight=None,
                 init_grad_bias=None,
                 bigdl_type="float"):
        super(TemporalConvolution, self).__init__(None, bigdl_type,
                                                 input_frame_size,
                                                 output_frame_size,
                                                 kernel_w,
                                                 stride_w,
                                                 propagate_back,
                                                 weight_regularizer,
                                                 bias_regularizer,
                                                 JTensor.from_ndarray(init_weight),
                                                 JTensor.from_ndarray(init_bias),
                                                 JTensor.from_ndarray(init_grad_weight),
                                                 JTensor.from_ndarray(init_grad_bias))
    def set_init_method(self, weight_init_method = None, bias_init_method = None):
        callBigDlFunc(self.bigdl_type, "setInitMethod", self.value,
                      weight_init_method, bias_init_method)
        return self

class LocallyConnected1D(Layer):
    '''
    The `LocallyConnected1D` layer works similarly to
    the `TemporalConvolution` layer, except that weights are unshared,
    that is, a different set of filters is applied at each different patch
    of the input.
    The input tensor in `forward(input)` is expected to be a 2D tensor
    (`nInputFrame` x `inputFrameSize`) or a 3D tensor
    (`nBatchFrame` x `nInputFrame` x `inputFrameSize`).
    :param nInputFrame the input frame channel
    :param input_frame_size The input frame size expected in sequences given into `forward()`
    :param output_frame_size The output frame size the convolution layer will produce.
    :param kernel_w The kernel width of the convolution
    :param stride_w The step of the convolution in the width dimension.
    :param propagate_back Whether propagate gradient back, default is true.
    :param weight_regularizer instance of [[Regularizer]]
                        (eg. L1 or L2 regularization), applied to the input weights matrices.
    :param bias_regularizer instance of [[Regularizer]]
                         applied to the bias.
    :param init_weight Initial weight
    :param init_bias Initial bias
    :param init_grad_weight Initial gradient weight
    :param init_grad_bias Initial gradient bias
    >>> locallyConnected1D = LocallyConnected1D(10, 6, 12, 5, 5)
    creating: createLocallyConnected1D
    >>> locallyConnected1D.setWRegularizer(L1Regularizer(0.5))
    creating: createL1Regularizer
    >>> locallyConnected1D.setBRegularizer(L1Regularizer(0.5))
    creating: createL1Regularizer
    '''

    def __init__(self,
                 n_input_frame,
                 input_frame_size,
                 output_frame_size,
                 kernel_w,
                 stride_w=1,
                 propagate_back=True,
                 weight_regularizer=None,
                 bias_regularizer=None,
                 init_weight=None,
                 init_bias=None,
                 init_grad_weight=None,
                 init_grad_bias=None,
                 bigdl_type="float"):
        super(LocallyConnected1D, self).__init__(None, bigdl_type,
                                                 n_input_frame,
                                                 input_frame_size,
                                                 output_frame_size,
                                                 kernel_w,
                                                 stride_w,
                                                 propagate_back,
                                                 weight_regularizer,
                                                 bias_regularizer,
                                                 JTensor.from_ndarray(init_weight),
                                                 JTensor.from_ndarray(init_bias),
                                                 JTensor.from_ndarray(init_grad_weight),
                                                 JTensor.from_ndarray(init_grad_bias))

    def set_init_method(self, weight_init_method=None, bias_init_method=None):
        callBigDlFunc(self.bigdl_type, "setInitMethod", self.value,
                      weight_init_method, bias_init_method)
        return self

class BinaryTreeLSTM(Layer):
    '''
    This class is an implementation of Binary TreeLSTM (Constituency Tree LSTM).
    :param inputSize input units size
    :param hiddenSize hidden units size
    :param gateOutput whether gate output
    :param withGraph whether create lstms with [[Graph]], the default value is true.
    >>> treeLSTM = BinaryTreeLSTM(100, 200)
    creating: createBinaryTreeLSTM
    '''

    def __init__(self,
                 input_size,
                 hidden_size,
                 gate_output=True,
                 with_graph=True,
                 bigdl_type="float"):
        super(BinaryTreeLSTM, self).__init__(None,
                                             bigdl_type,
                                             input_size,
                                             hidden_size,
                                             gate_output,
                                             with_graph)

class LocallyConnected2D(Layer):

    '''
    The LocallyConnected2D layer works similarly to the [[SpatialConvolution]] layer,
    except that weights are unshared, that is, a different set of filters
    is applied at each different patch of the input.

    :param n_input_plane The number of expected input planes in the image given into forward()
    :param input_width The expected width of input
    :param input_height The expected height of input
    :param n_output_plane The number of output planes the convolution layer will produce.
    :param kernel_w The kernel width of the convolution
    :param kernel_h The kernel height of the convolution
    :param stride_w The step of the convolution in the width dimension.
    :param stride_h The step of the convolution in the height dimension
    :param pad_w The additional zeros added per width to the input planes.
    :param pad_h The additional zeros added per height to the input planes.
    :param propagate_back Propagate gradient back
    :param wRegularizer: instance of [[Regularizer]](eg. L1 or L2 regularization), applied to the input weights matrices.
    :param bRegularizer: instance of [[Regularizer]]applied to the bias.
    :param init_weight: the optional initial value for the weight
    :param init_bias: the optional initial value for the bias
    :param init_grad_weight: the optional initial value for the grad_weight
    :param init_grad_bias: the optional initial value for the grad_bias
    :param with_bias: the optional initial value for if need bias
    :param data_format: a string value of "NHWC" or "NCHW" to specify the input data format of this layer. In "NHWC" format
                       data is stored in the order of [batch_size, height, width, channels], in "NCHW" format data is stored
                       in the order of [batch_size, channels, height, width].

    >>> locallyConnected2D = LocallyConnected2D(6, 2, 4, 12, 5, 5)
    creating: createLocallyConnected2D
    >>> locallyConnected2D.setWRegularizer(L1Regularizer(0.5))
    creating: createL1Regularizer
    >>> locallyConnected2D.setBRegularizer(L1Regularizer(0.5))
    creating: createL1Regularizer
    '''

    def __init__(self,
                 n_input_plane,
                 input_width,
                 input_height,
                 n_output_plane,
                 kernel_w,
                 kernel_h,
                 stride_w=1,
                 stride_h=1,
                 pad_w=0,
                 pad_h=0,
                 propagate_back=True,
                 wRegularizer=None,
                 bRegularizer=None,
                 init_weight=None,
                 init_bias=None,
                 init_grad_weight=None,
                 init_grad_bias=None,
                 with_bias=True,
                 data_format="NCHW",
                 bigdl_type="float"):
        super(LocallyConnected2D, self).__init__(None, bigdl_type,
                                                 n_input_plane,
                                                 input_width,
                                                 input_height,
                                                 n_output_plane,
                                                 kernel_w,
                                                 kernel_h,
                                                 stride_w,
                                                 stride_h,
                                                 pad_w,
                                                 pad_h,
                                                 propagate_back,
                                                 wRegularizer,
                                                 bRegularizer,
                                                 JTensor.from_ndarray(init_weight),
                                                 JTensor.from_ndarray(init_bias),
                                                 JTensor.from_ndarray(init_grad_weight),
                                                 JTensor.from_ndarray(init_grad_bias),
                                                 with_bias,
                                                 data_format)
    def set_init_method(self, weight_init_method = None, bias_init_method = None):
        callBigDlFunc(self.bigdl_type, "setInitMethod", self.value,
                      weight_init_method, bias_init_method)
        return self

class SpatialConvolution(Layer):

    '''
    Applies a 2D convolution over an input image composed of several input planes.
    The input tensor in forward(input) is expected to be
    a 3D tensor (nInputPlane x height x width).

    :param n_input_plane The number of expected input planes in the image given into forward()
    :param n_output_plane The number of output planes the convolution layer will produce.
    :param kernel_w The kernel width of the convolution
    :param kernel_h The kernel height of the convolution
    :param stride_w The step of the convolution in the width dimension.
    :param stride_h The step of the convolution in the height dimension
    :param pad_w The additional zeros added per width to the input planes.
    :param pad_h The additional zeros added per height to the input planes.
    :param n_group Kernel group number
    :param propagate_back Propagate gradient back
    :param wRegularizer: instance of [[Regularizer]](eg. L1 or L2 regularization), applied to the input weights matrices.
    :param bRegularizer: instance of [[Regularizer]]applied to the bias.
    :param init_weight: the optional initial value for the weight
    :param init_bias: the optional initial value for the bias
    :param init_grad_weight: the optional initial value for the grad_weight
    :param init_grad_bias: the optional initial value for the grad_bias
    :param with_bias: the optional initial value for if need bias
    :param data_format: a string value of "NHWC" or "NCHW" to specify the input data format of this layer. In "NHWC" format
                       data is stored in the order of [batch_size, height, width, channels], in "NCHW" format data is stored
                       in the order of [batch_size, channels, height, width].

    >>> spatialConvolution = SpatialConvolution(6, 12, 5, 5)
    creating: createSpatialConvolution
    >>> spatialConvolution.setWRegularizer(L1Regularizer(0.5))
    creating: createL1Regularizer
    >>> spatialConvolution.setBRegularizer(L1Regularizer(0.5))
    creating: createL1Regularizer
    >>> import numpy as np
    >>> init_weight = np.random.randn(1, 12, 6, 5, 5)
    >>> init_bias = np.random.randn(12)
    >>> init_grad_weight = np.zeros([1, 12, 6, 5, 5])
    >>> init_grad_bias = np.zeros([12])
    >>> spatialConvolution = SpatialConvolution(6, 12, 5, 5, 1, 1, 0, 0, 1, True, L1Regularizer(0.5), L1Regularizer(0.5), init_weight, init_bias, init_grad_weight, init_grad_bias, True, "NCHW")
    creating: createL1Regularizer
    creating: createL1Regularizer
    creating: createSpatialConvolution
    '''

    def __init__(self,
                 n_input_plane,
                 n_output_plane,
                 kernel_w,
                 kernel_h,
                 stride_w=1,
                 stride_h=1,
                 pad_w=0,
                 pad_h=0,
                 n_group=1,
                 propagate_back=True,
                 wRegularizer=None,
                 bRegularizer=None,
                 init_weight=None,
                 init_bias=None,
                 init_grad_weight=None,
                 init_grad_bias=None,
                 with_bias=True,
                 data_format="NCHW",
                 bigdl_type="float"):
        super(SpatialConvolution, self).__init__(None, bigdl_type,
                                                 n_input_plane,
                                                 n_output_plane,
                                                 kernel_w,
                                                 kernel_h,
                                                 stride_w,
                                                 stride_h,
                                                 pad_w,
                                                 pad_h,
                                                 n_group,
                                                 propagate_back,
                                                 wRegularizer,
                                                 bRegularizer,
                                                 JTensor.from_ndarray(init_weight),
                                                 JTensor.from_ndarray(init_bias),
                                                 JTensor.from_ndarray(init_grad_weight),
                                                 JTensor.from_ndarray(init_grad_bias),
                                                 with_bias,
                                                 data_format)
    def set_init_method(self, weight_init_method = None, bias_init_method = None):
        callBigDlFunc(self.bigdl_type, "setInitMethod", self.value,
                  weight_init_method, bias_init_method)
        return self


class TemporalMaxPooling(Layer):

    '''
    Applies 1D max-pooling operation in kW regions by step size dW steps.
    Input sequence composed of nInputFrame frames.
    The input tensor in forward(input) is expected to be a 2D tensor (nInputFrame x inputFrameSize)
     or a 3D tensor (nBatchFrame x nInputFrame x inputFrameSize).

    If the input sequence is a 2D tensor of dimension nInputFrame x inputFrameSize,
    the output sequence will be nOutputFrame x inputFrameSize where

    nOutputFrame = (nInputFrame - k_w) / d_w + 1

    :param k_w:              kernel width
    :param d_w:              step size in width, default is -1, means the `d_w` equals `k_w`

    >>> temporalMaxPooling = TemporalMaxPooling(2, 2)
    creating: createTemporalMaxPooling
    '''

    def __init__(self,
                 k_w,
                 d_w=-1,
                 bigdl_type="float"):
        super(TemporalMaxPooling, self).__init__(None, bigdl_type, k_w,
                                                d_w)
class SpatialMaxPooling(Layer):

    '''
    Applies 2D max-pooling operation in kWxkH regions by step size dWxdH steps.
    The number of output features is equal to the number of input planes.
    If the input image is a 3D tensor nInputPlane x height x width,
    the output image size will be nOutputPlane x oheight x owidth where
    owidth  = op((width  + 2*padW - kW) / dW + 1)
    oheight = op((height + 2*padH - kH) / dH + 1)
    op is a rounding operator. By default, it is floor.
    It can be changed by calling :ceil() or :floor() methods.
    
    When padW and padH are both -1, we use a padding algorithm similar to the "SAME"
    padding of tensorflow. That is
 
     outHeight = Math.ceil(inHeight.toFloat/strideH.toFloat)
     outWidth = Math.ceil(inWidth.toFloat/strideW.toFloat)
 
     padAlongHeight = Math.max(0, (outHeight - 1) * strideH + kernelH - inHeight)
     padAlongWidth = Math.max(0, (outWidth - 1) * strideW + kernelW - inWidth)
 
     padTop = padAlongHeight / 2
     padLeft = padAlongWidth / 2

    :param kW:              kernel width
    :param kH:              kernel height
    :param dW:              step size in width
    :param dH:              step size in height
    :param padW:            padding in width
    :param padH:            padding in height
    :param format:          "NCHW" or "NHWC", indicating the input data format

    >>> spatialMaxPooling = SpatialMaxPooling(2, 2, 2, 2)
    creating: createSpatialMaxPooling
    >>> spatialMaxPooling = SpatialMaxPooling(2, 2, 2, 2, -1, -1, True, "NHWC")
    creating: createSpatialMaxPooling
    '''
    # to_ceil: call floor() when False; call ceil() when True

    def __init__(self, kw,
                 kh,
                 dw,
                 dh,
                 pad_w=0,
                 pad_h=0,
                 to_ceil=False,
                 format="NCHW",
                 bigdl_type="float"):
        super(SpatialMaxPooling, self).__init__(None, bigdl_type, kw,
                                                kh,
                                                dw,
                                                dh,
                                                pad_w,
                                                pad_h,
                                                to_ceil,
                                                format)


class Select(Layer):

    '''
    A Simple layer selecting an index of the input tensor in the given dimension


    :param dimension: the dimension to select
    :param index: the index of the dimension to be selected


    >>> select = Select(1, 1)
    creating: createSelect
    '''

    def __init__(self, dim, index, bigdl_type="float"):
        super(Select, self).__init__(None, bigdl_type, dim, index)

class Recurrent(Container):
    '''
    Recurrent module is a container of rnn cells
    Different types of rnn cells can be added using add() function


    >>> recurrent = Recurrent()
    creating: createRecurrent
    '''

    def __init__(self, bigdl_type="float"):
        super(Recurrent, self).__init__(None, bigdl_type)

    def get_hidden_state(self):
        """
        get hidden state and cell at last time step.
        
        :return: list of hidden state and cell
        """
        states = callBigDlFunc(self.bigdl_type, "getHiddenState", self.value)
        return states

class RecurrentDecoder(Recurrent):
    '''
    RecurrentDecoder module is a container of rnn cells which used to make
    a prediction of the next timestep based on the prediction we made from
    the previous timestep. Input for RecurrentDecoder is dynamically composed
    during training. input at t(i) is output at t(i-1), input at t(0) is
    user input, and user input has to be batch x stepShape(shape of the input
    at a single time step).

    Different types of rnn cells can be added using add() function.

    >>> recurrent_decoder = RecurrentDecoder(output_length = 5)
    creating: createRecurrentDecoder
    '''

    def __init__(self, output_length, bigdl_type="float"):
        super(Recurrent, self).__init__(None, bigdl_type, output_length)

class LSTM(Layer):
    '''
|   Long Short Term Memory architecture.
|   Ref.
|   A.: http://arxiv.org/pdf/1303.5778v1 (blueprint for this module)
|   B. http://web.eecs.utk.edu/~itamar/courses/ECE-692/Bobby_paper1.pdf
|   C. http://arxiv.org/pdf/1503.04069v1.pdf
|   D. https://github.com/wojzaremba/lstm
|   E. https://github.com/Element-Research/rnn/blob/master/FastLSTM.lua


    :param inputSize: the size of each input vector
    :param hiddenSize: Hidden unit size in the LSTM
    :param p: is used for [[Dropout]] probability. For more details aboutRNN dropouts, please refer to[RnnDrop: A Novel Dropout for RNNs in ASR](http://www.stat.berkeley.edu/~tsmoon/files/Conference/asru2015.pdf)[A Theoretically Grounded Application of Dropout in Recurrent Neural Networks](https://arxiv.org/pdf/1512.05287.pdf)
    :param activation: activation function, by default to be Tanh if not specified.
                        It can also be the name of an existing activation as a string.
    :param inner_activation: activation function for the inner cells, by default to be Sigmoid if not specified.
                            It can also be the name of an existing activation as a string.
    :param wRegularizer: instance of [[Regularizer]](eg. L1 or L2 regularization), applied to the input weights matrices.
    :param uRegularizer: instance [[Regularizer]](eg. L1 or L2 regularization), applied to the recurrent weights matrices.
    :param bRegularizer: instance of [[Regularizer]]applied to the bias.


    >>> lstm = LSTM(4, 3, 0.5, 'tanh', Sigmoid(), L1Regularizer(0.5), L1Regularizer(0.5), L1Regularizer(0.5))
    creating: createSigmoid
    creating: createL1Regularizer
    creating: createL1Regularizer
    creating: createL1Regularizer
    creating: createTanh
    creating: createLSTM
    '''

    def __init__(self, input_size, hidden_size, p=0.0, activation=None, inner_activation=None,
                 wRegularizer=None, uRegularizer=None, bRegularizer=None, bigdl_type="float"):
        if not activation:
            activation = Tanh()
        if not inner_activation:
            inner_activation = Sigmoid()
        if isinstance(activation, six.string_types):
            activation = get_activation_by_name(activation)
        if isinstance(inner_activation, six.string_types):
            inner_activation = get_activation_by_name(inner_activation)
        super(LSTM, self).__init__(None, bigdl_type, input_size, hidden_size, p,
                                   activation, inner_activation, wRegularizer, uRegularizer, bRegularizer)


class LSTMPeephole(Layer):
    '''
|   Long Short Term Memory architecture with peephole.
|   Ref. A.: http://arxiv.org/pdf/1303.5778v1 (blueprint for this module)
|   B. http://web.eecs.utk.edu/~itamar/courses/ECE-692/Bobby_paper1.pdf
|   C. http://arxiv.org/pdf/1503.04069v1.pdf
|   D. https://github.com/wojzaremba/lstm
|   E. https://github.com/Element-Research/rnn/blob/master/LSTM.lua


    :param input_size: the size of each input vector
    :param hidden_size: Hidden unit size in the LSTM
    :param  p: is used for [[Dropout]] probability. For more details aboutRNN dropouts, please refer to[RnnDrop: A Novel Dropout for RNNs in ASR](http://www.stat.berkeley.edu/~tsmoon/files/Conference/asru2015.pdf)[A Theoretically Grounded Application of Dropout in Recurrent Neural Networks](https://arxiv.org/pdf/1512.05287.pdf)
    :param wRegularizer: instance of [[Regularizer]](eg. L1 or L2 regularization), applied to the input weights matrices.
    :param uRegularizer: instance [[Regularizer]](eg. L1 or L2 regularization), applied to the recurrent weights matrices.
    :param bRegularizer: instance of [[Regularizer]]applied to the bias.

    >>> lstm = LSTMPeephole(4, 3, 0.5, L1Regularizer(0.5), L1Regularizer(0.5), L1Regularizer(0.5))
    creating: createL1Regularizer
    creating: createL1Regularizer
    creating: createL1Regularizer
    creating: createLSTMPeephole
    '''

    def __init__(self, input_size=4, hidden_size=3, p=0.0, wRegularizer=None, uRegularizer=None, bRegularizer=None, bigdl_type="float"):
        super(LSTMPeephole, self).__init__(None, bigdl_type, input_size, hidden_size, p, wRegularizer, uRegularizer, bRegularizer)


class GRU(Layer):
    '''
    Gated Recurrent Units architecture.
    The first input in sequence uses zero value for cell and hidden state


|   Ref.
|   http://www.wildml.com/2015/10/recurrent-neural-network-tutorial-part-4-implementing-a-grulstm-rnn-with-python-and-theano/
|   https://github.com/Element-Research/rnn/blob/master/GRU.lua


    :param input_size: the size of each input vector
    :param hidden_size: Hidden unit size in GRU
    :param p: is used for [[Dropout]] probability. For more details aboutRNN dropouts, please refer to[RnnDrop: A Novel Dropout for RNNs in ASR](http://www.stat.berkeley.edu/~tsmoon/files/Conference/asru2015.pdf)[A Theoretically Grounded Application of Dropout in Recurrent Neural Networks](https://arxiv.org/pdf/1512.05287.pdf)
    :param activation: activation function, by default to be Tanh if not specified.
                        It can also be the name of an existing activation as a string.
    :param inner_activation: activation function for the inner cells, by default to be Sigmoid if not specified.
                            It can also be the name of an existing activation as a string.
    :param wRegularizer: instance of [[Regularizer]](eg. L1 or L2 regularization), applied to the input weights matrices.
    :param uRegularizer: instance [[Regularizer]](eg. L1 or L2 regularization), applied to the recurrent weights matrices.
    :param bRegularizer: instance of [[Regularizer]]applied to the bias.



    >>> gru = GRU(4, 3, 0.5, Tanh(), Sigmoid(), L1Regularizer(0.5), L1Regularizer(0.5), L1Regularizer(0.5))
    creating: createTanh
    creating: createSigmoid
    creating: createL1Regularizer
    creating: createL1Regularizer
    creating: createL1Regularizer
    creating: createGRU
    '''

    def __init__(self,  input_size, hidden_size, p=0.0, activation=None, inner_activation=None,
                 wRegularizer=None, uRegularizer=None, bRegularizer=None, bigdl_type="float"):
        if not activation:
            activation = Tanh()
        if not inner_activation:
            inner_activation = Sigmoid()
        if isinstance(activation, six.string_types):
            activation = get_activation_by_name(activation)
        if isinstance(inner_activation, six.string_types):
            inner_activation = get_activation_by_name(inner_activation)
        super(GRU, self).__init__(None, bigdl_type, input_size, hidden_size, p, activation, inner_activation,
                                  wRegularizer, uRegularizer, bRegularizer)


class RnnCell(Layer):
    '''
    It is a simple RNN. User can pass an activation function to the RNN.


    :param input_size: the size of each input vector
    :param hidden_size: Hidden unit size in simple RNN
    :param activation: activation function. It can also be the name of an existing activation as a string.
    :param isInputWithBias: boolean
    :param isHiddenWithBias: boolean
    :param wRegularizer: instance of [[Regularizer]](eg. L1 or L2 regularization), applied to the input weights matrices.
    :param uRegularizer: instance [[Regularizer]](eg. L1 or L2 regularization), applied to the recurrent weights matrices.
    :param bRegularizer: instance of [[Regularizer]](../regularizers.md),applied to the bias.


    >>> rnn = RnnCell(4, 3, Tanh(), True, True, L1Regularizer(0.5), L1Regularizer(0.5), L1Regularizer(0.5))
    creating: createTanh
    creating: createL1Regularizer
    creating: createL1Regularizer
    creating: createL1Regularizer
    creating: createRnnCell
    '''

    def __init__(self,
                 input_size,
                 hidden_size,
                 activation,
                 isInputWithBias=True,
                 isHiddenWithBias=True,
                 wRegularizer=None,
                 uRegularizer=None,
                 bRegularizer=None,
                 bigdl_type="float"):
        if isinstance(activation, six.string_types):
            activation = get_activation_by_name(activation)
        super(RnnCell, self).__init__(None, bigdl_type, input_size, hidden_size, activation, isInputWithBias, isHiddenWithBias, wRegularizer, uRegularizer, bRegularizer)


class TimeDistributed(Layer):
    '''
    This layer is intended to apply contained layer to each temporal time slice
    of input tensor.


    For instance, The TimeDistributed Layer can feed each time slice of input tensor
    to the Linear layer.
    
    The input data format is [Batch, Time, Other dims]. For the contained layer, it must not change
    the Other dims length.


    >>> td = TimeDistributed(Linear(2, 3))
    creating: createLinear
    creating: createTimeDistributed
    '''

    def __init__(self, model, bigdl_type="float"):
        super(TimeDistributed, self).__init__(None, bigdl_type, model)


class Concat(Container):

    '''
    Concat concatenates the output of one layer of "parallel"
    modules along the provided {@code dimension}: they take the
    same inputs, and their output is concatenated.
```
                    +-----------+
               +---->  module1  -----+
               |    |           |    |
    input -----+---->  module2  -----+----> output
               |    |           |    |
               +---->  module3  -----+
                    +-----------+
```

    :param dimension: dimension


    >>> concat = Concat(2)
    creating: createConcat
    '''

    def __init__(self,
                 dimension,
                 bigdl_type="float"):
        super(Concat, self).__init__(None, bigdl_type,
                                     dimension)


class SpatialAveragePooling(Layer):

    '''
    Applies 2D average-pooling operation in kWxkH regions by step size dWxdH steps.
    The number of output features is equal to the number of input planes.
    
    When padW and padH are both -1, we use a padding algorithm similar to the "SAME"
    padding of tensorflow. That is
 
     outHeight = Math.ceil(inHeight.toFloat/strideH.toFloat)
     outWidth = Math.ceil(inWidth.toFloat/strideW.toFloat)
 
     padAlongHeight = Math.max(0, (outHeight - 1) * strideH + kernelH - inHeight)
     padAlongWidth = Math.max(0, (outWidth - 1) * strideW + kernelW - inWidth)
 
     padTop = padAlongHeight / 2
     padLeft = padAlongWidth / 2

    :param kW: kernel width
    :param kH: kernel height
    :param dW: step width
    :param dH: step height
    :param padW: padding width
    :param padH: padding height
    :param global_pooling: If globalPooling then it will pool over the size of the input by doing
                         kH = input->height and kW = input->width
    :param ceilMode: whether the output size is to be ceiled or floored
    :param countIncludePad: whether to include padding when dividing thenumber of elements in pooling region
    :param divide: whether to do the averaging
    :param format:          "NCHW" or "NHWC", indicating the input data format


    >>> spatialAveragePooling = SpatialAveragePooling(7,7)
    creating: createSpatialAveragePooling
    >>> spatialAveragePooling = SpatialAveragePooling(2, 2, 2, 2, -1, -1, True, format="NHWC")
    creating: createSpatialAveragePooling
    '''

    def __init__(self,
                 kw,
                 kh,
                 dw=1,
                 dh=1,
                 pad_w=0,
                 pad_h=0,
                 global_pooling=False,
                 ceil_mode=False,
                 count_include_pad=True,
                 divide=True,
                 format="NCHW",
                 bigdl_type="float"):
        super(SpatialAveragePooling, self).__init__(None, bigdl_type,
                                                    kw,
                                                    kh,
                                                    dw,
                                                    dh,
                                                    pad_w,
                                                    pad_h,
                                                    global_pooling,
                                                    ceil_mode,
                                                    count_include_pad,
                                                    divide,
                                                    format)

    def set_weights(self, weights):
        super(SpatialAveragePooling, self).set_weights(weights)


class SpatialBatchNormalization(Layer):

    '''
    This file implements Batch Normalization as described in the paper:
    "Batch Normalization: Accelerating Deep Network Training by Reducing Internal Covariate Shift"
    by Sergey Ioffe, Christian Szegedy
    This implementation is useful for inputs coming from convolution layers.
    For non-convolutional layers, see [[BatchNormalization]]
    The operation implemented is:

```
          ( x - mean(x) )
    y = -------------------- * gamma + beta
       standard-deviation(x)
```

    where gamma and beta are learnable parameters.
    The learning of gamma and beta is optional.
    
    :param n_output: output feature map number
    :param eps: avoid divide zero
    :param momentum: momentum for weight update
    :param affine: affine operation on output or not
    :param data_format a string value (or DataFormat Object in Scala) of "NHWC" or "NCHW" to specify the input data format of this layer. In "NHWC" format
                        data is stored in the order of [batch_size, height, width, channels], in "NCHW" format data is stored
                        in the order of [batch_size, channels, height, width].


    >>> spatialBatchNormalization = SpatialBatchNormalization(1)
    creating: createSpatialBatchNormalization
    >>> import numpy as np
    >>> init_weight = np.array([1.0])
    >>> init_grad_weight = np.array([0.0])
    >>> init_bias = np.array([0.0])
    >>> init_grad_bias = np.array([0.0])
    >>> spatialBatchNormalization = SpatialBatchNormalization(1, 1e-5, 0.1, True, init_weight, init_bias, init_grad_weight, init_grad_bias)
    creating: createSpatialBatchNormalization
    >>> spatialBatchNormalization = SpatialBatchNormalization(1, 1e-5, 0.1, True, init_weight, init_bias, init_grad_weight, init_grad_bias, "NHWC")
    creating: createSpatialBatchNormalization
    '''

    def __init__(self,
                 n_output,
                 eps=1e-5,
                 momentum=0.1,
                 affine=True,
                 init_weight=None,
                 init_bias=None,
                 init_grad_weight=None,
                 init_grad_bias=None,
                 data_format="NCHW",
                 bigdl_type="float"):
        super(SpatialBatchNormalization, self).__init__(None, bigdl_type,
                                                        n_output,
                                                        eps,
                                                        momentum,
                                                        affine,
                                                        JTensor.from_ndarray(init_weight),
                                                        JTensor.from_ndarray(init_bias),
                                                        JTensor.from_ndarray(init_grad_weight),
                                                        JTensor.from_ndarray(init_grad_bias),
                                                        data_format)

    def set_init_method(self, weight_init_method = None, bias_init_method = None):
        callBigDlFunc(self.bigdl_type, "setInitMethod", self.value,
                      weight_init_method, bias_init_method)
        return self


class SpatialCrossMapLRN(Layer):

    '''
    Applies Spatial Local Response Normalization between different feature maps.
    The operation implemented is:
```
                                 x_f
    y_f =  -------------------------------------------------
            (k+(alpha/size)* sum_{l=l1 to l2} (x_l^2^))^beta^
```

    where x_f is the input at spatial locations h,w (not shown for simplicity) and feature map f,
    l1 corresponds to max(0,f-ceil(size/2)) and l2 to min(F, f-ceil(size/2) + size).
    Here, F is the number of feature maps.

    :param size:  the number of channels to sum over
    :param alpha:  the scaling parameter
    :param beta:   the exponent
    :param k: a constant
    :param data_format a string value (or DataFormat Object in Scala) of "NHWC" or "NCHW" to specify the input data format of this layer. In "NHWC" format
                        data is stored in the order of [batch_size, height, width, channels], in "NCHW" format data is stored
                        in the order of [batch_size, channels, height, width]


    >>> spatialCrossMapLRN = SpatialCrossMapLRN()
    creating: createSpatialCrossMapLRN
    >>> spatialCrossMapLRN = SpatialCrossMapLRN(5, 1.0, 0.75, 1.0, "NHWC")
    creating: createSpatialCrossMapLRN
    '''

    def __init__(self,
                 size=5,
                 alpha=1.0,
                 beta=0.75,
                 k=1.0,
                 data_format="NCHW",
                 bigdl_type="float"):
        super(SpatialCrossMapLRN, self).__init__(None, bigdl_type,
                                                 size,
                                                 alpha,
                                                 beta,
                                                 k, data_format)
class SpatialDropout3D(Layer):
    '''
    This version performs the same function as Dropout, however it drops
    entire 3D feature maps instead of individual elements. If adjacent voxels
    within feature maps are strongly correlated (as is normally the case in
    early convolution layers) then regular dropout will not regularize the
    activations and will otherwise just result in an effective learning rate
    decrease. In this case, SpatialDropout3D will help promote independence
    between feature maps and should be used instead.

    :param initP the probability p
    :param format  'NCHW' or 'NHWC'.
        In 'NCHW' mode, the channels dimension (the depth)
        is at index 1, in 'NHWC' mode is it at index 4.

    >>> dropout = SpatialDropout3D(0.5, "NHWC")
    creating: createSpatialDropout3D
    '''
    def __init__(self,
                 init_p=0.5,
                 data_format="NCHW",
                 bigdl_type="float"):
        super(SpatialDropout3D, self).__init__(None, bigdl_type,
                                               init_p, data_format)

class SpatialDropout2D(Layer):
    '''
    This version performs the same function as Dropout, however it drops
    entire 2D feature maps instead of individual elements. If adjacent pixels
    within feature maps are strongly correlated (as is normally the case in
    early convolution layers) then regular dropout will not regularize the
    activations and will otherwise just result in an effective learning rate
    decrease. In this case, SpatialDropout2D will help promote independence
    between feature maps and should be used instead.

    :param initP the probability p
    :param format  'NCHW' or 'NHWC'.
        In 'NCHW' mode, the channels dimension (the depth)
        is at index 1, in 'NHWC' mode is it at index 4.

    >>> dropout = SpatialDropout2D(0.4, "NHWC")
    creating: createSpatialDropout2D
    '''
    def __init__(self,
                 init_p=0.5,
                 data_format="NCHW",
                 bigdl_type="float"):
        super(SpatialDropout2D, self).__init__(None, bigdl_type,
                                               init_p, data_format)

class SpatialDropout1D(Layer):
    '''
    This version performs the same function as Dropout, however it drops
    entire 1D feature maps instead of individual elements. If adjacent frames
    within feature maps are strongly correlated (as is normally the case in
    early convolution layers) then regular dropout will not regularize the
    activations and will otherwise just result in an effective learning rate
    decrease. In this case, SpatialDropout1D will help promote independence
    between feature maps and should be used instead.

    :param initP the probability p

    >>> dropout = SpatialDropout1D(0.4)
    creating: createSpatialDropout1D
    '''
    def __init__(self,
                 init_p=0.5,
                 bigdl_type="float"):
        super(SpatialDropout1D, self).__init__(None, bigdl_type,
                                               init_p)

class Dropout(Layer):

    '''
    Dropout masks(set to zero) parts of input using a bernoulli distribution.
    Each input element has a probability initP of being dropped. If scale is
    set, the outputs are scaled by a factor of 1/(1-initP) during training.
    During evaluating, output is the same as input.


    :param initP: probability to be dropped
    :param inplace: inplace model
    :param scale: if scale by a factor of 1/(1-initP)


    >>> dropout = Dropout(0.4)
    creating: createDropout
    '''

    def __init__(self,
                 init_p=0.5,
                 inplace=False,
                 scale=True,
                 bigdl_type="float"):
        super(Dropout, self).__init__(None, bigdl_type,
                                      init_p,
                                      inplace,
                                      scale)


class GaussianDropout(Layer):

    '''
    Apply multiplicative 1-centered Gaussian noise.
    The multiplicative noise will have standard deviation `sqrt(rate / (1 - rate)).

    As it is a regularization layer, it is only active at training time.

    :param rate: drop probability (as with `Dropout`).


    >>> GaussianDropout = GaussianDropout(0.5)
    creating: createGaussianDropout
    '''

    def __init__(self,
                 rate,
                 bigdl_type="float"):
        super(GaussianDropout, self).__init__(None, bigdl_type,
                                              rate)


class GaussianNoise(Layer):

    '''
    Apply additive zero-centered Gaussian noise.
    This is useful to mitigate overfitting
    (you could see it as a form of random data augmentation).
    Gaussian Noise (GS) is a natural choice as corruption process for real valued inputs.

    As it is a regularization layer, it is only active at training time.

    :param stdev: standard deviation of the noise distribution

    >>> GaussianNoise = GaussianNoise(0.5)
    creating: createGaussianNoise
    '''
    def __init__(self,
                 stddev,
                 bigdl_type="float"):
        super(GaussianNoise, self).__init__(None, bigdl_type,
                                            stddev)

class View(Layer):

    '''
    This module creates a new view of the input tensor using the sizes passed to the constructor.
    The method setNumInputDims() allows to specify the expected number of dimensions of the
    inputs of the modules. This makes it possible to use minibatch inputs when using a size -1
    for one of the dimensions.


    :param size: sizes use for creates a new view


    >>> view = View([1024,2])
    creating: createView
    '''

    def __init__(self,
                 sizes,
                 num_input_dims=0,
                 bigdl_type="float"):
        super(View, self).__init__(None, bigdl_type,
                                   sizes,
                                   num_input_dims)


class Abs(Layer):

    '''
    an element-wise abs operation


    >>> abs = Abs()
    creating: createAbs
    '''

    def __init__(self,
                 bigdl_type="float"):
        super(Abs, self).__init__(None, bigdl_type)


class Add(Layer):

    '''
    adds a bias term to input data ;

    :param input_size: size of input data

    >>> add = Add(1)
    creating: createAdd
    '''

    def __init__(self,
                 input_size,
                 bigdl_type="float"):
        super(Add, self).__init__(None, bigdl_type,
                                  input_size)
    def set_init_method(self, weight_init_method = None, bias_init_method = None):
        callBigDlFunc(self.bigdl_type, "setInitMethod", self.value,
                      weight_init_method, bias_init_method)
        return self


class AddConstant(Layer):

    '''
    adding a constant


    :param constant_scalar: constant value
    :param inplace: Can optionally do its operation in-place without using extra state memory


    >>> addConstant = AddConstant(1e-5, True)
    creating: createAddConstant
    '''

    def __init__(self,
                 constant_scalar,
                 inplace=False,
                 bigdl_type="float"):
        super(AddConstant, self).__init__(None, bigdl_type,
                                          constant_scalar,
                                          inplace)

class BatchNormalization(Layer):

    '''
    This layer implements Batch Normalization as described in the paper:
             "Batch Normalization: Accelerating Deep Network Training by Reducing Internal
             Covariate Shift"
    by Sergey Ioffe, Christian Szegedy https://arxiv.org/abs/1502.03167


    This implementation is useful for inputs NOT coming from convolution layers. For convolution
    layers, use nn.SpatialBatchNormalization.


    The operation implemented is:
```
                ( x - mean(x) )
         y = -------------------- * gamma + beta
             standard-deviation(x)
```
    where gamma and beta are learnable parameters.The learning of gamma and beta is optional.


    :param n_output: output feature map number
    :param eps: avoid divide zero
    :param momentum: momentum for weight update
    :param affine: affine operation on output or not


    >>> batchNormalization = BatchNormalization(1, 1e-5, 1e-5, True)
    creating: createBatchNormalization
    >>> import numpy as np
    >>> init_weight = np.random.randn(2)
    >>> init_grad_weight = np.zeros([2])
    >>> init_bias = np.zeros([2])
    >>> init_grad_bias = np.zeros([2])
    >>> batchNormalization = BatchNormalization(2, 1e-5, 1e-5, True, init_weight, init_bias, init_grad_weight, init_grad_bias)
    creating: createBatchNormalization
    '''
    def __init__(self,
                 n_output,
                 eps=1e-5,
                 momentum=0.1,
                 affine=True,
                 init_weight=None,
                 init_bias=None,
                 init_grad_weight=None,
                 init_grad_bias=None,
                 bigdl_type="float"):
        super(BatchNormalization, self).__init__(None, bigdl_type,
                                                 n_output,
                                                 eps,
                                                 momentum,
                                                 affine,
                                                 JTensor.from_ndarray(init_weight),
                                                 JTensor.from_ndarray(init_bias),
                                                 JTensor.from_ndarray(init_grad_weight),
                                                 JTensor.from_ndarray(init_grad_bias))

    def set_init_method(self, weight_init_method = None, bias_init_method = None):
        callBigDlFunc(self.bigdl_type, "setInitMethod", self.value,
                      weight_init_method, bias_init_method)
        return self


class BifurcateSplitTable(Layer):
    '''
    Creates a module that takes a Tensor as input and
    outputs two tables, splitting the Tensor along
    the specified dimension `dimension`.

    The input to this layer is expected to be a tensor, or a batch of tensors;

    :param dimension to be split along this dimension
    :param T Numeric type. Only support float/double now

    >>> bifurcateSplitTable = BifurcateSplitTable(1)
    creating: createBifurcateSplitTable
    '''

    def __init__(self,
                 dimension,
                 bigdl_type="float"):
        super(BifurcateSplitTable, self).__init__(None, bigdl_type,
                                       dimension)


class Bilinear(Layer):

    '''
    a bilinear transformation with sparse inputs,
    The input tensor given in forward(input) is a table containing both inputs x_1 and x_2,
    which are tensors of size N x inputDimension1 and N x inputDimension2, respectively.

    :param input_size1 input dimension of x_1
    :param input_size2 input dimension of x_2
    :param output_size output dimension
    :param bias_res whether use bias
    :param wRegularizer: instance of [[Regularizer]](eg. L1 or L2 regularization), applied to the input weights matrices.
    :param bRegularizer: instance of [[Regularizer]]applied to the bias.

    >>> bilinear = Bilinear(1, 1, 1, True, L1Regularizer(0.5))
    creating: createL1Regularizer
    creating: createBilinear
    '''

    def __init__(self,
                 input_size1,
                 input_size2,
                 output_size,
                 bias_res=True,
                 wRegularizer=None,
                 bRegularizer=None,
                 bigdl_type="float"):
        super(Bilinear, self).__init__(None, bigdl_type,
                                       input_size1,
                                       input_size2,
                                       output_size,
                                       bias_res,
                                       wRegularizer,
                                       bRegularizer)
    def set_init_method(self, weight_init_method = None, bias_init_method = None):
        callBigDlFunc(self.bigdl_type, "setInitMethod", self.value,
                      weight_init_method, bias_init_method)
        return self


class Bottle(Container):

    '''
    Bottle allows varying dimensionality input to be forwarded through any module
    that accepts input of nInputDim dimensions, and generates output of nOutputDim dimensions.

    :param module: transform module
    :param n_input_dim: nInputDim dimensions of module
    :param n_output_dim1: output of nOutputDim dimensions


    >>> bottle = Bottle(Linear(100,10), 1, 1)
    creating: createLinear
    creating: createBottle
    '''

    def __init__(self,
                 module,
                 n_input_dim=2,
                 n_output_dim1=INTMAX,
                 bigdl_type="float"):
        super(Bottle, self).__init__(None, bigdl_type,
                                     module,
                                     n_input_dim,
                                     n_output_dim1)


class CAdd(Layer):

    '''
    This layer has a bias tensor with given size. The bias will be added element wise to the input
    tensor. If the element number of the bias tensor match the input tensor, a simply element wise
    will be done. Or the bias will be expanded to the same size of the input. The expand means
    repeat on unmatched singleton dimension(if some unmatched dimension isn't singleton dimension,
    it will report an error). If the input is a batch, a singleton dimension will be add to the
    first dimension before the expand.


    :param size: the size of the bias
    :param bRegularizer: instance of [[Regularizer]]applied to the bias.


    >>> cAdd = CAdd([1,2])
    creating: createCAdd
    '''

    def __init__(self,
                 size, bRegularizer=None,
                 bigdl_type="float"):
        super(CAdd, self).__init__(None, bigdl_type,
                                   size, bRegularizer)

    def set_init_method(self, weight_init_method = None, bias_init_method = None):
        callBigDlFunc(self.bigdl_type, "setInitMethod", self.value,
                      weight_init_method, bias_init_method)
        return self


class CAddTable(Layer):

    '''
    Merge the input tensors in the input table by element wise adding them together. The input
    table is actually an array of tensor with same size.


    :param inplace: reuse the input memory


    >>> cAddTable = CAddTable(True)
    creating: createCAddTable
    '''

    def __init__(self,
                 inplace=False,
                 bigdl_type="float"):
        super(CAddTable, self).__init__(None, bigdl_type,
                                        inplace)

class CAveTable(Layer):

    '''
    Merge the input tensors in the input table by element wise taking the average. The input
    table is actually an array of tensor with same size.


    :param inplace: reuse the input memory


    >>> cAveTable = CAveTable(True)
    creating: createCAveTable
    '''

    def __init__(self,
                 inplace=False,
                 bigdl_type="float"):
        super(CAveTable, self).__init__(None, bigdl_type,
                                        inplace)


class CDivTable(Layer):

    '''
    Takes a table with two Tensor and returns the component-wise division between them.


    >>> cDivTable = CDivTable()
    creating: createCDivTable
    '''

    def __init__(self,
                 bigdl_type="float"):
        super(CDivTable, self).__init__(None, bigdl_type)


class CMaxTable(Layer):

    '''
    Takes a table of Tensors and outputs the max of all of them.


    >>> cMaxTable = CMaxTable()
    creating: createCMaxTable
    '''

    def __init__(self,
                 bigdl_type="float"):
        super(CMaxTable, self).__init__(None, bigdl_type)


class CMinTable(Layer):

    '''
    Takes a table of Tensors and outputs the min of all of them.

    >>> cMinTable = CMinTable()
    creating: createCMinTable
    '''

    def __init__(self,
                 bigdl_type="float"):
        super(CMinTable, self).__init__(None, bigdl_type)


class CMul(Layer):

    '''
    Applies a component-wise multiplication to the incoming data


    :param size: size of the data


    >>> cMul = CMul([1,2])
    creating: createCMul
    '''

    def __init__(self,
                 size,
                 wRegularizer=None,
                 bigdl_type="float"):
        super(CMul, self).__init__(None, bigdl_type,
                                   size, wRegularizer)

    def set_init_method(self, weight_init_method = None, bias_init_method = None):
        callBigDlFunc(self.bigdl_type, "setInitMethod", self.value,
                      weight_init_method, bias_init_method)
        return self


class CMulTable(Layer):

    '''
    Takes a table of Tensors and outputs the multiplication of all of them.


    >>> cMulTable = CMulTable()
    creating: createCMulTable
    '''

    def __init__(self,
                 bigdl_type="float"):
        super(CMulTable, self).__init__(None, bigdl_type)


class CSubTable(Layer):

    '''
    Takes a table with two Tensor and returns the component-wise subtraction between them.


    >>> cSubTable = CSubTable()
    creating: createCSubTable
    '''

    def __init__(self,
                 bigdl_type="float"):
        super(CSubTable, self).__init__(None, bigdl_type)


class Clamp(Layer):

    '''
    Clamps all elements into the range [min_value, max_value].
    Output is identical to input in the range,
    otherwise elements less than min_value (or greater than max_value)
    are saturated to min_value (or max_value).


    :param min:
    :param max:


    >>> clamp = Clamp(1, 3)
    creating: createClamp
    '''

    def __init__(self,
                 min,
                 max,
                 bigdl_type="float"):
        super(Clamp, self).__init__(None, bigdl_type,
                                    min,
                                    max)


class Contiguous(Layer):

    '''
    used to make input, grad_output both contiguous


    >>> contiguous = Contiguous()
    creating: createContiguous
    '''

    def __init__(self,
                 bigdl_type="float"):
        super(Contiguous, self).__init__(None, bigdl_type)


class Cosine(Layer):

    '''
    Cosine calculates the cosine similarity of the input to k mean centers. The input given in
    forward(input) must be either a vector (1D tensor) or matrix (2D tensor). If the input is a
    vector, it must have the size of inputSize. If it is a matrix, then each row is assumed to be
    an input sample of given batch (the number of rows means the batch size and the number of
    columns should be equal to the inputSize).


    :param input_size: the size of each input sample
    :param output_size: the size of the module output of each sample


    >>> cosine = Cosine(2,3)
    creating: createCosine
    '''

    def __init__(self,
                 input_size,
                 output_size,
                 bigdl_type="float"):
        super(Cosine, self).__init__(None, bigdl_type,
                                     input_size,
                                     output_size)
    def set_init_method(self, weight_init_method = None, bias_init_method = None):
        callBigDlFunc(self.bigdl_type, "setInitMethod", self.value,
                      weight_init_method, bias_init_method)
        return self


class CosineDistance(Layer):

    '''
    Outputs the cosine distance between inputs


    >>> cosineDistance = CosineDistance()
    creating: createCosineDistance
    '''

    def __init__(self,
                 bigdl_type="float"):
        super(CosineDistance, self).__init__(None, bigdl_type)


class CrossProduct(Layer):

    """
    A layer which takes a table of multiple tensors(n >= 2) as input
    and calculate to dot product for `all combinations of pairs` among input tensors.

    Dot-product outputs are ordered according to orders of pairs in input Table.
    For instance, input (Table) is T(A, B, C), output (Tensor) will be [A.*B, A.*C, B.*C].

    Dimensions of input' Tensors could be one or two, if two, first dimension is `batchSize`.
    For convenience, output is 2-dim Tensor regardless of input' dims.

    Table size checking and Tensor size checking will be execute before each forward,
    when [[numTensor]] and [[embeddingSize]] are set values greater than zero.

    :param numTensor (for checking)number of Tensor input Table contains, :default 0(won't check)
    :param embeddingSize (for checking)vector length of dot product, :default 0(won't check)

    >>> crossProduct = CrossProduct()
    creating: createCrossProduct
    """

    def __init__(self,
                 numTensor=0,
                 embeddingSize=0,
                 bigdl_type="float"):
        super(CrossProduct, self).__init__(None, bigdl_type, numTensor, embeddingSize)


class UpSampling2D(Layer):
    """
    Upsampling layer for 2D inputs.
    Repeats the heights and widths of the data by size[0] and size[1] respectively.

    If input's dataformat is NCHW, then the size of output is (N, C, H * size[0], W * size[1])

    :param size tuple of 2 integers. The upsampling factors for heights and widths.
    :param format DataFormat, NCHW or NHWC

    >>> upsampled2d = UpSampling2D([2, 3])
    creating: createUpSampling2D
    """
    def __init__(self, size, data_format="nchw", bigdl_type="float"):
        super(UpSampling2D, self).__init__(None, bigdl_type, size, data_format)


class UpSampling1D(Layer):
    """
    Upsampling layer for 1D inputs.
    Repeats each temporal step length times along the time axis.

    If input's size is (batch, steps, features),
    then the output's size is (batch, steps * length, features)

    :param length integer, upsampling factor.
    >>> upsampled1d = UpSampling1D(2)
    creating: createUpSampling1D
    """
    def __init__(self, length, bigdl_type="float"):
        super(UpSampling1D, self).__init__(None, bigdl_type, length)

class Input(Node):

    '''
    Input layer do nothing to the input tensors, just passing them through. It is used as input to
    the Graph container (add a link) when the first layer of the graph container accepts multiple
    tensors as inputs.

    Each input node of the graph container should accept one tensor as input. If you want a module
    accepting multiple tensors as input, you should add some Input module before it and connect
    the outputs of the Input nodes to it.

    Please note that the return is not a layer but a Node containing input layer.

    >>> input = Input()
    creating: createInput
    '''

    def __init__(self,
                 bigdl_type="float"):
        super(Input, self).__init__(None, bigdl_type)


class DotProduct(Layer):

    '''
    This is a simple table layer which takes a table of two tensors as input
    and calculate the dot product between them as outputs


    >>> dotProduct = DotProduct()
    creating: createDotProduct
    '''

    def __init__(self,
                 bigdl_type="float"):
        super(DotProduct, self).__init__(None, bigdl_type)


class ELU(Layer):

    '''
    D-A Clevert, Thomas Unterthiner, Sepp Hochreiter
    Fast and Accurate Deep Network Learning by Exponential Linear Units (ELUs)
    [http://arxiv.org/pdf/1511.07289.pdf]


    >>> eLU = ELU(1e-5, True)
    creating: createELU
    '''

    def __init__(self,
                 alpha=1.0,
                 inplace=False,
                 bigdl_type="float"):
        super(ELU, self).__init__(None, bigdl_type,
                                  alpha,
                                  inplace)


class Euclidean(Layer):

    '''
    Outputs the Euclidean distance of the input to outputSize centers

    :param inputSize: inputSize
    :param outputSize: outputSize
    :param T: Numeric type. Only support float/double now


    >>> euclidean = Euclidean(1, 1, True)
    creating: createEuclidean
    '''



    def __init__(self,
                 input_size,
                 output_size,
                 fast_backward=True,
                 bigdl_type="float"):
        super(Euclidean, self).__init__(None, bigdl_type,
                                        input_size,
                                        output_size,
                                        fast_backward)

    def set_init_method(self, weight_init_method = None, bias_init_method = None):
        callBigDlFunc(self.bigdl_type, "setInitMethod", self.value,
                      weight_init_method, bias_init_method)
        return self


class Exp(Layer):

    '''
    Applies element-wise exp to input tensor.

    >>> exp = Exp()
    creating: createExp
    '''

    def __init__(self,
                 bigdl_type="float"):
        super(Exp, self).__init__(None, bigdl_type)


class FlattenTable(Layer):

    '''
    This is a table layer which takes an arbitrarily deep table of Tensors
    (potentially nested) as input and a table of Tensors without any nested
    table will be produced


    >>> flattenTable = FlattenTable()
    creating: createFlattenTable
    '''

    def __init__(self,
                 bigdl_type="float"):
        super(FlattenTable, self).__init__(None, bigdl_type)


class GradientReversal(Layer):

    '''
    It is a simple module preserves the input, but takes the
    gradient from the subsequent layer, multiplies it by -lambda
    and passes it to the preceding layer. This can be used to maximise
    an objective function whilst using gradient descent, as described in
     ["Domain-Adversarial Training of Neural Networks"
     (http://arxiv.org/abs/1505.07818)]


    :param lambda: hyper-parameter lambda can be set dynamically during training


    >>> gradientReversal = GradientReversal(1e-5)
    creating: createGradientReversal
    >>> gradientReversal = GradientReversal()
    creating: createGradientReversal
    '''

    def __init__(self,
                 the_lambda=1.0,
                 bigdl_type="float"):
        super(GradientReversal, self).__init__(None, bigdl_type,
                                               the_lambda)


class HardShrink(Layer):

    '''
    This is a transfer layer which applies the hard shrinkage function
    element-wise to the input Tensor. The parameter lambda is set to 0.5
    by default
```
            x, if x >  lambda
    f(x) =  x, if x < -lambda
            0, otherwise
```

   :param the_lambda: a threshold value whose default value is 0.5


    >>> hardShrink = HardShrink(1e-5)
    creating: createHardShrink
    '''

    def __init__(self,
                 the_lambda=0.5,
                 bigdl_type="float"):
        super(HardShrink, self).__init__(None, bigdl_type,
                                         the_lambda)


class HardTanh(Layer):

    '''
    Applies HardTanh to each element of input, HardTanh is defined:
```
             |  maxValue, if x > maxValue
      f(x) = |  minValue, if x < minValue
             |  x, otherwise
```
    :param min_value: minValue in f(x), default is -1.
    :param max_value: maxValue in f(x), default is 1.
    :param inplace: whether enable inplace model.


    >>> hardTanh = HardTanh(1e-5, 1e5, True)
    creating: createHardTanh
    >>> hardTanh = HardTanh()
    creating: createHardTanh
    '''

    def __init__(self,
                 min_value=-1.0,
                 max_value=1.0,
                 inplace=False,
                 bigdl_type="float"):
        super(HardTanh, self).__init__(None, bigdl_type,
                                       min_value,
                                       max_value,
                                       inplace)


class Index(Layer):

    '''
    Applies the Tensor index operation along the given dimension.


    :param dimension: the dimension to be indexed


    >>> index = Index(1)
    creating: createIndex
    '''

    def __init__(self,
                 dimension,
                 bigdl_type="float"):
        super(Index, self).__init__(None, bigdl_type,
                                    dimension)


class InferReshape(Layer):

    '''
    Reshape the input tensor with automatic size inference support.
    Positive numbers in the `size` argument are used to reshape the input to the
    corresponding dimension size.
    There are also two special values allowed in `size`:
       a. `0` means keep the corresponding dimension size of the input unchanged.
          i.e., if the 1st dimension size of the input is 2,
          the 1st dimension size of output will be set as 2 as well.
       b. `-1` means infer this dimension size from other dimensions.
          This dimension size is calculated by keeping the amount of output elements
          consistent with the input.
          Only one `-1` is allowable in `size`.

    For example,
       Input tensor with size: (4, 5, 6, 7)
       -> InferReshape(Array(4, 0, 3, -1))
       Output tensor with size: (4, 5, 3, 14)
    The 1st and 3rd dim are set to given sizes, keep the 2nd dim unchanged,
    and inferred the last dim as 14.

     :param size:      the target tensor size
     :param batch_mode: whether in batch mode


    >>> inferReshape = InferReshape([4, 0, 3, -1], False)
    creating: createInferReshape
    '''

    def __init__(self,
                 size,
                 batch_mode=False,
                 bigdl_type="float"):
        super(InferReshape, self).__init__(None, bigdl_type,
                                           size,
                                           batch_mode)


class JoinTable(Layer):

    '''
    It is a table module which takes a table of Tensors as input and
    outputs a Tensor by joining them together along the dimension `dimension`.


    The input to this layer is expected to be a tensor, or a batch of tensors;
    when using mini-batch, a batch of sample tensors will be passed to the layer and
    the user need to specify the number of dimensions of each sample tensor in the
    batch using `nInputDims`.


    :param dimension: to be join in this dimension
    :param nInputDims: specify the number of dimensions that this module will receiveIf it is more than the dimension of input tensors, the first dimensionwould be considered as batch size


    >>> joinTable = JoinTable(1, 1)
    creating: createJoinTable
    '''

    def __init__(self,
                 dimension,
                 n_input_dims,
                 bigdl_type="float"):
        super(JoinTable, self).__init__(None, bigdl_type,
                                        dimension,
                                        n_input_dims)

class SparseJoinTable(Layer):

    '''
    :: Experimental ::

    Sparse version of JoinTable. Backward just pass the origin gradOutput back to
    the next layers without split. So this layer may just works in Wide&Deep like models.


    :param dimension: to be join in this dimension


    >>> joinTable = SparseJoinTable(1)
    creating: createSparseJoinTable
    '''

    def __init__(self,
                 dimension,
                 bigdl_type="float"):
        super(SparseJoinTable, self).__init__(None, bigdl_type,
                                        dimension)


class L1Penalty(Layer):

    '''
    adds an L1 penalty to an input (for sparsity).
    L1Penalty is an inline module that in its forward propagation copies the input Tensor
    directly to the output, and computes an L1 loss of the latent state (input) and stores
    it in the module's loss field. During backward propagation: gradInput = gradOutput + gradLoss.


    :param l1weight:
    :param sizeAverage:
    :param provideOutput:


    >>> l1Penalty = L1Penalty(1, True, True)
    creating: createL1Penalty
    '''

    def __init__(self,
                 l1weight,
                 size_average=False,
                 provide_output=True,
                 bigdl_type="float"):
        super(L1Penalty, self).__init__(None, bigdl_type,
                                        l1weight,
                                        size_average,
                                        provide_output)

class NegativeEntropyPenalty(Layer):
    '''
    Penalize the input multinomial distribution if it has low entropy.
    The input to this layer should be a batch of vector each representing a
    multinomial distribution. The input is typically the output of a softmax layer.
    
    For forward, the output is the same as input and a NegativeEntropy loss of
    the latent state will be calculated each time. For backward,
    gradInput = gradOutput + gradLoss

    This can be used in reinforcement learning to discourage the policy from
    collapsing to a single action for a given state, which improves exploration.
    See the A3C paper for more detail (https://arxiv.org/pdf/1602.01783.pdf).
    
    >>> ne = NegativeEntropyPenalty(0.01)
    creating: createNegativeEntropyPenalty
    
    :param beta penalty coefficient
    '''

    def __init__(self, beta=0.01, bigdl_type="float"):
        super(NegativeEntropyPenalty, self).__init__(None,
                                                     bigdl_type,
                                                     beta)


class LeakyReLU(Layer):

    '''
    It is a transfer module that applies LeakyReLU, which parameter negval sets the slope of the
    negative part: LeakyReLU is defined as: f(x) = max(0, x) + negval * min(0, x)


    :param negval: sets the slope of the negative partl
    :param inplace: if it is true, doing the operation in-place without using extra state memory


    >>> leakyReLU = LeakyReLU(1e-5, True)
    creating: createLeakyReLU
    '''

    def __init__(self,
                 negval=0.01,
                 inplace=False,
                 bigdl_type="float"):
        super(LeakyReLU, self).__init__(None, bigdl_type,
                                        negval,
                                        inplace)


class Log(Layer):

    '''
    Applies the log function element-wise to the input Tensor,
     thus outputting a Tensor of the same dimension.


    >>> log = Log()
    creating: createLog
    '''

    def __init__(self,
                 bigdl_type="float"):
        super(Log, self).__init__(None, bigdl_type)


class LogSigmoid(Layer):

    '''
    This class is a transform layer corresponding to the sigmoid function:
    f(x) = Log(1 / (1 + e ^^ (-x)))


    >>> logSigmoid = LogSigmoid()
    creating: createLogSigmoid
    '''

    def __init__(self,
                 bigdl_type="float"):
        super(LogSigmoid, self).__init__(None, bigdl_type)


class LookupTable(Layer):

    '''
    a convolution of width 1, commonly used for word embeddings

    :param wRegularizer: instance of [[Regularizer]](eg. L1 or L2 regularization), applied to the input weights matrices.

    >>> lookupTable = LookupTable(1, 1, 1e-5, 1e-5, 1e-5, True, L1Regularizer(0.5))
    creating: createL1Regularizer
    creating: createLookupTable
    '''

    def __init__(self,
                 n_index,
                 n_output,
                 padding_value=0.0,
                 max_norm=DOUBLEMAX,
                 norm_type=2.0,
                 should_scale_grad_by_freq=False,
                 wRegularizer=None,
                 bigdl_type="float"):
        super(LookupTable, self).__init__(None, bigdl_type,
                                          n_index,
                                          n_output,
                                          padding_value,
                                          max_norm,
                                          norm_type,
                                          should_scale_grad_by_freq,
                                          wRegularizer)
    def set_init_method(self, weight_init_method = None, bias_init_method = None):
        callBigDlFunc(self.bigdl_type, "setInitMethod", self.value,
                      weight_init_method, bias_init_method)
        return self


class LookupTableSparse(Layer):

    '''
    LookupTable for multi-values.
    Also called embedding_lookup_sparse in TensorFlow.

    The input of LookupTableSparse should be a 2D SparseTensor or two 2D SparseTensors.
    If the input is a SparseTensor, the values are positive integer ids,
    values in each row of this SparseTensor will be turned into a dense vector.
    If the input is two SparseTensors, the first tensor should be the integer ids, just
    like the SparseTensor input. And the second tensor is the corresponding
    weights of the integer ids.

    :param wRegularizer: instance of [[Regularizer]](eg. L1 or L2 regularization), applied to the input weights matrices.

    >>> lookupTableSparse = LookupTableSparse(20, 5, "mean", 2, L1Regularizer(0.5))
    creating: createL1Regularizer
    creating: createLookupTableSparse
    >>> indices = np.array([[0, 0, 1, 2], [0, 1, 0, 3]])
    >>> values = np.array([2, 4, 1, 2])
    >>> weightValues = np.array([2, 0.5, 1, 3])
    >>> input = JTensor.sparse(values, indices, np.array([3, 4]))
    >>> weight = JTensor.sparse(weightValues, indices, np.array([3, 4]))
    >>> layer1 = LookupTableSparse(10, 4, "mean")
    creating: createLookupTableSparse
    >>> layer1.set_weights(np.arange(1, 41, 1).reshape(10, 4)) # set weight to 1 to 40
    >>> output = layer1.forward([input, weight])
    >>> expected_output = np.array([[6.5999999 , 7.60000038, 8.60000038, 9.60000038],[ 1., 2., 3., 4.], [5., 6., 7., 8.]])
    >>> np.testing.assert_allclose(output, expected_output, rtol=1e-6, atol=1e-6)
    '''

    def __init__(self,
                 n_index,
                 n_output,
                 combiner="sum",
                 max_norm=-1.0,
                 wRegularizer=None,
                 bigdl_type="float"):
        super(LookupTableSparse, self).__init__(None, bigdl_type,
                                          n_index,
                                          n_output,
                                          combiner,
                                          max_norm + 0.0,
                                          wRegularizer)
    def set_init_method(self, weight_init_method = None, bias_init_method = None):
        callBigDlFunc(self.bigdl_type, "setInitMethod", self.value,
                      weight_init_method, bias_init_method)
        return self

class MM(Layer):

    '''
    Module to perform matrix multiplication on two mini-batch inputs, producing a mini-batch.


    :param trans_a: specifying whether or not transpose the first input matrix
    :param trans_b: specifying whether or not transpose the second input matrix


    >>> mM = MM(True, True)
    creating: createMM
    '''
    def __init__(self,
                 trans_a=False,
                 trans_b=False,
                 bigdl_type="float"):
        super(MM, self).__init__(None, bigdl_type,
                                 trans_a,
                                 trans_b)


class MV(Layer):

    '''
    It is a module to perform matrix vector multiplication on two mini-batch inputs,
    producing a mini-batch.


    :param trans: whether make matrix transpose before multiplication


    >>> mV = MV(True)
    creating: createMV
    '''

    def __init__(self,
                 trans=False,
                 bigdl_type="float"):
        super(MV, self).__init__(None, bigdl_type,
                                 trans)


class MapTable(Container):

    '''
    This class is a container for a single module which will be applied
    to all input elements. The member module is cloned as necessary to
    process all input elements.


    >>> mapTable = MapTable(Linear(100,10))
    creating: createLinear
    creating: createMapTable
    '''

    def __init__(self,
                 module=None,
                 bigdl_type="float"):
        super(MapTable, self).__init__(None, bigdl_type,
                                       module)

class MaskedSelect(Layer):

    '''
    Performs a torch.MaskedSelect on a Tensor. The mask is supplied as a tabular argument with
    the input on the forward and backward passes.

    >>> maskedSelect = MaskedSelect()
    creating: createMaskedSelect
    '''

    def __init__(self,
                 bigdl_type="float"):
        super(MaskedSelect, self).__init__(None, bigdl_type)


class Max(Layer):

    '''
    Applies a max operation over dimension `dim`


   :param dim: max along this dimension
   :param num_input_dims: Optional. If in a batch model, set to the inputDims.


    >>> max = Max(1)
    creating: createMax
    '''

    def __init__(self,
                 dim,
                 num_input_dims=INTMIN,
                 bigdl_type="float"):
        super(Max, self).__init__(None, bigdl_type,
                                  dim,
                                  num_input_dims)


class Mean(Layer):

    '''
    It is a simple layer which applies a mean operation over the given dimension. When nInputDims
    is provided, the input will be considered as batches. Then the mean operation will be applied
    in (dimension + 1). The input to this layer is expected to be a tensor, or a batch of
    tensors; when using mini-batch, a batch of sample tensors will be passed to the layer and the
    user need to specify the number of dimensions of each sample tensor in the batch using
    nInputDims.


    :param dimension: the dimension to be applied mean operation
    :param n_input_dims: specify the number of dimensions that this module will receiveIf it is more than the dimension of input tensors, the first dimension would be consideredas batch size
    :param squeeze: default is true, which will squeeze the sum dimension; set it to false to keep the sum dimension 

    >>> mean = Mean(1, 1, True)
    creating: createMean
    '''

    def __init__(self,
                 dimension=1,
                 n_input_dims=-1,
                 squeeze=True,
                 bigdl_type="float"):
        super(Mean, self).__init__(None, bigdl_type,
                                   dimension,
                                   n_input_dims,
                                   squeeze)


class Min(Layer):

    '''
    Applies a min operation over dimension `dim`.


    :param dim: min along this dimension
    :param num_input_dims: Optional. If in a batch model, set to the input_dim.


    >>> min = Min(1)
    creating: createMin
    '''

    def __init__(self,
                 dim=1,
                 num_input_dims=INTMIN,
                 bigdl_type="float"):
        super(Min, self).__init__(None, bigdl_type,
                                  dim,
                                  num_input_dims)


class MixtureTable(Layer):

    '''
    Creates a module that takes a table {gater, experts} as input and outputs the mixture of experts
    (a Tensor or table of Tensors) using a gater Tensor. When dim is provided, it specifies the
    dimension of the experts Tensor that will be interpolated (or mixed). Otherwise, the experts
    should take the form of a table of Tensors. This Module works for experts of dimension 1D or
    more, and for a 1D or 2D gater, i.e. for single examples or mini-batches.


    >>> mixtureTable = MixtureTable()
    creating: createMixtureTable
    >>> mixtureTable = MixtureTable(10)
    creating: createMixtureTable
    '''

    def __init__(self,
                 dim=INTMAX,
                 bigdl_type="float"):
        super(MixtureTable, self).__init__(None, bigdl_type, dim)


class Mul(Layer):

    '''
    Multiply a single scalar factor to the incoming data


    >>> mul = Mul()
    creating: createMul
    '''

    def __init__(self,
                 bigdl_type="float"):
        super(Mul, self).__init__(None, bigdl_type)

    def set_init_method(self, weight_init_method = None, bias_init_method = None):
        callBigDlFunc(self.bigdl_type, "setInitMethod", self.value,
                      weight_init_method, bias_init_method)
        return self


class MulConstant(Layer):

    '''
    Multiplies input Tensor by a (non-learnable) scalar constant.
    This module is sometimes useful for debugging purposes.


    :param scalar: scalar constant
    :param inplace: Can optionally do its operation in-place without using extra state memory


    >>> mulConstant = MulConstant(2.5)
    creating: createMulConstant
    '''

    def __init__(self,
                 scalar,
                 inplace=False,
                 bigdl_type="float"):
        super(MulConstant, self).__init__(None, bigdl_type,
                                          scalar,
                                          inplace)


class Narrow(Layer):

    '''
    Narrow is application of narrow operation in a module.
    The module further supports a negative length in order to handle inputs with an unknown size.

    >>> narrow = Narrow(1, 1, 1)
    creating: createNarrow
    '''

    def __init__(self,
                 dimension,
                 offset,
                 length=1,
                 bigdl_type="float"):
        super(Narrow, self).__init__(None, bigdl_type,
                                     dimension,
                                     offset,
                                     length)


class NarrowTable(Layer):

    '''
    Creates a module that takes a table as input and outputs the subtable starting at index
    offset having length elements (defaults to 1 element). The elements can be either
    a table or a Tensor. If `length` is negative, it means selecting the elements from the
    offset to element which located at the abs(`length`) to the last element of the input.


    :param offset: the start index of table
    :param length: the length want to select


    >>> narrowTable = NarrowTable(1, 1)
    creating: createNarrowTable
    '''

    def __init__(self,
                 offset,
                 length=1,
                 bigdl_type="float"):
        super(NarrowTable, self).__init__(None, bigdl_type,
                                          offset,
                                          length)


class Normalize(Layer):

    '''
    Normalizes the input Tensor to have unit L_p norm. The smoothing parameter eps prevents
    division by zero when the input contains all zero elements (default = 1e-10).
    p can be the max value of double


    >>> normalize = Normalize(1e-5, 1e-5)
    creating: createNormalize
    '''

    def __init__(self,
                 p,
                 eps=1e-10,
                 bigdl_type="float"):
        super(Normalize, self).__init__(None, bigdl_type,
                                        p,
                                        eps)


class PReLU(Layer):

    '''
    Applies parametric ReLU, which parameter varies the slope of the negative part.


    PReLU: f(x) = max(0, x) + a * min(0, x)


    nOutputPlane's default value is 0, that means using PReLU in shared version and has
    only one parameters.


    Notice: Please don't use weight decay on this.


    :param n_output_plane: input map number. Default is 0.


    >>> pReLU = PReLU(1)
    creating: createPReLU
    '''

    def __init__(self,
                 n_output_plane=0,
                 bigdl_type="float"):
        super(PReLU, self).__init__(None, bigdl_type,
                                    n_output_plane)

    def set_init_method(self, weight_init_method = None, bias_init_method = None):
        callBigDlFunc(self.bigdl_type, "setInitMethod", self.value,
                      weight_init_method, bias_init_method)
        return self


class Padding(Layer):

    '''
    This module adds pad units of padding to dimension dim of the input. If pad is negative,
    padding is added to the left, otherwise, it is added to the right of the dimension.


    The input to this layer is expected to be a tensor, or a batch of tensors;
    when using mini-batch, a batch of sample tensors will be passed to the layer and
    the user need to specify the number of dimensions of each sample tensor in the
    batch using n_input_dim.


    :param dim: the dimension to be applied padding operation
    :param pad: num of the pad units
    :param n_input_dim: specify the number of dimensions that this module will receiveIf it is more than the dimension of input tensors, the first dimensionwould be considered as batch size
    :param value: padding value


    >>> padding = Padding(1, 1, 1, 1e-5, 1)
    creating: createPadding
    '''

    def __init__(self,
                 dim,
                 pad,
                 n_input_dim,
                 value=0.0,
                 n_index=1,
                 bigdl_type="float"):
        super(Padding, self).__init__(None, bigdl_type,
                                      dim,
                                      pad,
                                      n_input_dim,
                                      value,
                                      n_index)


class PairwiseDistance(Layer):

    '''
    It is a module that takes a table of two vectors as input and outputs
    the distance between them using the p-norm.
    The input given in `forward(input)` is a [[Table]] that contains two tensors which
    must be either a vector (1D tensor) or matrix (2D tensor). If the input is a vector,
    it must have the size of `inputSize`. If it is a matrix, then each row is assumed to be
    an input sample of the given batch (the number of rows means the batch size and
    the number of columns should be equal to the `inputSize`).

    :param norm: the norm of distance


    >>> pairwiseDistance = PairwiseDistance(2)
    creating: createPairwiseDistance
    '''

    def __init__(self,
                 norm=2,
                 bigdl_type="float"):
        super(PairwiseDistance, self).__init__(None, bigdl_type,
                                               norm)


class ParallelTable(Container):

    '''
    It is a container module that applies the i-th member module to the i-th
    input, and outputs an output in the form of Table


    >>> parallelTable = ParallelTable()
    creating: createParallelTable
    '''

    def __init__(self,
                 bigdl_type="float"):
        super(ParallelTable, self).__init__(None, bigdl_type)


class Power(Layer):

    '''
    Apply an element-wise power operation with scale and shift.
    f(x) = (shift + scale * x)^power^

    :param power: the exponent.
    :param scale: Default is 1.
    :param shift: Default is 0.


    >>> power = Power(1e-5)
    creating: createPower
    '''

    def __init__(self,
                 power,
                 scale=1.0,
                 shift=0.0,
                 bigdl_type="float"):
        super(Power, self).__init__(None, bigdl_type,
                                    power,
                                    scale,
                                    shift)


class RReLU(Layer):

    '''
    Applies the randomized leaky rectified linear unit (RReLU) element-wise to the input Tensor,
    thus outputting a Tensor of the same dimension. Informally the RReLU is also known as
    'insanity' layer. RReLU is defined as:
```
        f(x) = max(0,x) + a * min(0, x) where a ~ U(l, u).
```

    In training mode negative inputs are multiplied by a factor drawn from a uniform random
    distribution U(l, u).


    In evaluation mode a RReLU behaves like a LeakyReLU with a constant mean factor
        a = (l + u) / 2.


    By default, l = 1/8 and u = 1/3. If l == u a RReLU effectively becomes a LeakyReLU.


    Regardless of operating in in-place mode a RReLU will internally allocate an input-sized
    noise tensor to store random factors for negative inputs.


    The backward() operation assumes that forward() has been called before.


    For reference see [Empirical Evaluation of Rectified Activations in Convolutional Network](
    http://arxiv.org/abs/1505.00853).


    :param lower: lower boundary of uniform random distribution
    :param upper: upper boundary of uniform random distribution
    :param inplace: optionally do its operation in-place without using extra state memory


    >>> rReLU = RReLU(1e-5, 1e5, True)
    creating: createRReLU
    '''

    def __init__(self,
                 lower=1.0/8,
                 upper=1.0/3,
                 inplace=False,
                 bigdl_type="float"):
        super(RReLU, self).__init__(None, bigdl_type,
                                    lower,
                                    upper,
                                    inplace)

class SpatialSeparableConvolution(Layer):

    '''
    Separable convolutions consist in first performing a depthwise spatial convolution (which acts
    on each input channel separately) followed by a pointwise convolution which mixes together the
    resulting output channels. The  depth_multiplier argument controls how many output channels are
    generated per input channel in the depthwise step.

    :param n_input_channel The number of expected input planes in the image given into forward()
    :param n_output_channel The number of output planes the convolution layer will produce.
    :param depth_multiplier how many internal channels are generated per input channel
    :param kernel_w The kernel width of the convolution
    :param kernel_h The kernel height of the convolution
    :param stride_w The step of the convolution in the width dimension.
    :param stride_h The step of the convolution in the height dimension
    :param pad_w The additional zeros added per width to the input planes.
    :param pad_h The additional zeros added per height to the input planes.
    :param with_bias: the optional initial value for if need bias
    :param data_format: a string value of "NHWC" or "NCHW" to specify the input data format of this layer. In "NHWC" format
                       data is stored in the order of [batch_size, height, width, channels], in "NCHW" format data is stored
                       in the order of [batch_size, channels, height, width].
    :param w_regularizer: instance of [[Regularizer]](eg. L1 or L2 regularization), applied to the depth weights matrices.
    :param b_regularizer: instance of [[Regularizer]]applied to the pointwise bias.
    :param p_regularizer: instance of [[Regularizer]]applied to the pointwise weights.

    >>> conv = SpatialSeparableConvolution(6, 12, 1, 5, 5)
    creating: createSpatialSeparableConvolution
    >>> conv.setWRegularizer(L1Regularizer(0.5))
    creating: createL1Regularizer
    >>> conv.setBRegularizer(L1Regularizer(0.5))
    creating: createL1Regularizer
    >>> conv = SpatialSeparableConvolution(6, 12, 1, 5, 5, 1, 1, 0, 0, True, "NCHW", L1Regularizer(0.5), L1Regularizer(0.5), L1Regularizer(0.5))
    creating: createL1Regularizer
    creating: createL1Regularizer
    creating: createL1Regularizer
    creating: createSpatialSeparableConvolution
    '''

    def __init__(self,
                 n_input_channel,
                 n_output_channel,
                 depth_multiplier,
                 kernel_w,
                 kernel_h,
                 stride_w=1,
                 stride_h=1,
                 pad_w=0,
                 pad_h=0,
                 with_bias=True,
                 data_format="NCHW",
                 w_regularizer=None,
                 b_regularizer=None,
                 p_regularizer=None,
                 bigdl_type="float"):
        super(SpatialSeparableConvolution, self).__init__(None, bigdl_type,
                                                          n_input_channel,
                                                          n_output_channel,
                                                          depth_multiplier,
                                                          kernel_w,
                                                          kernel_h,
                                                          stride_w,
                                                          stride_h,
                                                          pad_w,
                                                          pad_h,
                                                          with_bias,
                                                          data_format,
                                                          w_regularizer,
                                                          b_regularizer,
                                                          p_regularizer,
                                                          )

class ReLU6(Layer):

    '''
    Same as ReLU except that the rectifying function f(x) saturates at x = 6


    :param inplace: either True = in-place or False = keeping separate state


    >>> reLU6 = ReLU6(True)
    creating: createReLU6
    '''

    def __init__(self,
                 inplace=False,
                 bigdl_type="float"):
        super(ReLU6, self).__init__(None, bigdl_type,
                                    inplace)

class SReLU(Layer):

    '''S-shaped Rectified Linear Unit.

    It follows:
    `f(x) = t^r + a^r(x - t^r) for x >= t^r`,
    `f(x) = x for t^r > x > t^l`,
    `f(x) = t^l + a^l(x - t^l) for x <= t^l`.

    # References
        - [Deep Learning with S-shaped Rectified Linear Activation Units](http://arxiv.org/abs/1512.07030)

    :param input_shape: shape for tleft, aleft, tright, aright.
            E.g. for a 4-D input, the shape is the last 3-D
    :param shared_axes: the axes along which to share learnable
            parameters for the activation function.
            For example, if the incoming feature maps
            are from a 2D convolution
            with output shape `(batch, height, width, channels)`,
            and you wish to share parameters across space
            so that each filter only has one set of parameters,
            set `shared_axes=[1, 2]`.

    >>> srelu = SReLU((2, 3))
    creating: createSReLU
    >>> srelu = SReLU((2, 2), (1, 2))
    creating: createSReLU
    >>> from bigdl.nn.initialization_method import Xavier
    >>> init = Xavier()
    creating: createXavier
    >>> srelu = srelu.set_init_method(tLeftInit=init, aLeftInit=init, tRightInit=init, aRightInit=init)
    '''

    def __init__(self,
                 input_shape,
                 share_axes=None,
                 bigdl_type="float"):
        super(SReLU, self).__init__(None, bigdl_type, input_shape,
                                    share_axes)

    def set_init_method(self, tLeftInit=None, aLeftInit=None,
                        tRightInit=None, aRightInit=None):
        callBigDlFunc(self.bigdl_type, "setInitMethod", self.value,
                      [tLeftInit, aLeftInit, tRightInit, aRightInit])
        return self

class ActivityRegularization(Layer):

    '''
    Layer that applies an update to the cost function based input activity.

    :param l1: L1 regularization factor (positive float).
    :param l2: L2 regularization factor (positive float).


    >>> ar = ActivityRegularization(0.1, 0.02)
    creating: createActivityRegularization
    '''

    def __init__(self,
                 l1=0.0,
                 l2=0.0,
                 bigdl_type="float"):
        super(ActivityRegularization, self).__init__(None, bigdl_type, l1, l2)

class Replicate(Layer):

    '''
    Replicate repeats input `nFeatures` times along its `dim` dimension.
    Notice: No memory copy, it set the stride along the `dim`-th dimension to zero.


    :param n_features: replicate times.
    :param dim: dimension to be replicated.
    :param n_dim: specify the number of non-batch dimensions.


    >>> replicate = Replicate(2)
    creating: createReplicate
    '''
    def __init__(self,
                 n_features,
                 dim=1,
                 n_dim=INTMAX,
                 bigdl_type="float"):
        super(Replicate, self).__init__(None, bigdl_type,
                                        n_features,
                                        dim,
                                        n_dim)


class RoiPooling(Layer):

    '''
    Region of interest pooling
    The RoIPooling uses max pooling to convert the features inside any valid region of interest
    into a small feature map with a fixed spatial extent of pooledH * pooledW (e.g., 7 * 7)
    an RoI is a rectangular window into a conv feature map.
    Each RoI is defined by a four-tuple (x1, y1, x2, y2) that specifies its
    top-left corner (x1, y1) and its bottom-right corner (x2, y2).
    RoI max pooling works by dividing the h * w RoI window into an pooledH * pooledW grid of
    sub-windows of approximate size h/H * w/W and then max-pooling the values in each sub-window
    into the corresponding output grid cell.
    Pooling is applied independently to each feature map channel


    :param pooled_w:      spatial extent in width
    :param pooled_h:      spatial extent in height
    :param spatial_scale: spatial scale


    >>> import numpy as np
    >>> input_data = np.random.rand(2,2,6,8)
    >>> input_rois = np.array([0, 0, 0, 7, 5, 1, 6, 2, 7, 5, 1, 3, 1, 6, 4, 0, 3, 3, 3, 3],dtype='float64').reshape(4,5)
    >>> m = RoiPooling(3,2,1.0)
    creating: createRoiPooling
    >>> out = m.forward([input_data,input_rois])
    '''

    def __init__(self,
                 pooled_w,
                 pooled_h,
                 spatial_scale,
                 bigdl_type="float"):
        super(RoiPooling, self).__init__(None, bigdl_type,
                                         pooled_w,
                                         pooled_h,
                                         spatial_scale)


class Scale(Layer):

    '''
    Scale is the combination of CMul and CAdd
    Computes the elementwise product of input and weight, with the shape of the weight "expand" to
    match the shape of the input.
    Similarly, perform a expand cdd bias and perform an elementwise add


    :param size: size of weight and bias


    >>> scale = Scale([1,2])
    creating: createScale
    '''

    def __init__(self,
                 size,
                 bigdl_type="float"):
        super(Scale, self).__init__(None, bigdl_type,
                                    size)


class SelectTable(Layer):

    '''
    Creates a module that takes a table as input and outputs the element at index `index`
    (positive or negative). This can be either a table or a Tensor.
    The gradients of the non-index elements are zeroed Tensors of the same size.
    This is true regardless of the depth of the encapsulated Tensor as the function used
    internally to do so is recursive.


    :param index: the index to be selected


    >>> selectTable = SelectTable(1)
    creating: createSelectTable
    '''

    def __init__(self,
                 index,
                 bigdl_type="float"):
        super(SelectTable, self).__init__(None, bigdl_type,
                                          index)


class SequenceBeamSearch(Layer):

    '''
    Find the translated sequence with the highest probability.


    :param vocab_size: size of tokens
    :param beam_size: number of beams
    :param alpha: defining the strength of length normalization
    :param decode_length: maximum length to decoded sequence
    :param eos_id: id of eos token, used to determine when a sequence has finished
    :param padding_value
    :param num_hidden_layers: number of hidden layers
    :param hidden_size: size of hidden layer


    >>> sequenceBeamSearch = SequenceBeamSearch(4, 3, 0.0, 10, 2.0, 1.0, 2, 5)
    creating: createSequenceBeamSearch
    '''

    def __init__(self,
                vocab_size,
                beam_size,
                alpha,
                decode_length,
                eos_id,
                padding_value,
                num_hidden_layers,
                hidden_size,
                bigdl_type="float"):
        super(SequenceBeamSearch, self).__init__(None, bigdl_type,
                                                 vocab_size,
                                                 beam_size,
                                                 alpha,
                                                 decode_length,
                                                 eos_id,
                                                 padding_value,
                                                 num_hidden_layers,
                                                 hidden_size)


class SoftMax(Layer):

    '''
    Applies the SoftMax function to an n-dimensional input Tensor, rescaling them so that the
    elements of the n-dimensional output Tensor lie in the range (0, 1) and sum to 1.
    Softmax is defined as: f_i(x) = exp(x_i - shift) / sum_j exp(x_j - shift)
    where shift = max_i(x_i).


    >>> softMax = SoftMax()
    creating: createSoftMax
    '''

    def __init__(self,
                 bigdl_type="float"):
        super(SoftMax, self).__init__(None, bigdl_type)


class SoftMin(Layer):

    '''
    Applies the SoftMin function to an n-dimensional input Tensor, rescaling them so that the
    elements of the n-dimensional output Tensor lie in the range (0,1) and sum to 1.
    Softmin is defined as: f_i(x) = exp(-x_i - shift) / sum_j exp(-x_j - shift)
    where shift = max_i(-x_i).


    >>> softMin = SoftMin()
    creating: createSoftMin
    '''

    def __init__(self,
                 bigdl_type="float"):
        super(SoftMin, self).__init__(None, bigdl_type)


class SoftPlus(Layer):

    '''
    Apply the SoftPlus function to an n-dimensional input tensor.
    SoftPlus function: f_i(x) = 1/beta * log(1 + exp(beta * x_i))


    :param beta: Controls sharpness of transfer function


    >>> softPlus = SoftPlus(1e-5)
    creating: createSoftPlus
    '''

    def __init__(self,
                 beta=1.0,
                 bigdl_type="float"):
        super(SoftPlus, self).__init__(None, bigdl_type,
                                       beta)


class SoftShrink(Layer):

    '''
    Apply the soft shrinkage function element-wise to the input Tensor


    SoftShrinkage operator:
```
           | x - lambda, if x >  lambda
    f(x) = | x + lambda, if x < -lambda
           | 0, otherwise
```

    :param the_lambda: lambda, default is 0.5


    >>> softShrink = SoftShrink(1e-5)
    creating: createSoftShrink
    '''

    def __init__(self,
                 the_lambda=0.5,
                 bigdl_type="float"):
        super(SoftShrink, self).__init__(None, bigdl_type,
                                         the_lambda)


class SoftSign(Layer):

    '''
    Apply SoftSign function to an n-dimensional input Tensor.


    SoftSign function: f_i(x) = x_i / (1+|x_i|)


    >>> softSign = SoftSign()
    creating: createSoftSign
    '''

    def __init__(self,
                 bigdl_type="float"):
        super(SoftSign, self).__init__(None, bigdl_type)


class SpatialDilatedConvolution(Layer):

    '''
    Apply a 2D dilated convolution over an input image.


    The input tensor is expected to be a 3D or 4D(with batch) tensor.


    If input is a 3D tensor nInputPlane x height x width,
    owidth  = floor(width + 2 * padW - dilationW * (kW-1) - 1) / dW + 1
    oheight = floor(height + 2 * padH - dilationH * (kH-1) - 1) / dH + 1


    Reference Paper: Yu F, Koltun V. Multi-scale context aggregation by dilated convolutions[J].
    arXiv preprint arXiv:1511.07122, 2015.


    :param n_input_plane: The number of expected input planes in the image given into forward().
    :param n_output_plane: The number of output planes the convolution layer will produce.
    :param kw: The kernel width of the convolution.
    :param kh: The kernel height of the convolution.
    :param dw: The step of the convolution in the width dimension. Default is 1.
    :param dh: The step of the convolution in the height dimension. Default is 1.
    :param pad_w: The additional zeros added per width to the input planes. Default is 0.
    :param pad_h: The additional zeros added per height to the input planes. Default is 0.
    :param dilation_w: The number of pixels to skip. Default is 1.
    :param dilation_h: The number of pixels to skip. Default is 1.
    :param init_method: Init method, Default, Xavier.
    :param wRegularizer: instance of [[Regularizer]](eg. L1 or L2 regularization), applied to the input weights matrices.
    :param bRegularizer: instance of [[Regularizer]]applied to the bias.


    >>> spatialDilatedConvolution = SpatialDilatedConvolution(1, 1, 1, 1)
    creating: createSpatialDilatedConvolution
    '''

    def __init__(self,
                 n_input_plane,
                 n_output_plane,
                 kw,
                 kh,
                 dw=1,
                 dh=1,
                 pad_w=0,
                 pad_h=0,
                 dilation_w=1,
                 dilation_h=1,
                 wRegularizer=None,
                 bRegularizer=None,
                 bigdl_type="float"):
        super(SpatialDilatedConvolution, self).__init__(None, bigdl_type,
                                                        n_input_plane,
                                                        n_output_plane,
                                                        kw,
                                                        kh,
                                                        dw,
                                                        dh,
                                                        pad_w,
                                                        pad_h,
                                                        dilation_w,
                                                        dilation_h,
                                                        wRegularizer,
                                                        bRegularizer)
                                                        
    def set_init_method(self, weight_init_method = None, bias_init_method = None):
        callBigDlFunc(self.bigdl_type, "setInitMethod", self.value,
                      weight_init_method, bias_init_method)
        return self


class SpatialFullConvolution(Layer):
    '''
    Apply a 2D full convolution over an input image.
    The input tensor is expected to be a 3D or 4D(with batch) tensor. Note that instead
    of setting adjW and adjH, SpatialFullConvolution[Table, T] also accepts a table input
    with two tensors: T(convInput, sizeTensor) where convInput is the standard input tensor,
    and the size of sizeTensor is used to set the size of the output (will ignore the adjW and
    adjH values used to construct the module). This module can be used without a bias by setting
    parameter noBias = true while constructing the module.


    If input is a 3D tensor nInputPlane x height x width,
    owidth  = (width  - 1) * dW - 2*padW + kW + adjW
    oheight = (height - 1) * dH - 2*padH + kH + adjH


    Other frameworks call this operation "In-network Upsampling", "Fractionally-strided convolution",
    "Backwards Convolution," "Deconvolution", or "Upconvolution."


    Reference Paper: Long J, Shelhamer E, Darrell T. Fully convolutional networks for semantic
    segmentation[C]//Proceedings of the IEEE Conference on Computer Vision and Pattern Recognition.
    2015: 3431-3440.

    :param nInputPlane The number of expected input planes in the image given into forward()
    :param nOutputPlane The number of output planes the convolution layer will produce.
    :param kW The kernel width of the convolution.
    :param kH The kernel height of the convolution.
    :param dW The step of the convolution in the width dimension. Default is 1.
    :param dH The step of the convolution in the height dimension. Default is 1.
    :param padW The additional zeros added per width to the input planes. Default is 0.
    :param padH The additional zeros added per height to the input planes. Default is 0.
    :param adjW Extra width to add to the output image. Default is 0.
    :param adjH Extra height to add to the output image. Default is 0.
    :param nGroup Kernel group number.
    :param noBias If bias is needed.
    :param initMethod Init method, Default, Xavier, Bilinear.
    :param wRegularizer: instance of [[Regularizer]](eg. L1 or L2 regularization), applied to the input weights matrices.
    :param bRegularizer: instance of [[Regularizer]]applied to the bias.


    >>> spatialFullConvolution = SpatialFullConvolution(1, 1, 1, 1)
    creating: createSpatialFullConvolution
    '''

    def __init__(self,
                 n_input_plane,
                 n_output_plane,
                 kw,
                 kh,
                 dw=1,
                 dh=1,
                 pad_w=0,
                 pad_h=0,
                 adj_w=0,
                 adj_h=0,
                 n_group=1,
                 no_bias=False,
                 wRegularizer=None,
                 bRegularizer=None,
                 bigdl_type="float"):
        super(SpatialFullConvolution, self).__init__(None, bigdl_type,
                                                     n_input_plane,
                                                     n_output_plane,
                                                     kw,
                                                     kh,
                                                     dw,
                                                     dh,
                                                     pad_w,
                                                     pad_h,
                                                     adj_w,
                                                     adj_h,
                                                     n_group,
                                                     no_bias,
                                                     wRegularizer,
                                                     bRegularizer)
    def set_init_method(self, weight_init_method = None, bias_init_method = None):
        callBigDlFunc(self.bigdl_type, "setInitMethod", self.value,
                      weight_init_method, bias_init_method)
        return self

class VolumetricFullConvolution(Layer):
    '''
    Apply a 3D full convolution over an 3D input image, a sequence of images, or a video etc.
    The input tensor is expected to be a 4D or 5D(with batch) tensor. Note that instead
    of setting adjT, adjW and adjH, `VolumetricFullConvolution` also accepts a table input
    with two tensors: T(convInput, sizeTensor) where convInput is the standard input tensor,
    and the size of sizeTensor is used to set the size of the output (will ignore the adjT, adjW and
    adjH values used to construct the module). This module can be used without a bias by setting
    parameter noBias = true while constructing the module.


    If input is a 4D tensor nInputPlane x depth x height x width,
    odepth = (depth  - 1) * dT - 2*padt + kT + adjT
    owidth  = (width  - 1) * dW - 2*padW + kW + adjW
    oheight = (height - 1) * dH - 2*padH + kH + adjH


    Other frameworks call this operation "In-network Upsampling", "Fractionally-strided convolution",
    "Backwards Convolution," "Deconvolution", or "Upconvolution."


    Reference Paper: Long J, Shelhamer E, Darrell T. Fully convolutional networks for semantic
    segmentation[C]//Proceedings of the IEEE Conference on Computer Vision and Pattern Recognition.
    2015: 3431-3440.

    :param nInputPlane The number of expected input planes in the image given into forward()
    :param nOutputPlane The number of output planes the convolution layer will produce.
    :param kT The kernel depth of the convolution.
    :param kW The kernel width of the convolution.
    :param kH The kernel height of the convolution.
    :param dT The step of the convolution in the depth dimension. Default is 1.
    :param dW The step of the convolution in the width dimension. Default is 1.
    :param dH The step of the convolution in the height dimension. Default is 1.
    :param padT The additional zeros added per depth to the input planes. Default is 0.
    :param padW The additional zeros added per width to the input planes. Default is 0.
    :param padH The additional zeros added per height to the input planes. Default is 0.
    :param adjT Extra depth to add to the output image. Default is 0.
    :param adjW Extra width to add to the output image. Default is 0.
    :param adjH Extra height to add to the output image. Default is 0.
    :param nGroup Kernel group number.
    :param noBias If bias is needed.
    :param wRegularizer: instance of [[Regularizer]](eg. L1 or L2 regularization), applied to the input weights matrices.
    :param bRegularizer: instance of [[Regularizer]]applied to the bias.


    >>> volumetricFullConvolution = VolumetricFullConvolution(1, 1, 1, 1, 1, 1)
    creating: createVolumetricFullConvolution
    '''

    def __init__(self,
                 n_input_plane,
                 n_output_plane,
                 kt,
                 kw,
                 kh,
                 dt=1,
                 dw=1,
                 dh=1,
                 pad_t=0,
                 pad_w=0,
                 pad_h=0,
                 adj_t=0,
                 adj_w=0,
                 adj_h=0,
                 n_group=1,
                 no_bias=False,
                 wRegularizer=None,
                 bRegularizer=None,
                 bigdl_type="float"):
        super(VolumetricFullConvolution, self).__init__(None, bigdl_type,
                                                     n_input_plane,
                                                     n_output_plane,
                                                     kt,
                                                     kw,
                                                     kh,
                                                     dt,
                                                     dw,
                                                     dh,
                                                     pad_t,
                                                     pad_w,
                                                     pad_h,
                                                     adj_t,
                                                     adj_w,
                                                     adj_h,
                                                     n_group,
                                                     no_bias,
                                                     wRegularizer,
                                                     bRegularizer)
    def set_init_method(self, weight_init_method = None, bias_init_method = None):
        callBigDlFunc(self.bigdl_type, "setInitMethod", self.value,
                      weight_init_method, bias_init_method)
        return self

class SpatialShareConvolution(Layer):

    '''

    >>> spatialShareConvolution = SpatialShareConvolution(1, 1, 1, 1)
    creating: createSpatialShareConvolution
    >>> import numpy as np
    >>> init_weight = np.random.randn(1, 12, 6, 5, 5)
    >>> init_bias = np.random.randn(12)
    >>> init_grad_weight = np.zeros([1, 12, 6, 5, 5])
    >>> init_grad_bias = np.zeros([12])
    >>> conv = SpatialShareConvolution(6, 12, 5, 5, 1, 1, 0, 0, 1, True, L1Regularizer(0.5), L1Regularizer(0.5), init_weight, init_bias, init_grad_weight, init_grad_bias)
    creating: createL1Regularizer
    creating: createL1Regularizer
    creating: createSpatialShareConvolution
    '''

    def __init__(self,
                 n_input_plane,
                 n_output_plane,
                 kernel_w,
                 kernel_h,
                 stride_w=1,
                 stride_h=1,
                 pad_w=0,
                 pad_h=0,
                 n_group=1,
                 propagate_back=True,
                 wRegularizer=None,
                 bRegularizer=None,
                 init_weight=None,
                 init_bias=None,
                 init_grad_weight=None,
                 init_grad_bias=None,
                 with_bias=True,
                 bigdl_type="float"):
        super(SpatialShareConvolution, self).__init__(None, bigdl_type,
                                                      n_input_plane,
                                                      n_output_plane,
                                                      kernel_w,
                                                      kernel_h,
                                                      stride_w,
                                                      stride_h,
                                                      pad_w,
                                                      pad_h,
                                                      n_group,
                                                      propagate_back,
                                                      wRegularizer,
                                                      bRegularizer,
                                                      JTensor.from_ndarray(init_weight),
                                                      JTensor.from_ndarray(init_bias),
                                                      JTensor.from_ndarray(init_grad_weight),
                                                      JTensor.from_ndarray(init_grad_bias),
                                                      with_bias)
    def set_init_method(self, weight_init_method = None, bias_init_method = None):
        callBigDlFunc(self.bigdl_type, "setInitMethod", self.value,
                      weight_init_method, bias_init_method)
        return self


class VolumetricConvolution(Layer):

    '''
    Applies a 3D convolution over an input image composed of several input planes. The input tensor
    in forward(input) is expected to be a 4D tensor (nInputPlane x time x height x width).

    :param n_input_plane: The number of expected input planes in the image given into forward()
    :param n_output_plane: The number of output planes the convolution layer will produce.
    :param k_t: The kernel size of the convolution in time
    :param k_w: The kernel width of the convolution
    :param k_h: The kernel height of the convolution
    :param d_t: The step of the convolution in the time dimension. Default is 1
    :param d_w: The step of the convolution in the width dimension. Default is 1
    :param d_h: The step of the convolution in the height dimension. Default is 1
    :param pad_t: Additional zeros added to the input plane data on both sides of time axis.Default is 0. (kT-1)/2 is often used here.
    :param pad_w: The additional zeros added per width to the input planes.
    :param pad_h: The additional zeros added per height to the input planes.
    :param with_bias: whether with bias
    :param wRegularizer: instance of [[Regularizer]] (eg. L1 or L2 regularization), applied to the input weights matrices.
    :param bRegularizer: instance of [[Regularizer]] applied to the bias.


    >>> volumetricConvolution = VolumetricConvolution(6, 12, 5, 5, 5, 1, 1, 1)
    creating: createVolumetricConvolution
    '''

    def __init__(self,
                 n_input_plane,
                 n_output_plane,
                 k_t,
                 k_w,
                 k_h,
                 d_t=1,
                 d_w=1,
                 d_h=1,
                 pad_t=0,
                 pad_w=0,
                 pad_h=0,
                 with_bias=True,
                 wRegularizer=None,
                 bRegularizer=None,
                 bigdl_type="float"):
        super(VolumetricConvolution, self).__init__(None, bigdl_type,
                                                    n_input_plane,
                                                    n_output_plane,
                                                    k_t,
                                                    k_w,
                                                    k_h,
                                                    d_t,
                                                    d_w,
                                                    d_h,
                                                    pad_t,
                                                    pad_w,
                                                    pad_h,
                                                    with_bias,
                                                    wRegularizer,
                                                    bRegularizer)

    def set_init_method(self, weight_init_method = None, bias_init_method = None):
        callBigDlFunc(self.bigdl_type, "setInitMethod", self.value,
                      weight_init_method, bias_init_method)
        return self


class VolumetricMaxPooling(Layer):

    '''
    Applies 3D max-pooling operation in kTxkWxkH regions by step size dTxdWxdH.
    The number of output features is equal to the number of input planes / dT.
    The input can optionally be padded with zeros. Padding should be smaller than
    half of kernel size. That is, padT < kT/2, padW < kW/2 and padH < kH/2

    :param k_t: The kernel size
    :param k_w: The kernel width
    :param k_h: The kernel height
    :param d_t: The step in the time dimension
    :param d_w: The step in the width dimension
    :param d_h: The step in the height dimension
    :param pad_t: The padding in the time dimension
    :param pad_w: The padding in the width dimension
    :param pad_h: The padding in the height dimension


    >>> volumetricMaxPooling = VolumetricMaxPooling(5, 5, 5, 1, 1, 1)
    creating: createVolumetricMaxPooling
    '''

    def __init__(self,
                 k_t,
                 k_w,
                 k_h,
                 d_t,
                 d_w,
                 d_h,
                 pad_t=0,
                 pad_w=0,
                 pad_h=0,
                 bigdl_type="float"):
        super(VolumetricMaxPooling, self).__init__(None, bigdl_type,
                                                    k_t,
                                                    k_w,
                                                    k_h,
                                                    d_t,
                                                    d_w,
                                                    d_h,
                                                    pad_t,
                                                    pad_w,
                                                    pad_h)


class VolumetricAveragePooling(Layer):

    '''
    Applies 3D average-pooling operation in kTxkWxkH regions by step size dTxdWxdH.
    The number of output features is equal to the number of input planes / dT.
    The input can optionally be padded with zeros. Padding should be smaller than
    half of kernel size. That is, padT < kT/2, padW < kW/2 and padH < kH/2

    :param k_t: The kernel size
    :param k_w: The kernel width
    :param k_h: The kernel height
    :param d_t: The step in the time dimension
    :param d_w: The step in the width dimension
    :param d_h: The step in the height dimension
    :param pad_t: The padding in the time dimension
    :param pad_w: The padding in the width dimension
    :param pad_h: The padding in the height dimension
    :param count_include_pad: whether to include padding when dividing the number of elements in pooling region
    :param ceil_mode: whether the output size is to be ceiled or floored


    >>> volumetricAveragePooling = VolumetricAveragePooling(5, 5, 5, 1, 1, 1)
    creating: createVolumetricAveragePooling
    '''

    def __init__(self,
                 k_t,
                 k_w,
                 k_h,
                 d_t,
                 d_w,
                 d_h,
                 pad_t=0,
                 pad_w=0,
                 pad_h=0,
                 count_include_pad=True,
                 ceil_mode=False,
                 bigdl_type="float"):
        super(VolumetricAveragePooling, self).__init__(None, bigdl_type,
                                                        k_t,
                                                        k_w,
                                                        k_h,
                                                        d_t,
                                                        d_w,
                                                        d_h,
                                                        pad_t,
                                                        pad_w,
                                                        pad_h,
                                                        count_include_pad,
                                                        ceil_mode)

class SpatialZeroPadding(Layer):

    '''
    Each feature map of a given input is padded with specified number of zeros.
    If padding values are negative, then input is cropped.

    :param padLeft: pad left position
    :param padRight: pad right position
    :param padTop: pad top position
    :param padBottom: pad bottom position


    >>> spatialZeroPadding = SpatialZeroPadding(1, 1, 1, 1)
    creating: createSpatialZeroPadding
    '''

    def __init__(self,
                 pad_left,
                 pad_right,
                 pad_top,
                 pad_bottom,
                 bigdl_type="float"):
        super(SpatialZeroPadding, self).__init__(None, bigdl_type,
                                                 pad_left,
                                                 pad_right,
                                                 pad_top,
                                                 pad_bottom)


class SplitTable(Layer):

    '''
    Creates a module that takes a Tensor as input and
    outputs several tables, splitting the Tensor along
    the specified dimension `dimension`. Please note the dimension starts from 1.


    The input to this layer is expected to be a tensor, or a batch of tensors;
    when using mini-batch, a batch of sample tensors will be passed to the layer and
    the user needs to specify the number of dimensions of each sample tensor in a
    batch using `nInputDims`.


    :param dimension: to be split along this dimension
    :param n_input_dims: specify the number of dimensions that this module will receiveIf it is more than the dimension of input tensors, the first dimensionwould be considered as batch size


    >>> splitTable = SplitTable(1, 1)
    creating: createSplitTable
    '''

    def __init__(self,
                 dimension,
                 n_input_dims=-1,
                 bigdl_type="float"):
        super(SplitTable, self).__init__(None, bigdl_type,
                                         dimension,
                                         n_input_dims)


class Sqrt(Layer):

    '''
    Apply an element-wise sqrt operation.


    >>> sqrt = Sqrt()
    creating: createSqrt
    '''

    def __init__(self,
                 bigdl_type="float"):
        super(Sqrt, self).__init__(None, bigdl_type)


class Square(Layer):

    '''
    Apply an element-wise square operation.

    >>> square = Square()
    creating: createSquare
    '''

    def __init__(self,
                 bigdl_type="float"):
        super(Square, self).__init__(None, bigdl_type)


class Squeeze(Layer):

    '''
    Delete singleton all dimensions or a specific dim.


    :param dim: Optional. The dimension to be delete. Default: delete all dimensions.
    :param num_input_dims: Optional. If in a batch model, set to the inputDims.




    >>> squeeze = Squeeze(1)
    creating: createSqueeze
    '''

    def __init__(self,
                 dim,
                 num_input_dims=INTMIN,
                 bigdl_type="float"):
        super(Squeeze, self).__init__(None, bigdl_type,
                                      dim,
                                      num_input_dims)


class Sum(Layer):

    '''
    It is a simple layer which applies a sum operation over the given dimension.
    When nInputDims is provided, the input will be considered as a batches.
    Then the sum operation will be applied in (dimension + 1)
    The input to this layer is expected to be a tensor, or a batch of tensors;
    when using mini-batch, a batch of sample tensors will be passed to the layer and
    the user need to specify the number of dimensions of each sample tensor in the
    batch using `nInputDims`.


    :param dimension: the dimension to be applied sum operation
    :param n_input_dims: specify the number of dimensions that this module will receiveIf it is more than the dimension of input tensors, the first dimensionwould be considered as batch size
    :param size_average: default is false, if it is true, it will return the mean instead
    :param squeeze: default is true, which will squeeze the sum dimension; set it to false to keep the sum dimension


    >>> sum = Sum(1, 1, True, True)
    creating: createSum
    '''

    def __init__(self,
                 dimension=1,
                 n_input_dims=-1,
                 size_average=False,
                 squeeze=True,
                 bigdl_type="float"):
        super(Sum, self).__init__(None, bigdl_type,
                                  dimension,
                                  n_input_dims,
                                  squeeze,
                                  size_average)


class TanhShrink(Layer):

    '''
    A simple layer for each element of the input tensor, do the following operation
    during the forward process:
    [f(x) = tanh(x) - 1]


    >>> tanhShrink = TanhShrink()
    creating: createTanhShrink
    '''

    def __init__(self,
                 bigdl_type="float"):
        super(TanhShrink, self).__init__(None, bigdl_type)


class Threshold(Layer):

    '''
    Threshold input Tensor.
    If values in the Tensor smaller than th, then replace it with v


    :param th: the threshold to compare with
    :param v: the value to replace with
    :param ip: inplace mode


    >>> threshold = Threshold(1e-5, 1e-5, True)
    creating: createThreshold
    '''

    def __init__(self,
                 th=1e-6,
                 v=0.0,
                 ip=False,
                 bigdl_type="float"):
        super(Threshold, self).__init__(None, bigdl_type,
                                        th,
                                        v,
                                        ip)

class Negative(Layer):

    '''
    Create an Negative layer.  Computing negative value of each element of input tensor

    :param inplace: if output tensor reuse input tensor storage. Default value is false


    >>> negative = Negative(False)
    creating: createNegative
    '''

    def __init__(self,
                 inplace = False,
                 bigdl_type="float"):
        super(Negative, self).__init__(None, bigdl_type, inplace)


class Unsqueeze(Layer):

    '''
    Create an Unsqueeze layer.  Insert singleton dim (i.e., dimension 1) at position pos.
    For an input with dim = input.dim(),
    there are dim + 1 possible positions to insert the singleton dimension.


    :param pos: The position will be insert singleton.
    :param num_input_dims: Optional. If in a batch model, set to the inputDim


    >>> unsqueeze = Unsqueeze(1, 1)
    creating: createUnsqueeze
    '''

    def __init__(self,
                 pos,
                 num_input_dims=INTMIN,
                 bigdl_type="float"):
        super(Unsqueeze, self).__init__(None, bigdl_type,
                                        pos,
                                        num_input_dims)


class Reshape(Layer):
    '''
    The forward(input) reshape the input tensor into a size(0) * size(1) * ... tensor, taking the
    elements row-wise.


    :param size: the reshape size


    >>> reshape = Reshape([1, 28, 28])
    creating: createReshape
    >>> reshape = Reshape([1, 28, 28], False)
    creating: createReshape
    '''

    def __init__(self, size, batch_mode=None, bigdl_type="float"):
        super(Reshape, self).__init__(None, bigdl_type, size, batch_mode)


class BiRecurrent(Container):
    '''
    Create a Bidirectional recurrent layer


    :param merge: merge layer


    >>> biRecurrent = BiRecurrent(CAddTable())
    creating: createCAddTable
    creating: createBiRecurrent
    >>> biRecurrent = BiRecurrent()
    creating: createBiRecurrent
    '''

    def __init__(self,
                 merge=None,
                 bigdl_type="float"):
        super(BiRecurrent, self).__init__(None, bigdl_type, merge)


class ConcatTable(Container):
    '''
    ConcateTable is a container module like Concate. Applies an input
    to each member module, input can be a tensor or a table.


    ConcateTable usually works with CAddTable and CMulTable to
    implement element wise add/multiply on outputs of two modules.


    >>> concatTable = ConcatTable()
    creating: createConcatTable
    '''

    def __init__(self,
                 bigdl_type="float"):
        super(ConcatTable, self).__init__(None, bigdl_type)


class Identity(Layer):
    '''
    Identity just return the input to output.
    It's useful in same parallel container to get an origin input.


    >>> identity = Identity()
    creating: createIdentity
    '''

    def __init__(self,
                 bigdl_type="float"):
        super(Identity, self).__init__(None, bigdl_type)


class Reverse(Layer):
    '''
    Reverse the input w.r.t given dimension.
    The input can be a Tensor or Table.


    :param dim:


    >>> reverse = Reverse()
    creating: createReverse
    >>> reverse = Reverse(1, False)
    creating: createReverse
    '''

    def __init__(self,
                 dimension=1,
                 is_inplace=False,
                 bigdl_type="float"):
        super(Reverse, self).__init__(None, bigdl_type,
                                      dimension,
                                      is_inplace)


class Transpose(Layer):
    '''
    Transpose input along specified dimensions


    :param permutations: dimension pairs that need to swap


    >>> transpose = Transpose([(1,2)])
    creating: createTranspose
    '''

    def __init__(self,
                 permutations,
                 bigdl_type="float"):
        super(Transpose, self).__init__(None, bigdl_type,
                                        permutations)


class SpatialContrastiveNormalization(Layer):
    '''
    Subtractive + divisive contrast normalization.


    :param n_input_plane:
    :param kernel:
    :param threshold:
    :param thresval:


    >>> kernel = np.ones([9,9]).astype("float32")
    >>> spatialContrastiveNormalization = SpatialContrastiveNormalization(1, kernel)
    creating: createSpatialContrastiveNormalization
    >>> spatialContrastiveNormalization = SpatialContrastiveNormalization()
    creating: createSpatialContrastiveNormalization
    '''

    def __init__(self,
                 n_input_plane=1,
                 kernel=None,
                 threshold=1e-4,
                 thresval=1e-4,
                 bigdl_type="float"):
        super(SpatialContrastiveNormalization, self).__init__(None, bigdl_type,
                                                              n_input_plane,
                                                              JTensor.from_ndarray(kernel),
                                                              threshold,
                                                              thresval)


class SpatialConvolutionMap(Layer):
    '''
    This class is a generalization of SpatialConvolution.
    It uses a generic connection table between input and output features.
    The SpatialConvolution is equivalent to using a full connection table.
    
    When padW and padH are both -1, we use a padding algorithm similar to the "SAME"
    padding of tensorflow. That is
 
     outHeight = Math.ceil(inHeight.toFloat/strideH.toFloat)
     outWidth = Math.ceil(inWidth.toFloat/strideW.toFloat)
 
     padAlongHeight = Math.max(0, (outHeight - 1) * strideH + kernelH - inHeight)
     padAlongWidth = Math.max(0, (outWidth - 1) * strideW + kernelW - inWidth)
 
     padTop = padAlongHeight / 2
     padLeft = padAlongWidth / 2

    :param wRegularizer: instance of [[Regularizer]](eg. L1 or L2 regularization), applied to the input weights matrices.
    :param bRegularizer: instance of [[Regularizer]]applied to the bias.

    >>> ct = np.ones([9,9]).astype("float32")
    >>> spatialConvolutionMap = SpatialConvolutionMap(ct, 9, 9)
    creating: createSpatialConvolutionMap
    '''

    def __init__(self,
                 conn_table,
                 kw,
                 kh,
                 dw=1,
                 dh=1,
                 pad_w=0,
                 pad_h=0,
                 wRegularizer=None,
                 bRegularizer=None,
                 bigdl_type="float"):
        super(SpatialConvolutionMap, self).__init__(None, bigdl_type,
                                                    JTensor.from_ndarray(conn_table),
                                                    kw,
                                                    kh,
                                                    dw,
                                                    dh,
                                                    pad_w,
                                                    pad_h,
                                                    wRegularizer,
                                                    bRegularizer)


class SpatialDivisiveNormalization(Layer):
    '''
    Applies a spatial division operation on a series of 2D inputs using kernel for
    computing the weighted average in a neighborhood. The neighborhood is defined for
    a local spatial region that is the size as kernel and across all features. For
    an input image, since there is only one feature, the region is only spatial. For
    an RGB image, the weighted average is taken over RGB channels and a spatial region.


    If the kernel is 1D, then it will be used for constructing and separable 2D kernel.
    The operations will be much more efficient in this case.


    The kernel is generally chosen as a gaussian when it is believed that the correlation
    of two pixel locations decrease with increasing distance. On the feature dimension,
    a uniform average is used since the weighting across features is not known.




    :param nInputPlane: number of input plane, default is 1.
    :param kernel: kernel tensor, default is a 9 x 9 tensor.
    :param threshold: threshold
    :param thresval: threshhold value to replace withif data is smaller than theshold


    >>> kernel = np.ones([9,9]).astype("float32")
    >>> spatialDivisiveNormalization = SpatialDivisiveNormalization(2,kernel)
    creating: createSpatialDivisiveNormalization
    >>> spatialDivisiveNormalization = SpatialDivisiveNormalization()
    creating: createSpatialDivisiveNormalization
    '''

    def __init__(self,
                 n_input_plane=1,
                 kernel=None,
                 threshold=1e-4,
                 thresval=1e-4,
                 bigdl_type="float"):
        super(SpatialDivisiveNormalization, self).__init__(None, bigdl_type,
                                                           n_input_plane,
                                                           JTensor.from_ndarray(kernel),
                                                           threshold,
                                                           thresval)


class SpatialSubtractiveNormalization(Layer):
    '''
    Applies a spatial subtraction operation on a series of 2D inputs using kernel for
    computing the weighted average in a neighborhood. The neighborhood is defined for
    a local spatial region that is the size as kernel and across all features. For a
    an input image, since there is only one feature, the region is only spatial. For
    an RGB image, the weighted average is taken over RGB channels and a spatial region.


    If the kernel is 1D, then it will be used for constructing and separable 2D kernel.
    The operations will be much more efficient in this case.


    The kernel is generally chosen as a gaussian when it is believed that the correlation
    of two pixel locations decrease with increasing distance. On the feature dimension,
    a uniform average is used since the weighting across features is not known.


    :param n_input_plane: number of input plane, default is 1.
    :param kernel: kernel tensor, default is a 9 x 9 tensor.


    >>> kernel = np.ones([9,9]).astype("float32")
    >>> spatialSubtractiveNormalization = SpatialSubtractiveNormalization(2,kernel)
    creating: createSpatialSubtractiveNormalization
    >>> spatialSubtractiveNormalization = SpatialSubtractiveNormalization()
    creating: createSpatialSubtractiveNormalization
    '''

    def __init__(self,
                 n_input_plane=1,
                 kernel=None,
                 bigdl_type="float"):
        super(SpatialSubtractiveNormalization, self).__init__(None, bigdl_type,
                                                              n_input_plane,
                                                              JTensor.from_ndarray(kernel))


class SpatialWithinChannelLRN(Layer):
    '''
    The local response normalization layer performs a kind of lateral inhibition
    by normalizing over local input regions. the local regions extend spatially,
    in separate channels (i.e., they have shape 1 x local_size x local_size).

    :param size  the side length of the square region to sum over
    :param alpha the scaling parameter
    :param beta the exponent


    >>> layer = SpatialWithinChannelLRN()
    creating: createSpatialWithinChannelLRN
    '''

    def __init__(self,
                 size=5,
                 alpha=1.0,
                 beta=0.75,
                 bigdl_type="float"):
        super(SpatialWithinChannelLRN, self).__init__(None, bigdl_type,
                                                      size,
                                                      alpha,
                                                      beta)

class Pack(Layer):
    '''
    Stacks a list of n-dimensional tensors into one (n+1)-dimensional tensor.
    
    >>> layer = Pack(1)
    creating: createPack
    '''

    def __init__(self, dimension, bigdl_type="float"):
        super(Pack, self).__init__(None, bigdl_type, dimension)

class ConvLSTMPeephole(Layer):
    '''
    
|   Convolution Long Short Term Memory architecture with peephole.
|   Ref. A.: https://arxiv.org/abs/1506.04214 (blueprint for this module)
|   B. https://github.com/viorik/ConvLSTM

    :param input_size: number of input planes in the image given into forward()
    :param output_size: number of output planes the convolution layer will produce
    :param kernel_i: Convolutional filter size to convolve input
    :param kernel_c: Convolutional filter size to convolve cell
    :param stride: The step of the convolution, default is 1
    :param padding: The additional zeros added, default is -1
    :param activation: activation function, by default to be Tanh if not specified.
                        It can also be the name of an existing activation as a string.
    :param inner_activation: activation function for the inner cells, by default to be Sigmoid if not specified.
                            It can also be the name of an existing activation as a string.
    :param wRegularizer: instance of [[Regularizer]](eg. L1 or L2 regularization), applied to the input weights matrices
    :param uRegularizer: instance [[Regularizer]](eg. L1 or L2 regularization), applied to the recurrent weights matrices
    :param bRegularizer: instance of [[Regularizer]]applied to the bias.
    :param cRegularizer: instance of [[Regularizer]]applied to peephole.
    :param with_peephole: whether use last cell status control a gate.

    >>> convlstm = ConvLSTMPeephole(4, 3, 3, 3, 1, -1, Tanh(), HardSigmoid(), L1Regularizer(0.5), L1Regularizer(0.5), L1Regularizer(0.5), L1Regularizer(0.5))
    creating: createTanh
    creating: createHardSigmoid
    creating: createL1Regularizer
    creating: createL1Regularizer
    creating: createL1Regularizer
    creating: createL1Regularizer
    creating: createConvLSTMPeephole
    '''

    def __init__(self, input_size, output_size, kernel_i, kernel_c, stride=1, padding=-1,
                 activation=None, inner_activation=None,
                 wRegularizer=None, uRegularizer=None, bRegularizer=None, cRegularizer=None,
                 with_peephole=True, bigdl_type="float"):
        if not activation:
            activation = Tanh()
        if not inner_activation:
            inner_activation = Sigmoid()
        if isinstance(activation, six.string_types):
            activation = get_activation_by_name(activation)
        if isinstance(inner_activation, six.string_types):
            inner_activation = get_activation_by_name(inner_activation)
        super(ConvLSTMPeephole, self).__init__(None, bigdl_type, input_size, output_size, kernel_i, kernel_c,
                                               stride, padding, activation, inner_activation,
                                               wRegularizer, uRegularizer, bRegularizer, cRegularizer, with_peephole)

class Tile(Layer):
    '''
    Replicate 'copies' copy along 'dim' dimension

    >>> layer = Tile(1, 2)
    creating: createTile
    '''
    def __init__(self, dim = 1, copies = 2, bigdl_type="float"):
        super(Tile, self).__init__(None, bigdl_type, dim, copies)

class BinaryThreshold(Layer):
    '''
    Binary threshold, 1 if value > th, 0 otherwise
    >>> layer = BinaryThreshold(0.1, False)
    creating: createBinaryThreshold
    '''
    def __init__(self, th=1e-6, ip = False, bigdl_type="float"):
        super(BinaryThreshold, self).__init__(None, bigdl_type, th, ip)

class ConvLSTMPeephole3D(Layer):
    '''

    :param input_size: number of input planes in the image given into forward()
    :param output_size: number of output planes the convolution layer will produce
    :param kernel_i Convolutional filter size to convolve input
    :param kernel_c Convolutional filter size to convolve cell
    :param stride The step of the convolution
    :param padding The additional zeros added
    :param wRegularizer: instance of [[Regularizer]](eg. L1 or L2 regularization), applied to the input weights matrices
    :param uRegularizer: instance [[Regularizer]](eg. L1 or L2 regularization), applied to the recurrent weights matrices
    :param bRegularizer: instance of [[Regularizer]]applied to the bias.
    :param cRegularizer: instance of [[Regularizer]]applied to peephole.
    :param with_peephole: whether use last cell status control a gate.

    >>> convlstm = ConvLSTMPeephole3D(4, 3, 3, 3, 1, -1, L1Regularizer(0.5), L1Regularizer(0.5), L1Regularizer(0.5), L1Regularizer(0.5))
    creating: createL1Regularizer
    creating: createL1Regularizer
    creating: createL1Regularizer
    creating: createL1Regularizer
    creating: createConvLSTMPeephole3D
    '''

    def __init__(self, input_size, output_size, kernel_i, kernel_c, stride=1, padding=-1, wRegularizer=None, uRegularizer=None,
                 bRegularizer=None, cRegularizer=None, with_peephole=True, bigdl_type="float"):
        super(ConvLSTMPeephole3D, self).__init__(None, bigdl_type, input_size, output_size, kernel_i, kernel_c, stride,
                                                 padding, wRegularizer, uRegularizer, bRegularizer, cRegularizer, with_peephole)


class MultiRNNCell(Layer):
    '''
    A cell that enables stack multiple simple rnn cells

    >>> cells = []
    >>> cells.append(ConvLSTMPeephole3D(4, 3, 3, 3, 1))
    creating: createConvLSTMPeephole3D
    >>> cells.append(ConvLSTMPeephole3D(4, 3, 3, 3, 1))
    creating: createConvLSTMPeephole3D
    >>> stacked_convlstm = MultiRNNCell(cells)
    creating: createMultiRNNCell
    '''

    def __init__(self, cells, bigdl_type="float"):
        super(MultiRNNCell, self).__init__(None, bigdl_type, cells)

class ResizeBilinear(Layer):
    """
    Resize the input image with bilinear interpolation. The input image must be a float tensor with
    NHWC or NCHW layout

    :param output_height: output height
    :param output_width: output width
    :param align_corner: align corner or not
    :param data_format: the data format of the input image, NHWC or NCHW

    >>> resizeBilinear = ResizeBilinear(10, 20, False, "NCHW")
    creating: createResizeBilinear
    """
    def __init__(self, output_height, output_width, align_corner=False, data_format="NCHW", bigdl_type="float"):
        super(ResizeBilinear, self).__init__(None, bigdl_type, output_height,
                                             output_width, align_corner, data_format)

class GaussianSampler(Layer):
    """
    Takes {mean, log_variance} as input and samples from the Gaussian distribution
    >>> sampler = GaussianSampler()
    creating: createGaussianSampler
    """
    def __init__(self, bigdl_type="float"):
        super(GaussianSampler, self).__init__(None, bigdl_type)

class Masking(Layer):

    '''
    Use a mask value to skip timesteps for a sequence
    ```
   :param mask_value: mask value

    >>> masking = Masking(0.0)
    creating: createMasking
    '''

    def __init__(self,
                 mask_value,
                 bigdl_type="float"):
        super(Masking, self).__init__(None, bigdl_type,
                                         mask_value)

class Maxout(Layer):
    
    '''
    A linear maxout layer Maxout layer select the element-wise maximum value of
    maxoutNumber Linear(inputSize, outputSize) layers
    ```    
    :param input_size: the size the each input sample
    :param output_size: the size of the module output of each sample
    :param maxout_number: number of Linear layers to use
    :param with_bias: whether use bias in Linear
    :param w_regularizer: instance of [[Regularizer]]
          (eg. L1 or L2 regularization), applied to the input weights matrices.
    :param b_regularizer: instance of [[Regularizer]]
           applied to the bias.
    :param init_weight: initial weight
    :param init_bias: initial bias
    
    >>> maxout = Maxout(2, 5, 3)
    creating: createMaxout
    '''    
    def __init__(self,
                 input_size,
                 output_size,
                 maxout_number,
                 with_bias=True,
                 w_regularizer=None,
                 b_regularizer=None,
                 init_weight=None,
                 init_bias=None,
                 bigdl_type="float"):
        super(Maxout, self).__init__(None, bigdl_type,
                                      input_size, output_size, maxout_number, with_bias,
                                      w_regularizer, b_regularizer, init_weight, init_bias)

class HardSigmoid(Layer):
    """
    Apply Hard-sigmoid function
```   
               |  0, if x < -2.5
        f(x) = |  1, if x > 2.5
               |  0.2 * x + 0.5, otherwise
```
    >>> hardSigmoid = HardSigmoid()
    creating: createHardSigmoid
    """
    def __init__(self, bigdl_type="float"):
        super(HardSigmoid, self).__init__(None, bigdl_type)

class Highway(Layer):
    """
    Densely connected highway network.
    Highway layers are a natural extension of LSTMs to feedforward networks.

    :param size input size
    :param with_bias whether to include a bias
    :param activation activation function. It can also be the name of an existing activation as a string.
    :param wRegularizer: instance of [[Regularizer]](eg. L1 or L2 regularization), applied to the input weights matrices.
    :param bRegularizer: instance of [[Regularizer]], applied to the bias.

    >>> highway = Highway(2)
    creating: createHighway
    """
    def __init__(self, size, with_bias=True, activation=None, wRegularizer=None, bRegularizer=None, bigdl_type="float"):
        if isinstance(activation, six.string_types):
            activation = get_activation_by_name(activation)
        super(Highway, self).__init__(None, bigdl_type, size, with_bias, activation, wRegularizer, bRegularizer)

class UpSampling3D(Layer):
    """
    Upsampling layer for 3D inputs.
    Repeats the 1st, 2nd and 3rd dimensions
    of the data by size[0], size[1] and size[2] respectively.
    The input data is assumed to be of the form `minibatch x channels x depth x height x width`.

    :param size Repeats the depth, height, width dimensions of the data by
    >>> upsample3d = UpSampling3D([1, 2, 3])
    creating: createUpSampling3D
    """
    def __init__(self, size, bigdl_type="float"):
        super(UpSampling3D, self).__init__(None, bigdl_type, size)

class PriorBox(Layer):
    """
    Generate the prior boxes of designated sizes and aspect ratios across
    all dimensions (H * W)
    Intended for use with MultiBox detection method to generate prior
    :param min_sizes minimum box size in pixels. can be multiple. required!
    :param max_sizes maximum box size in pixels. can be ignored or same as the # of min_size.
    :param aspect_ratios optional aspect ratios of the boxes. can be multiple
    :param is_flip optional bool, default true. if set, flip the aspect ratio.
    :param is_clip whether to clip the prior's coordidate such that it is within [0, 1]
    >>> layer = PriorBox([0.1])
    creating: createPriorBox
    """
    def __init__(self, min_sizes,
                 max_sizes=None,
                 aspect_ratios=None,
                 is_flip=True,
                 is_clip=False,
                 variances=None,
                 offset = 0.5,
                 img_h=0,
                 img_w=0,
                 img_size=0,
                 step_h=0.0,
                 step_w=0.0,
                 step=0.0,
                 bigdl_type="float"):
        super(PriorBox, self).__init__(None, bigdl_type,
                                       min_sizes,
                                       max_sizes,
                                       aspect_ratios,
                                       is_flip,
                                       is_clip,
                                       variances,
                                       offset,
                                       img_h,
                                       img_w,
                                       img_size,
                                       step_h,
                                       step_w,
                                       step)

class NormalizeScale(Layer):
    """
    NormalizeScale is conposed of normalize and scale, this is equal to caffe Normalize layer
    :param p L_p norm
    :param eps smoothing parameter
    :param scale scale parameter
    :param size size of scale input
    :param w_regularizer weight regularizer
    >>> layer = NormalizeScale(2.0, scale = 20.0, size = [1, 5, 1, 1])
    creating: createNormalizeScale
    """
    def __init__(self, p, scale, size, w_regularizer=None, eps=1e-10,
                 bigdl_type="float"):
        super(NormalizeScale, self).__init__(None, bigdl_type, p, eps, scale, size, w_regularizer)

class Proposal(Layer):
    """
    Outputs object detection proposals by applying estimated bounding-box
    transformations to a set of regular boxes (called "anchors").
    rois: holds R regions of interest, each is a 5-tuple
    (n, x1, y1, x2, y2) specifying an image batch index n and a rectangle (x1, y1, x2, y2)
    scores: holds scores for R regions of interest
    >>> layer = Proposal(1000, 200, [0.1, 0.2], [2.0, 3.0])
    creating: createProposal
    """
    def __init__(self, pre_nms_topn, post_nms_topn, ratios, scales,
                 rpn_pre_nms_topn_train=12000, rpn_post_nms_topn_train=2000,
                 bigdl_type="float"):
        super(Proposal, self).__init__(None, bigdl_type,
                                       pre_nms_topn,
                                       post_nms_topn,
                                       ratios,
                                       scales,
                                       rpn_pre_nms_topn_train,
                                       rpn_post_nms_topn_train)

class DetectionOutputSSD(Layer):
    """
    Layer to Post-process SSD output
    :param n_classes number of classes
    :param share_location whether to share location, default is true
    :param bg_label background label
    :param nms_thresh nms threshold
    :param nms_topk nms topk
    :param keep_top_k result topk
    :param conf_thresh confidence threshold
    :param variance_encoded_in_target if variance is encoded in target,
    we simply need to retore the offset predictions,
    else if variance is encoded in bbox,
    we need to scale the offset accordingly.
    :param conf_post_process whether add some additional post process to confidence prediction
    >>> layer = DetectionOutputSSD()
    creating: createDetectionOutputSSD
    """

    def __init__(self, n_classes=21,
                 share_location=True,
                 bg_label=0,
                 nms_thresh=0.45,
                 nms_topk=400,
                 keep_top_k=200,
                 conf_thresh=0.01,
                 variance_encoded_in_target=False,
                 conf_post_process=True,
                 bigdl_type="float"):
        super(DetectionOutputSSD, self).__init__(None,
                                                 bigdl_type,
                                                 n_classes,
                                                 share_location,
                                                 bg_label,
                                                 nms_thresh,
                                                 nms_topk,
                                                 keep_top_k,
                                                 conf_thresh,
                                                 variance_encoded_in_target,
                                                 conf_post_process)

class DetectionOutputFrcnn(Layer):
    """
    Post process Faster-RCNN models
    :param nms_thresh nms threshold
    :param n_classes number of classes
    :param bbox_vote whether to vote for detections
    :param max_per_image limit max number of detections per image
    :param thresh score threshold
    >>> layer = DetectionOutputFrcnn(21, True)
    creating: createDetectionOutputFrcnn
    """

    def __init__(self, n_classes, bbox_vote, nms_thresh = 0.3,
                 max_per_image=100, thresh=0.05,
                 bigdl_type="float"):
        super(DetectionOutputFrcnn, self).__init__(None, bigdl_type, nms_thresh,
                                                   n_classes,
                                                   bbox_vote,
                                                   max_per_image,
                                                   thresh)

class Cropping2D(Layer):
    """
    Cropping layer for 2D input (e.g. picture).
    It crops along spatial dimensions, i.e. width and height.

    # Input shape
        4D tensor with shape:
        `(batchSize, channels, first_axis_to_crop, second_axis_to_crop)`

    # Output shape
        4D tensor with shape:
        `(batchSize, channels, first_cropped_axis, second_cropped_axis)`

    :param heightCrop Array of length 2. How many units should be trimmed off at the beginning
                      and end of the height dimension.
    :param widthCrop Array of length 2. How many units should be trimmed off at the beginning
                      and end of the width dimension.
    :param data_format a string value (or DataFormat Object in Scala) of "NHWC" or "NCHW" to specify the input data format of this layer. In "NHWC" format
                        data is stored in the order of [batch_size, height, width, channels], in "NCHW" format data is stored
                        in the order of [batch_size, channels, height, width].
    >>> cropping2D = Cropping2D([1, 1], [2, 2])
    creating: createCropping2D
    """
    def __init__(self, heightCrop, widthCrop, data_format="NCHW", bigdl_type="float"):
        super(Cropping2D, self).__init__(None, bigdl_type, heightCrop, widthCrop, data_format)

class Cropping3D(Layer):
    """
    Cropping layer for 3D data (e.g. spatial or spatio-temporal).

    # Input shape
        5D tensor with shape:
        `(batchSize, channels, first_axis_to_crop, second_axis_to_crop, third_axis_to_crop)`

    # Output shape
        5D tensor with shape:
        `(batchSize, channels, first_cropped_axis, second_cropped_axis, third_cropped_axis)`

    :param dim1Crop Array of length 2. How many units should be trimmed off at the beginning
                      and end of the first dimension.
    :param dim2Crop Array of length 2. How many units should be trimmed off at the beginning
                      and end of the second dimension.
    :param dim3Crop Array of length 2. How many units should be trimmed off at the beginning
                      and end of the third dimension.
    :param data_format a string value. "channel_first" or "channel_last"
    >>> cropping3D = Cropping3D([1, 1], [2, 2], [1, 1])
    creating: createCropping3D
    """
    def __init__(self, dim1Crop, dim2Crop, dim3Crop, data_format="channel_first", bigdl_type="float"):
        super(Cropping3D, self).__init__(None, bigdl_type, dim1Crop, dim2Crop, dim3Crop, data_format)

<<<<<<< HEAD
=======
        
class Shape(Layer):
    """
    A layer which takes a tensor as input and outputs an 1D tensor containing the shape of the input.

    >>> shape = Shape()
    creating: createCropping3D
    """
    def __init__(self, bigdl_type="float"):
        super(Shape, self).__init__(None, bigdl_type)

        
class RoiAlign(Layer):
    """
    Region of interest aligning (RoIAlign) for Mask-RCNN

    The RoIAlign uses average pooling on bilinear-interpolated sub-windows to convert
    the features inside any valid region of interest into a small feature map with a
    fixed spatial extent of pooledH * pooledW (e.g., 7 * 7).

    An RoI is a rectangular window into a conv feature map.
    Each RoI is defined by a four-tuple (x1, y1, x2, y2) that specifies its
    top-left corner (x1, y1) and its bottom-right corner (x2, y2).

    RoIAlign works by dividing the h * w RoI window into an pooledH * pooledW grid of
    sub-windows of approximate size h/H * w/W. In each sub-window, compute exact values
    of input features at four regularly sampled locations, and then do average pooling on
    the values in each sub-window.

    Pooling is applied independently to each feature map channel

    :param spatial_scale:  spatial scale
    :param sampling_ratio: sampling ratio
    :param pooled_h:       spatial extent in height
    :param pooled_w:       spatial extent in width

    >>> import numpy as np
    >>> input_data = np.random.rand(1,2,6,8)
    >>> input_rois = np.array([0, 0, 7, 5, 6, 2, 7, 5, 3, 1, 6, 4, 3, 3, 3, 3],dtype='float').reshape(4,4)
    >>> m = RoiAlign(1.0,3,2,2)
    creating: createRoiAlign
    >>> out = m.forward([input_data,input_rois])
    """

    def __init__(self,
                 spatial_scale,
                 sampling_ratio,
                 pooled_h,
                 pooled_w,
                 bigdl_type="float"):
        super(RoiAlign, self).__init__(None, bigdl_type,
                                         spatial_scale,
                                         sampling_ratio,
                                         pooled_h,
                                         pooled_w)


>>>>>>> 6fd4f25c
def _test():
    import doctest
    from pyspark import SparkContext
    from bigdl.nn import layer
    from bigdl.util.common import init_engine
    from bigdl.util.common import create_spark_conf
    globs = layer.__dict__.copy()
    sc = SparkContext(master="local[4]", appName="test layer",
                      conf=create_spark_conf())
    globs['sc'] = sc
    init_engine()

    (failure_count, test_count) = doctest.testmod(globs=globs,
                                                  optionflags=doctest.ELLIPSIS)
    if failure_count:
        exit(-1)

if __name__ == "__main__":
    _test()<|MERGE_RESOLUTION|>--- conflicted
+++ resolved
@@ -5642,19 +5642,6 @@
     def __init__(self, dim1Crop, dim2Crop, dim3Crop, data_format="channel_first", bigdl_type="float"):
         super(Cropping3D, self).__init__(None, bigdl_type, dim1Crop, dim2Crop, dim3Crop, data_format)
 
-<<<<<<< HEAD
-=======
-        
-class Shape(Layer):
-    """
-    A layer which takes a tensor as input and outputs an 1D tensor containing the shape of the input.
-
-    >>> shape = Shape()
-    creating: createCropping3D
-    """
-    def __init__(self, bigdl_type="float"):
-        super(Shape, self).__init__(None, bigdl_type)
-
         
 class RoiAlign(Layer):
     """
@@ -5700,8 +5687,6 @@
                                          pooled_h,
                                          pooled_w)
 
-
->>>>>>> 6fd4f25c
 def _test():
     import doctest
     from pyspark import SparkContext

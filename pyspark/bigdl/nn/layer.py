#
# Copyright 2016 The BigDL Authors.
#
# Licensed under the Apache License, Version 2.0 (the "License");
# you may not use this file except in compliance with the License.
# You may obtain a copy of the License at
#
#     http://www.apache.org/licenses/LICENSE-2.0
#
# Unless required by applicable law or agreed to in writing, software
# distributed under the License is distributed on an "AS IS" BASIS,
# WITHOUT WARRANTIES OR CONDITIONS OF ANY KIND, either express or implied.
# See the License for the specific language governing permissions and
# limitations under the License.
#


import sys

import numpy as np

from bigdl.util.common import JTensor
from bigdl.util.common import JavaValue
from bigdl.util.common import callBigDlFunc
from bigdl.util.common import callJavaFunc
from bigdl.util.common import get_spark_context
from bigdl.util.common import to_list
from bigdl.util.common import INTMAX, INTMIN, DOUBLEMAX
from bigdl.optim.optimizer import L1Regularizer, L2Regularizer, L1L2Regularizer
from py4j.java_gateway import JavaObject

if sys.version >= '3':
    long = int
    unicode = str

class Node(JavaValue):
    """
    Represent a node in a graph. The connections between nodes are directed.
    """
    def __init__(self, jvalue, bigdl_type, *args):
        self.value = jvalue if jvalue else callBigDlFunc(
            bigdl_type, JavaValue.jvm_class_constructor(self), *args)
        self.bigdl_type = bigdl_type

    @classmethod
    def of(cls, jvalue, bigdl_type="float"):
        return Node(jvalue, bigdl_type)

    def element(self):
        return Layer.of(self.value.element())


class Layer(JavaValue):
    """
    Layer is the basic component of a neural network
    and it's also the base class of layers.
    Layer can connect to others to construct a complex neural network.
    """

    def __init__(self, jvalue, bigdl_type, *args):
        if (jvalue):
            assert(type(jvalue) == JavaObject)
            self.value = jvalue
        else:
            self.value = callBigDlFunc(
                bigdl_type, JavaValue.jvm_class_constructor(self), *args)
        self.bigdl_type = bigdl_type

    def __str__(self):
        """
        >>> conv2 = SpatialConvolution(6, 12, 5, 5).set_name("conv2")
        creating: createSpatialConvolution
        >>> print(conv2)
        SpatialConvolution[conv2](6 -> 12, 5 x 5, 1, 1, 0, 0)
        """
        return self.value.toString()

    def __call__(self, x=None):
        """
        Some other modules point to current module
        :param x: upstream module nodes. x is either a Node or list of Node.
        :return: node containing current module
        """

        x = x if x else []
        return Node.of(callBigDlFunc(self.bigdl_type,
                                     "createNode",
                                     self,
                                     to_list(x)))

    @classmethod
    def of(cls, jvalue, bigdl_type="float"):
        """
        Create a Python Layer base on the given java value
        :param jvalue: Java object create by Py4j
        :return: A Python Layer
        """
        model = Layer(jvalue, bigdl_type)
        return model

    def set_name(self, name):
        """
        Give this model a name. There would be a generated name
        consist of class name and UUID if user doesn't set it.
        """
        callJavaFunc(get_spark_context(), self.value.setName, name)
        return self

    def name(self):
        """
        Name of this layer
        """
        return callJavaFunc(get_spark_context(), self.value.getName)

    def set_seed(self, seed=123):
        """
        You can control the random seed which used to init weights for this model.

        :param seed: random seed
        :return: Model itself.
        """
        callBigDlFunc(self.bigdl_type, "setModelSeed", seed)
        return self

    def get_dtype(self):
        if "float" == self.bigdl_type:
            return "float32"
        else:
            return "float64"

    @staticmethod
    def check_input(input):
        """
        :param input: ndarray or list of ndarray or JTensor or list of JTensor.
        :return: (list of JTensor, isTable)
        """
        def to_jtensor(i):
            if isinstance(i, np.ndarray):
                return JTensor.from_ndarray(i)
            elif isinstance(i, JTensor):
                return i
            else:
                raise Exception("Error unknown input type %s" % type(i))
        if type(input) is list:
            if len(input) == 0:
                raise Exception('Error when checking: empty input')
            return list(map(lambda i: to_jtensor(i), input)), True
        else:
            return [to_jtensor(input)], False

    @staticmethod
    def convert_output(output):
        if type(output) is JTensor:
            return output.to_ndarray()
        elif(len(output) == 1):
            return output[0].to_ndarray()
        else:
            return [x.to_ndarray() for x in output]

    def forward(self, input):
        """
        NB: It's for debug only, please use optimizer.optimize() in production.
        Takes an input object, and computes the corresponding output of the module

        :param input: ndarray or list of ndarray
        :param input: ndarray or list of ndarray or JTensor or list of JTensor.
        :return: ndarray or list of ndarray
        """
        jinput, input_is_table = self.check_input(input)
        output = callBigDlFunc(self.bigdl_type,
                               "modelForward",
                               self.value,
                               jinput,
                               input_is_table)
        return self.convert_output(output)

    def backward(self, input, grad_output):
        """
        NB: It's for debug only, please use optimizer.optimize() in production.
        Performs a back-propagation step through the module, with respect to the given input. In
        general this method makes the assumption forward(input) has been called before, with the same
        input. This is necessary for optimization reasons. If you do not respect this rule, backward()
        will compute incorrect gradients.

        :param input: ndarray or list of ndarray or JTensor or list of JTensor.
        :param grad_output: ndarray or list of ndarray or JTensor or list of JTensor.
        :return: ndarray or list of ndarray
        """
        jinput, input_is_table = self.check_input(input)
        jgrad_output, grad_output_is_table = self.check_input(grad_output)
        output = callBigDlFunc(self.bigdl_type,
                               "modelBackward",
                               self.value,
                               jinput,
                               input_is_table,
                               jgrad_output,
                               grad_output_is_table)
        return self.convert_output(output)

    def zero_grad_parameters(self):
        """
        NB: It's for debug only, please use optimizer.optimize() in production.
        If the module has parameters, this will zero the accumulation of the gradients with respect
        to these parameters. Otherwise, it does nothing.
        """
        callJavaFunc(get_spark_context(), self.value.zeroGradParameters)

    def update_parameters(self, learning_rate):
        """
        NB: It's for debug only, please use optimizer.optimize() in production.
        """
        callBigDlFunc(self.bigdl_type,
                      "updateParameters",
                      self.value,
                      learning_rate)

    def reset(self):
        """
        Initialize the model weights.
        """
        callJavaFunc(get_spark_context(), self.value.reset)
        return self

    def parameters(self):
        """
        Get the model parameters which containing: weight, bias, gradBias, gradWeight

        :return: dict(layername -> dict(parametername -> ndarray))
        """
        name_to_params = callBigDlFunc(self.bigdl_type,
                                       "modelGetParameters",
                                       self.value)

        def to_ndarray(params):
            return dict((param_name,
                         np.array(values[0], dtype=self.get_dtype()).reshape(
                             values[1])) for param_name, values in
                        params.items())

        return dict((layer_name, to_ndarray(params)) for layer_name, params in
                name_to_params.items())

    def evaluate(self, *args):
        """
        No argument passed in:
        Evaluate the model to set train = false, useful when doing test/forward
        :return: layer itself

        Three arguments passed in:
        A method to benchmark the model quality.

        :param val_rdd: the input data
        :param batch_size: batch size
        :param val_methods: a list of validation methods. i.e: Top1Accuracy,Top5Accuracy and Loss.
        :return:
        """
        if len(args) == 0:
            callBigDlFunc(self.bigdl_type,
                          "evaluate", self.value)
            return self
        elif len(args) == 3:
            val_rdd, batch_size, val_methods = args
            return callBigDlFunc(self.bigdl_type,
                                 "modelEvaluate",
                                 self.value,
                                 val_rdd, batch_size, val_methods)
        else:
            raise Exception("Error when calling evaluate(): it takes no argument or exactly three arguments only")

    def predict(self, data_rdd):
        """
        Model inference base on the given data.
        You need to invoke collect() to trigger those action \
        as the returning result is an RDD.

        :param data_rdd: the data to be predict.
        :return: An RDD represent the predict result.
        """
        result = callBigDlFunc(self.bigdl_type,
                             "modelPredictRDD", self.value, data_rdd)
        return result.map(lambda data: data.to_ndarray())

    def predict_class(self, data_rdd):
        """
        module predict, return the predict label

        :param data_rdd: the data to be predict.
        :return: An RDD represent the predict label.
        """
        result = callBigDlFunc(self.bigdl_type,
                               "modelPredictClass", self.value, data_rdd)
        return result

    def set_weights(self, weights):
        """
        Set weights for this layer

        :param weights: a list of numpy arrays which represent weight and bias
        :return:

        >>> linear = Linear(3,2)
        creating: createLinear
        >>> linear.set_weights([np.array([[1,2,3],[4,5,6]]), np.array([7,8])])
        >>> weights = linear.get_weights()
        >>> weights[0].shape == (2,3)
        True
        >>> weights[0][0]
        array([ 1.,  2.,  3.], dtype=float32)
        >>> weights[1]
        array([ 7.,  8.], dtype=float32)
        >>> relu = ReLU()
        creating: createReLU
        >>> from py4j.protocol import Py4JJavaError
        >>> try:
        ...     relu.set_weights([np.array([[1,2,3],[4,5,6]]), np.array([7,8])])
        ... except Py4JJavaError as err:
        ...     print(err.java_exception)
        ...
        java.lang.IllegalArgumentException: requirement failed: this layer does not have weight/bias
        >>> relu.get_weights()
        The layer does not have weight/bias
        >>> add = Add(2)
        creating: createAdd
        >>> try:
        ...     add.set_weights([np.array([7,8]), np.array([1,2])])
        ... except Py4JJavaError as err:
        ...     print(err.java_exception)
        ...
        java.lang.IllegalArgumentException: requirement failed: the number of input weight/bias is not consistant with number of weight/bias of this layer, number of input 1, number of output 2
        >>> cAdd = CAdd([4, 1])
        creating: createCAdd
        >>> cAdd.set_weights(np.ones([4, 1]))
        >>> (cAdd.get_weights()[0] == np.ones([4, 1])).all()
        True
        """
        tensors = [JTensor.from_ndarray(param, self.bigdl_type) for param in to_list(weights)]
        callBigDlFunc(self.bigdl_type, "setWeights", self.value, tensors)

    def get_weights(self):
        """
        Get weights for this layer

        :return: list of numpy arrays which represent weight and bias
        """
        tensorWeights = callBigDlFunc(self.bigdl_type,
                              "getWeights", self.value)
        if tensorWeights is not None:
            return [tensor.to_ndarray() for tensor in tensorWeights]
        else:
            print("The layer does not have weight/bias")
            return None

    def save(self, path, over_write = False):
        callBigDlFunc(self.bigdl_type, "modelSave", self.value, path,
                      over_write)
    def saveModel(self, path, over_write = False):
        callBigDlFunc(self.bigdl_type, "saveBigDLModule", self.value, path,
                      over_write)

    def save_caffe(self, prototxt_path, model_path, use_v2 = True, overwrite = False):
        callBigDlFunc(self.bigdl_type, "saveCaffe", self.value, prototxt_path,
                      model_path, use_v2, overwrite)

    def save_tensorflow(self, inputs, path, byte_order="little_endian", data_format="nhwc"):
        """
        Save a model to protobuf files so that it can be used in tensorflow inference.

        When saving the model, placeholders will be added to the tf model as input nodes. So
        you need to pass in the names and shapes of the placeholders. BigDL model doesn't have
        such information. The order of the placeholder information should be same as the inputs
        of the graph model.
        :param inputs: placeholder information, should be an array of tuples (input_name, shape)
                       where 'input_name' is a string and shape is an array of integer
        :param path: the path to be saved to
        :param byte_order: model byte order
        :param data_format: model data format, should be "nhwc" or "nchw"
        """
        callBigDlFunc(self.bigdl_type, "saveTF", self.value, inputs, path, byte_order, data_format)


    def setWRegularizer(self, wRegularizer):
        '''
        set weight regularizer
        :param wRegularizer: weight regularizer
        :return:
        '''
        self.value.wRegularizer = wRegularizer.value

    def setBRegularizer(self, bRegularizer):
        '''
        set bias regularizer
        :param wRegularizer: bias regularizer
        :return:
        '''
        self.value.bRegularizer = bRegularizer.value

    def freeze(self, names=None):
        """
        freeze module, if names is not None, set an array of layers that match given names
        to be freezed
        :param names: an array of layer names
        :return:
        """
        callBigDlFunc(self.bigdl_type, "freeze", self.value, names)
        return self

    def unfreeze(self, names=None):
        """
        unfreeze module, if names is not None, unfreeze layers that match given names
        :param names: an array of layer names
        :return:
        """
        callBigDlFunc(self.bigdl_type, "unFreeze", self.value, names)
        return self

    def training(self):
        '''
        Set this layer in the training mode 
        '''
        callJavaFunc(get_spark_context(), self.value.training)
        return self

    def is_training(self):
        '''
        :return: Whether this layer is in the training mode
        
        >>> layer = Dropout()
        creating: createDropout
        >>> layer = layer.evaluate()
        >>> layer.is_training()
        False
        >>> layer = layer.training()
        >>> layer.is_training()
        True
        '''
        return callJavaFunc(get_spark_context(), self.value.isTraining)

    def quantize(self):
        '''
        Clone self and quantize it, at last return a new quantized model.
        :return: A new quantized model.

        >>> fc = Linear(4, 2)
        creating: createLinear
        >>> fc.set_weights([np.ones((4, 2)), np.ones((2,))])
        >>> input = np.ones((2, 4))
        >>> fc.forward(input)
        array([[ 5.,  5.],
               [ 5.,  5.]], dtype=float32)
        >>> quantized_fc = fc.quantize()
        >>> quantized_fc.forward(input)
        array([[ 5.,  5.],
               [ 5.,  5.]], dtype=float32)

        >>> assert("quantized.Linear" in quantized_fc.__str__())
        >>> conv = SpatialConvolution(1, 2, 3, 3)
        creating: createSpatialConvolution
        >>> conv.set_weights([np.ones((2, 1, 3, 3)), np.zeros((2,))])
        >>> input = np.ones((2, 1, 4, 4))
        >>> conv.forward(input)
        array([[[[ 9.,  9.],
                 [ 9.,  9.]],
        <BLANKLINE>
                [[ 9.,  9.],
                 [ 9.,  9.]]],
        <BLANKLINE>
        <BLANKLINE>
               [[[ 9.,  9.],
                 [ 9.,  9.]],
        <BLANKLINE>
                [[ 9.,  9.],
                 [ 9.,  9.]]]], dtype=float32)
        >>> quantized_conv = conv.quantize()
        >>> quantized_conv.forward(input)
        array([[[[ 9.,  9.],
                 [ 9.,  9.]],
        <BLANKLINE>
                [[ 9.,  9.],
                 [ 9.,  9.]]],
        <BLANKLINE>
        <BLANKLINE>
               [[[ 9.,  9.],
                 [ 9.,  9.]],
        <BLANKLINE>
                [[ 9.,  9.],
                 [ 9.,  9.]]]], dtype=float32)
        >>> assert("quantized.SpatialConvolution" in quantized_conv.__str__())
        >>> seq = Sequential()
        creating: createSequential
        >>> seq = seq.add(conv)
        >>> seq = seq.add(Reshape([8, 4], False))
        creating: createReshape
        >>> seq = seq.add(fc)
        >>> input = np.ones([1, 1, 6, 6])
        >>> seq.forward(input)
        array([[ 37.,  37.],
               [ 37.,  37.],
               [ 37.,  37.],
               [ 37.,  37.],
               [ 37.,  37.],
               [ 37.,  37.],
               [ 37.,  37.],
               [ 37.,  37.]], dtype=float32)
        >>> quantized_seq = seq.quantize()
        >>> quantized_seq.forward(input)
        array([[ 37.,  37.],
               [ 37.,  37.],
               [ 37.,  37.],
               [ 37.,  37.],
               [ 37.,  37.],
               [ 37.,  37.],
               [ 37.,  37.],
               [ 37.,  37.]], dtype=float32)
        >>> assert("quantized.Linear" in quantized_seq.__str__())
        >>> assert("quantized.SpatialConvolution" in quantized_seq.__str__())
        '''
        quantized_model = callBigDlFunc(self.bigdl_type, "quantize", self.value)
        return Layer.of(quantized_model)


class Container(Layer):
    '''
     [[Container]] is a sub-class of Model that declares methods defined in all containers.
     A container usually contain some other modules which can be added through the "add" method
    '''

    def __init__(self, jvalue, bigdl_type, *args):
        super(Container, self).__init__(jvalue, bigdl_type, *args)

    def add(self, model):
        self.value.add(model.value)
        return self


class Model(Container):
    """
    A graph container. Each node can have multiple inputs. The output of the node should be a
    tensor. The output tensor can be connected to multiple nodes. So the module in each node can
    have a tensor or table input, and should have a tensor output.

    The graph container can have multiple inputs and multiple outputs. If there's one input,
    the input data fed to the graph module should be a tensor. If there're multiple inputs,
    the input data fed to the graph module should be a table, which is actually an sequence of
    tensor. The order of the input tensors should be same with the order of the input nodes.
    This is also applied to the gradient from the module in the back propagation.

    If there's one output, the module output is a tensor. If there're multiple outputs, the module
    output is a table, which is actually an sequence of tensor. The order of the output tensors is
    same with the order of the output modules. This is also applied to the gradient passed to the
    module in the back propagation.

    All inputs should be able to connect to outputs through some paths in the graph.
    It is allowed that some successors of the inputs node are not connect to outputs.
    If so, these nodes will be excluded in the computation.
    
    We also support initializing a Graph directly from a tensorflow module. In this case, you should
    pass your tensorflow nodes as inputs and outputs and also specify the byte_order parameter ("little_endian"
     or "big_endian") and node_type parameter ("bigdl" or "tensorflow")
    node_type parameter.
    """

    def __init__(self,
                 inputs,
                 outputs,
                 bigdl_type="float", byte_order="little_endian", model_type="bigdl"):
        if model_type == "bigdl":
            super(Model, self).__init__(None, bigdl_type,
                                    to_list(inputs),
                                    to_list(outputs))
        else:
            from bigdl.util.tf_utils import convert
            model = convert(to_list(inputs), to_list(outputs), byte_order, bigdl_type)
            super(Model, self).__init__(model, bigdl_type)


    @staticmethod
    def load(path, bigdl_type="float"):
        """
        Load a pre-trained Bigdl model.

        :param path: The path containing the pre-trained model.
        :return: A pre-trained model.
        """
        jmodel = callBigDlFunc(bigdl_type, "loadBigDL", path)
        return Layer.of(jmodel)

    @staticmethod
    def loadModel(path, bigdl_type="float"):
        """
        Load a pre-trained Bigdl model.

        :param path: The path containing the pre-trained model.
        :return: A pre-trained model.
        """
        jmodel = callBigDlFunc(bigdl_type, "loadBigDLModule", path)
        return Layer.of(jmodel)

    @staticmethod
    def load_torch(path, bigdl_type="float"):
        """
        Load a pre-trained Torch model.

        :param path: The path containing the pre-trained model.
        :return: A pre-trained model.
        """
        jmodel = callBigDlFunc(bigdl_type, "loadTorch", path)
        return Layer.of(jmodel)

    @staticmethod
    def load_caffe(model, defPath, modelPath, match_all=True, bigdl_type="float"):
        """
        Load a pre-trained Caffe model.


        :param model: A bigdl model definition \which equivalent to the pre-trained caffe model.
        :param defPath: The path containing the caffe model definition.
        :param modelPath: The path containing the pre-trained caffe model.
        :return: A pre-trained model.
        """
        jmodel = callBigDlFunc(bigdl_type, "loadCaffe", model, defPath, modelPath, match_all)
        return Layer.of(jmodel)

    @staticmethod
    def load_caffe_model(defPath, modelPath, bigdl_type="float"):
        """
        Load a pre-trained Caffe model.


        :param defPath: The path containing the caffe model definition.
        :param modelPath: The path containing the pre-trained caffe model.
        :return: A pre-trained model.
        """
        jmodel = callBigDlFunc(bigdl_type, "loadCaffeModel", defPath, modelPath)
        return Layer.of(jmodel)

    @staticmethod
    def load_tensorflow(path, inputs, outputs, byte_order = "little_endian", bigdl_type="float"):
        """
        Load a pre-trained Tensorflow model.
        :param path: The path containing the pre-trained model.
        :return: A pre-trained model.
        """
        jmodel = callBigDlFunc(bigdl_type, "loadTF", path, inputs, outputs, byte_order)
        return Model.of(jmodel)

    @staticmethod
    def train(output, data, label, opt_method, criterion, batch_size, end_when, session=None, bigdl_type="float"):
        from bigdl.util.tf_utils import get_path
        from bigdl.util.common import Sample
        output_name = output.name.split(":")[0]
        path = get_path(output_name, session)
        sc = get_spark_context()
        rdd_train_images = sc.parallelize(data)
        rdd_train_labels = sc.parallelize(label)
        rdd_train_sample = rdd_train_images.zip(rdd_train_labels).map(lambda input:
                                                                      Sample.from_ndarray(input[0], input[1]))
        jmodel = callBigDlFunc(bigdl_type, "trainTF", path, output_name, rdd_train_sample, opt_method, criterion, batch_size, end_when)
        return Model.of(jmodel)

    def stop_gradient(self, stop_layers, bigdl_type="float"):
        """
        stop the input gradient of layers that match the given ```names```
        their input gradient are not computed.
        And they will not contributed to the input gradient computation of
        layers that depend on them.
        :param stop_layers:  an array of layer names
        :param bigdl_type:
        :return:
        """
        callBigDlFunc(bigdl_type, "setStopGradient", self.value, stop_layers)
        return self

    def save_graph_topology(self, log_path, bigdl_type="float"):
        """
        save current model graph to a folder, which can be display in tensorboard by running
            tensorboard --logdir logPath
        :param log_path: path to save the model graph
        :param bigdl_type:
        :return:
        """
        callBigDlFunc(bigdl_type, "saveGraphTopology", self.value, log_path)
        return self

class Linear(Layer):

    '''
    The [[Linear]] module applies a linear transformation to the input data,
    i.e. `y = Wx + b`. The input given in `forward(input)` must be either
    a vector (1D tensor) or matrix (2D tensor). If the input is a vector, it must
    have the size of `inputSize`. If it is a matrix, then each row is assumed to be
    an input sample of given batch (the number of rows means the batch size and
    the number of columns should be equal to the `inputSize`).

    :param input_size the size the each input sample
    :param output_size the size of the module output of each sample
    :param wRegularizer: instance of [[Regularizer]](eg. L1 or L2 regularization), applied to the input weights matrices.
    :param bRegularizer: instance of [[Regularizer]]applied to the bias.
    :param init_weight: the optional initial value for the weight
    :param init_bias: the optional initial value for the bias
    :param init_grad_weight: the optional initial value for the grad_weight
    :param init_grad_bias: the optional initial value for the grad_bias


    >>> linear = Linear(100, 10, True, L1Regularizer(0.5), L1Regularizer(0.5))
    creating: createL1Regularizer
    creating: createL1Regularizer
    creating: createLinear
    >>> import numpy as np
    >>> init_weight = np.random.randn(10, 100)
    >>> init_bias = np.random.randn(10)
    >>> init_grad_weight = np.zeros([10, 100])
    >>> init_grad_bias = np.zeros([10])
    >>> linear = Linear(100, 10, True, L1Regularizer(0.5), L1Regularizer(0.5), init_weight, init_bias, init_grad_weight, init_grad_bias)
    creating: createL1Regularizer
    creating: createL1Regularizer
    creating: createLinear
    '''

    def __init__(self, input_size, output_size, with_bias=True, wRegularizer=None, bRegularizer=None,
                 init_weight=None, init_bias=None, init_grad_weight=None, init_grad_bias=None, bigdl_type="float"):
        super(Linear, self).__init__(None, bigdl_type, input_size, output_size,
                                     with_bias, wRegularizer, bRegularizer,
                                     JTensor.from_ndarray(init_weight),
                                     JTensor.from_ndarray(init_bias),
                                     JTensor.from_ndarray(init_grad_weight),
                                     JTensor.from_ndarray(init_grad_bias))

    def set_init_method(self, weight_init_method = None, bias_init_method = None):
        callBigDlFunc(self.bigdl_type, "setInitMethod", self.value,
                                   weight_init_method, bias_init_method)
        return self

class SparseLinear(Layer):

    '''
    SparseLinear is the sparse version of module Linear. SparseLinear has two different from Linear:
    firstly, SparseLinear's input Tensor is a SparseTensor. Secondly, SparseLinear doesn't backward
    gradient to next layer in the backpropagation by default, as the gradInput of SparseLinear is
    useless and very big in most cases.

    But, considering model like Wide&Deep, we provide backwardStart and backwardLength to backward
    part of the gradient to next layer.

    :param input_size the size the each input sample
    :param output_size the size of the module output of each sample
    :param backwardStart backwardStart index, counting from 1
    :param backwardLength backward length
    :param withBias if has bias
    :param wRegularizer: instance of [[Regularizer]](eg. L1 or L2 regularization), applied to the input weights matrices.
    :param bRegularizer: instance of [[Regularizer]]applied to the bias.
    :param init_weight: the optional initial value for the weight
    :param init_bias: the optional initial value for the bias
    :param init_grad_weight: the optional initial value for the grad_weight
    :param init_grad_bias: the optional initial value for the grad_bias


    >>> sparselinear = SparseLinear(100, 10, True, wRegularizer=L1Regularizer(0.5), bRegularizer=L1Regularizer(0.5))
    creating: createL1Regularizer
    creating: createL1Regularizer
    creating: createSparseLinear
    >>> import numpy as np
    >>> init_weight = np.random.randn(10, 100)
    >>> init_bias = np.random.randn(10)
    >>> init_grad_weight = np.zeros([10, 100])
    >>> init_grad_bias = np.zeros([10])
    >>> sparselinear = SparseLinear(100, 10, True, 1, 5, L1Regularizer(0.5), L1Regularizer(0.5), init_weight, init_bias, init_grad_weight, init_grad_bias)
    creating: createL1Regularizer
    creating: createL1Regularizer
    creating: createSparseLinear
    >>> np.random.seed(123)
    >>> init_weight = np.random.randn(5, 1000)
    >>> init_bias = np.random.randn(5)
    >>> sparselinear = SparseLinear(1000, 5, init_weight=init_weight, init_bias=init_bias)
    creating: createSparseLinear
    >>> input = JTensor.sparse(np.array([1, 3, 5, 2, 4, 6]), np.array([0, 0, 0, 1, 1, 1, 1, 5, 300, 2, 100, 500]), np.array([2, 1000]))
    >>> print(sparselinear.forward(input))
    [[ 10.09569263 -10.94844246  -4.1086688    1.02527523  11.80737209]
     [  7.9651413    9.7131443  -10.22719955   0.02345783  -3.74368906]]
    '''

    def __init__(self, input_size, output_size, with_bias=True, backwardStart=-1, backwardLength=-1,
                 wRegularizer=None, bRegularizer=None, init_weight=None, init_bias=None,
                 init_grad_weight=None, init_grad_bias=None, bigdl_type="float"):
        super(SparseLinear, self).__init__(None, bigdl_type, input_size, output_size,
                                     with_bias, backwardStart, backwardLength,
                                     wRegularizer, bRegularizer,
                                     JTensor.from_ndarray(init_weight),
                                     JTensor.from_ndarray(init_bias),
                                     JTensor.from_ndarray(init_grad_weight),
                                     JTensor.from_ndarray(init_grad_bias))

    def set_init_method(self, weight_init_method = None, bias_init_method = None):
        callBigDlFunc(self.bigdl_type, "setInitMethod", self.value,
                      weight_init_method, bias_init_method)
        return self

class DenseToSparse(Layer):

    '''
    Convert DenseTensor to SparseTensor.


    >>> DenseToSparse = DenseToSparse()
    creating: createDenseToSparse
    '''

    def __init__(self,
                 bigdl_type="float"):
        super(DenseToSparse, self).__init__(None, bigdl_type)

class ReLU(Layer):

    '''
    Applies the rectified linear unit (ReLU) function element-wise to the input Tensor,
     thus outputting a Tensor of the same dimension.


    ReLU is defined as: f(x) = max(0, x)
    Can optionally do its operation in-place without using extra state memory


    >>> relu = ReLU()
    creating: createReLU
    '''

    def __init__(self, ip=False, bigdl_type="float"):
        super(ReLU, self).__init__(None, bigdl_type, ip)


class Tanh(Layer):

    '''
    Applies the Tanh function element-wise to the input Tensor, thus outputting a Tensor of the same
    dimension. Tanh is defined as f(x) = (exp(x)-exp(-x))/(exp(x)+exp(-x)).


    >>> tanh = Tanh()
    creating: createTanh
    '''

    def __init__(self, bigdl_type="float"):
        super(Tanh, self).__init__(None, bigdl_type)


class Echo(Layer):

    '''
    This module is for debug purpose, which can print activation and gradient in your model
    topology


    >>> echo = Echo()
    creating: createEcho
    '''

    def __init__(self, bigdl_type="float"):
        super(Echo, self).__init__(None, bigdl_type)


class LogSoftMax(Layer):

    '''
    Applies the LogSoftMax function to an n-dimensional input Tensor.
    LogSoftmax is defined as: f_i(x) = log(1 / a exp(x_i))
    where a = sum_j[exp(x_j)].


    >>> logSoftMax = LogSoftMax()
    creating: createLogSoftMax
    '''

    def __init__(self, bigdl_type="float"):
        super(LogSoftMax, self).__init__(None, bigdl_type)


class Sequential(Container):

    '''
    Sequential provides a means to plug layers together
    in a feed-forward fully connected manner.


    >>> echo = Echo()
    creating: createEcho
    >>> s = Sequential()
    creating: createSequential
    >>> s = s.add(echo)
    >>> s = s.add(s)
    >>> s = s.add(echo)


    '''

    def __init__(self, bigdl_type="float"):
        super(Sequential, self).__init__(None, bigdl_type)

class TemporalConvolution(Layer):

    '''
    Applies a 1D convolution over an input sequence composed of nInputFrame frames..
    The input tensor in `forward(input)` is expected to be a 2D tensor
    (`nInputFrame` x `inputFrameSize`) or a 3D tensor
    (`nBatchFrame` x `nInputFrame` x `inputFrameSize`).

    :param input_frame_size The input frame size expected in sequences given into `forward()`
    :param output_frame_size The output frame size the convolution layer will produce.
    :param kernel_w The kernel width of the convolution
    :param stride_w The step of the convolution in the width dimension.
    :param propagate_back Whether propagate gradient back, default is true.
    :param weight_regularizer instance of [[Regularizer]]
                        (eg. L1 or L2 regularization), applied to the input weights matrices.
    :param bias_regularizer instance of [[Regularizer]]
                         applied to the bias.
    :param init_weight Initial weight
    :param init_bias Initial bias
    :param init_grad_weight Initial gradient weight
    :param init_grad_bias Initial gradient bias

    >>> temporalConvolution = TemporalConvolution(6, 12, 5, 5)
    creating: createTemporalConvolution
    >>> temporalConvolution.setWRegularizer(L1Regularizer(0.5))
    creating: createL1Regularizer
    >>> temporalConvolution.setBRegularizer(L1Regularizer(0.5))
    creating: createL1Regularizer
    '''

    def __init__(self,
                 input_frame_size,
                 output_frame_size,
                 kernel_w,
                 stride_w=1,
                 propagate_back=True,
                 weight_regularizer=None,
                 bias_regularizer=None,
                 init_weight=None,
                 init_bias=None,
                 init_grad_weight=None,
                 init_grad_bias=None,
                 bigdl_type="float"):
        super(TemporalConvolution, self).__init__(None, bigdl_type,
                                                 input_frame_size,
                                                 output_frame_size,
                                                 kernel_w,
                                                 stride_w,
                                                 propagate_back,
                                                 weight_regularizer,
                                                 bias_regularizer,
                                                 JTensor.from_ndarray(init_weight),
                                                 JTensor.from_ndarray(init_bias),
                                                 JTensor.from_ndarray(init_grad_weight),
                                                 JTensor.from_ndarray(init_grad_bias))
    def set_init_method(self, weight_init_method = None, bias_init_method = None):
        callBigDlFunc(self.bigdl_type, "setInitMethod", self.value,
                      weight_init_method, bias_init_method)
        return self

class BinaryTreeLSTM(Layer):
    '''
    This class is an implementation of Binary TreeLSTM (Constituency Tree LSTM).
    :param inputSize input units size
    :param hiddenSize hidden units size
    :param gateOutput whether gate output
    :param withGraph whether create lstms with [[Graph]], the default value is true.
    >>> treeLSTM = BinaryTreeLSTM(100, 200)
    creating: createBinaryTreeLSTM
    '''

    def __init__(self,
                 input_size,
                 hidden_size,
                 gate_output=True,
                 with_graph=True,
                 bigdl_type="float"):
        super(BinaryTreeLSTM, self).__init__(None,
                                             bigdl_type,
                                             input_size,
                                             hidden_size,
                                             gate_output,
                                             with_graph)

class SpatialConvolution(Layer):

    '''
    Applies a 2D convolution over an input image composed of several input planes.
    The input tensor in forward(input) is expected to be
    a 3D tensor (nInputPlane x height x width).

    :param n_input_plane The number of expected input planes in the image given into forward()
    :param n_output_plane The number of output planes the convolution layer will produce.
    :param kernel_w The kernel width of the convolution
    :param kernel_h The kernel height of the convolution
    :param stride_w The step of the convolution in the width dimension.
    :param stride_h The step of the convolution in the height dimension
    :param pad_w The additional zeros added per width to the input planes.
    :param pad_h The additional zeros added per height to the input planes.
    :param n_group Kernel group number
    :param propagate_back Propagate gradient back
    :param wRegularizer: instance of [[Regularizer]](eg. L1 or L2 regularization), applied to the input weights matrices.
    :param bRegularizer: instance of [[Regularizer]]applied to the bias.
    :param init_weight: the optional initial value for the weight
    :param init_bias: the optional initial value for the bias
    :param init_grad_weight: the optional initial value for the grad_weight
    :param init_grad_bias: the optional initial value for the grad_bias
    :param with_bias: the optional initial value for if need bias
    :param data_format: a string value of "NHWC" or "NCHW" to specify the input data format of this layer. In "NHWC" format
                       data is stored in the order of [batch_size, height, width, channels], in "NCHW" format data is stored
                       in the order of [batch_size, channels, height, width].

    >>> spatialConvolution = SpatialConvolution(6, 12, 5, 5)
    creating: createSpatialConvolution
    >>> spatialConvolution.setWRegularizer(L1Regularizer(0.5))
    creating: createL1Regularizer
    >>> spatialConvolution.setBRegularizer(L1Regularizer(0.5))
    creating: createL1Regularizer
    >>> import numpy as np
    >>> init_weight = np.random.randn(1, 12, 6, 5, 5)
    >>> init_bias = np.random.randn(12)
    >>> init_grad_weight = np.zeros([1, 12, 6, 5, 5])
    >>> init_grad_bias = np.zeros([12])
    >>> spatialConvolution = SpatialConvolution(6, 12, 5, 5, 1, 1, 0, 0, 1, True, L1Regularizer(0.5), L1Regularizer(0.5), init_weight, init_bias, init_grad_weight, init_grad_bias, True, "NCHW")
    creating: createL1Regularizer
    creating: createL1Regularizer
    creating: createSpatialConvolution
    '''

    def __init__(self,
                 n_input_plane,
                 n_output_plane,
                 kernel_w,
                 kernel_h,
                 stride_w=1,
                 stride_h=1,
                 pad_w=0,
                 pad_h=0,
                 n_group=1,
                 propagate_back=True,
                 wRegularizer=None,
                 bRegularizer=None,
                 init_weight=None,
                 init_bias=None,
                 init_grad_weight=None,
                 init_grad_bias=None,
                 with_bias=True,
                 data_format="NCHW",
                 bigdl_type="float"):
        super(SpatialConvolution, self).__init__(None, bigdl_type,
                                                 n_input_plane,
                                                 n_output_plane,
                                                 kernel_w,
                                                 kernel_h,
                                                 stride_w,
                                                 stride_h,
                                                 pad_w,
                                                 pad_h,
                                                 n_group,
                                                 propagate_back,
                                                 wRegularizer,
                                                 bRegularizer,
                                                 JTensor.from_ndarray(init_weight),
                                                 JTensor.from_ndarray(init_bias),
                                                 JTensor.from_ndarray(init_grad_weight),
                                                 JTensor.from_ndarray(init_grad_bias),
                                                 with_bias,
                                                 data_format)
    def set_init_method(self, weight_init_method = None, bias_init_method = None):
        callBigDlFunc(self.bigdl_type, "setInitMethod", self.value,
                  weight_init_method, bias_init_method)
        return self


class TemporalMaxPooling(Layer):

    '''
    Applies 1D max-pooling operation in kW regions by step size dW steps.
    Input sequence composed of nInputFrame frames.
    The input tensor in forward(input) is expected to be a 2D tensor (nInputFrame x inputFrameSize)
     or a 3D tensor (nBatchFrame x nInputFrame x inputFrameSize).

    If the input sequence is a 2D tensor of dimension nInputFrame x inputFrameSize,
    the output sequence will be nOutputFrame x inputFrameSize where

    nOutputFrame = (nInputFrame - k_w) / d_w + 1

    :param k_w:              kernel width
    :param d_w:              step size in width

    >>> temporalMaxPooling = TemporalMaxPooling(2, 2)
    creating: createTemporalMaxPooling
    '''

    def __init__(self,
                 k_w,
                 d_w,
                 bigdl_type="float"):
        super(TemporalMaxPooling, self).__init__(None, bigdl_type, k_w,
                                                d_w)
class SpatialMaxPooling(Layer):

    '''
    Applies 2D max-pooling operation in kWxkH regions by step size dWxdH steps.
    The number of output features is equal to the number of input planes.
    If the input image is a 3D tensor nInputPlane x height x width,
    the output image size will be nOutputPlane x oheight x owidth where
    owidth  = op((width  + 2*padW - kW) / dW + 1)
    oheight = op((height + 2*padH - kH) / dH + 1)
    op is a rounding operator. By default, it is floor.
    It can be changed by calling :ceil() or :floor() methods.
    
    When padW and padH are both -1, we use a padding algorithm similar to the "SAME"
    padding of tensorflow. That is
 
     outHeight = Math.ceil(inHeight.toFloat/strideH.toFloat)
     outWidth = Math.ceil(inWidth.toFloat/strideW.toFloat)
 
     padAlongHeight = Math.max(0, (outHeight - 1) * strideH + kernelH - inHeight)
     padAlongWidth = Math.max(0, (outWidth - 1) * strideW + kernelW - inWidth)
 
     padTop = padAlongHeight / 2
     padLeft = padAlongWidth / 2

    :param kW:              kernel width
    :param kH:              kernel height
    :param dW:              step size in width
    :param dH:              step size in height
    :param padW:            padding in width
    :param padH:            padding in height
    :param format:          "NCHW" or "NHWC", indicating the input data format

    >>> spatialMaxPooling = SpatialMaxPooling(2, 2, 2, 2)
    creating: createSpatialMaxPooling
    >>> spatialMaxPooling = SpatialMaxPooling(2, 2, 2, 2, -1, -1, True, "NHWC")
    creating: createSpatialMaxPooling
    '''
    # to_ceil: call floor() when False; call ceil() when True

    def __init__(self, kw,
                 kh,
                 dw,
                 dh,
                 pad_w=0,
                 pad_h=0,
                 to_ceil=False,
                 format="NCHW",
                 bigdl_type="float"):
        super(SpatialMaxPooling, self).__init__(None, bigdl_type, kw,
                                                kh,
                                                dw,
                                                dh,
                                                pad_w,
                                                pad_h,
                                                to_ceil,
                                                format)


class Select(Layer):

    '''
    A Simple layer selecting an index of the input tensor in the given dimension


    :param dimension: the dimension to select
    :param index: the index of the dimension to be selected


    >>> select = Select(1, 1)
    creating: createSelect
    '''

    def __init__(self, dim, index, bigdl_type="float"):
        super(Select, self).__init__(None, bigdl_type, dim, index)

class Recurrent(Container):
    '''
    Recurrent module is a container of rnn cells
    Different types of rnn cells can be added using add() function


    >>> recurrent = Recurrent()
    creating: createRecurrent
    '''

    def __init__(self, bigdl_type="float"):
        super(Recurrent, self).__init__(None, bigdl_type)

    def contain_multiRNNCell(self):
            callBigDlFunc(self.bigdl_type, "containMultiRNNCell", self.value)

    def get_hidden_state(self):
        """
        get hidden state and cell at last time step.
        
        :return: list of hidden state and cell
        """
        states = callBigDlFunc(self.bigdl_type, "getHiddenState", self.value)
        for state in states:
            for idx, tensor in enumerate(state):
                state[idx] = tensor.to_ndarray()

        if self.contain_multiRNNCell == True:
            return states
        else:
            return states[0]
<<<<<<< HEAD
    
=======

>>>>>>> b494590b
    def set_hidden_state(self, states):
        """
        set hidden state and cell at first time step.
        """
        if self.contain_multiRNNCell:
            jStates = []
            state_is_tables = []
            for state in states:
                jstate, state_is_table = self.check_input(state)
                jStates.append(jstate)
                state_is_tables.append(state_is_table)
            callBigDlFunc(self.bigdl_type, "setHiddenState", self.value, jStates, state_is_tables)
        else:
            jstate, state_is_table = self.check_input(states)
            callBigDlFunc(self.bigdl_type, "setHiddenState", self.value, jstate, state_is_table)
<<<<<<< HEAD

    def get_grad_hidden_state(self):
        """
        get gradient hidden states at first time step.

        :return: list of gradient hidden state
        """
        states = callBigDlFunc(self.bigdl_type, "getGradHiddenState", self.value)
        for state in states:
            for idx, tensor in enumerate(state):
                state[idx] = tensor.to_ndarray()

        return states

    def set_grad_hidden_state(self, states):
        """
        set gradient hidden state and cell at last time step.
        """
        jStates = []
        state_is_tables = []
        for state in states:
            jstate, state_is_table = self.check_input(state)
            jStates.append(jstate)
            state_is_tables.append(state_is_table)
        callBigDlFunc(self.bigdl_type, "setGradHiddenState", self.value, jStates, state_is_tables)
=======
>>>>>>> b494590b

class RecurrentDecoder(Recurrent):
    '''
    RecurrentDecoder module is a container of rnn cells which used to make
    a prediction of the next timestep based on the prediction we made from
    the previous timestep. Input for RecurrentDecoder is dynamically composed
    during training. input at t(i) is output at t(i-1), input at t(0) is
    user input, and user input has to be batch x stepShape(shape of the input
    at a single time step).

    Different types of rnn cells can be added using add() function.

    >>> recurrent_decoder = RecurrentDecoder(output_length = 5)
    creating: createRecurrentDecoder
    '''

    def __init__(self, output_length, bigdl_type="float"):
        super(Recurrent, self).__init__(None, bigdl_type, output_length)

class LSTM(Layer):
    '''
|   Long Short Term Memory architecture.
|   Ref.
|   A.: http://arxiv.org/pdf/1303.5778v1 (blueprint for this module)
|   B. http://web.eecs.utk.edu/~itamar/courses/ECE-692/Bobby_paper1.pdf
|   C. http://arxiv.org/pdf/1503.04069v1.pdf
|   D. https://github.com/wojzaremba/lstm
|   E. https://github.com/Element-Research/rnn/blob/master/FastLSTM.lua


    :param inputSize: the size of each input vector
    :param hiddenSize: Hidden unit size in the LSTM
    :param  p: is used for [[Dropout]] probability. For more details aboutRNN dropouts, please refer to[RnnDrop: A Novel Dropout for RNNs in ASR](http://www.stat.berkeley.edu/~tsmoon/files/Conference/asru2015.pdf)[A Theoretically Grounded Application of Dropout in Recurrent Neural Networks](https://arxiv.org/pdf/1512.05287.pdf)
    :param wRegularizer: instance of [[Regularizer]](eg. L1 or L2 regularization), applied to the input weights matrices.
    :param uRegularizer: instance [[Regularizer]](eg. L1 or L2 regularization), applied to the recurrent weights matrices.
    :param bRegularizer: instance of [[Regularizer]]applied to the bias.


    >>> lstm = LSTM(4, 3, 0.5, L1Regularizer(0.5), L1Regularizer(0.5), L1Regularizer(0.5))
    creating: createL1Regularizer
    creating: createL1Regularizer
    creating: createL1Regularizer
    creating: createLSTM
    '''

    def __init__(self, input_size, hidden_size, p=0.0, wRegularizer=None, uRegularizer=None, bRegularizer=None, bigdl_type="float"):
        super(LSTM, self).__init__(None, bigdl_type, input_size, hidden_size, p, wRegularizer, uRegularizer, bRegularizer)


class LSTMPeephole(Layer):
    '''
|   Long Short Term Memory architecture with peephole.
|   Ref. A.: http://arxiv.org/pdf/1303.5778v1 (blueprint for this module)
|   B. http://web.eecs.utk.edu/~itamar/courses/ECE-692/Bobby_paper1.pdf
|   C. http://arxiv.org/pdf/1503.04069v1.pdf
|   D. https://github.com/wojzaremba/lstm
|   E. https://github.com/Element-Research/rnn/blob/master/LSTM.lua


    :param input_size: the size of each input vector
    :param hidden_size: Hidden unit size in the LSTM
    :param  p: is used for [[Dropout]] probability. For more details aboutRNN dropouts, please refer to[RnnDrop: A Novel Dropout for RNNs in ASR](http://www.stat.berkeley.edu/~tsmoon/files/Conference/asru2015.pdf)[A Theoretically Grounded Application of Dropout in Recurrent Neural Networks](https://arxiv.org/pdf/1512.05287.pdf)
    :param wRegularizer: instance of [[Regularizer]](eg. L1 or L2 regularization), applied to the input weights matrices.
    :param uRegularizer: instance [[Regularizer]](eg. L1 or L2 regularization), applied to the recurrent weights matrices.
    :param bRegularizer: instance of [[Regularizer]]applied to the bias.

    >>> lstm = LSTMPeephole(4, 3, 0.5, L1Regularizer(0.5), L1Regularizer(0.5), L1Regularizer(0.5))
    creating: createL1Regularizer
    creating: createL1Regularizer
    creating: createL1Regularizer
    creating: createLSTMPeephole
    '''

    def __init__(self, input_size=4, hidden_size=3, p=0.0, wRegularizer=None, uRegularizer=None, bRegularizer=None, bigdl_type="float"):
        super(LSTMPeephole, self).__init__(None, bigdl_type, input_size, hidden_size, p, wRegularizer, uRegularizer, bRegularizer)


class GRU(Layer):
    '''
    Gated Recurrent Units architecture.
    The first input in sequence uses zero value for cell and hidden state


|   Ref.
|   http://www.wildml.com/2015/10/recurrent-neural-network-tutorial-part-4-implementing-a-grulstm-rnn-with-python-and-theano/
|   https://github.com/Element-Research/rnn/blob/master/GRU.lua


    :param input_size: the size of each input vector
    :param hidden_size: Hidden unit size in GRU
    :param  p: is used for [[Dropout]] probability. For more details aboutRNN dropouts, please refer to[RnnDrop: A Novel Dropout for RNNs in ASR](http://www.stat.berkeley.edu/~tsmoon/files/Conference/asru2015.pdf)[A Theoretically Grounded Application of Dropout in Recurrent Neural Networks](https://arxiv.org/pdf/1512.05287.pdf)
    :param wRegularizer: instance of [[Regularizer]](eg. L1 or L2 regularization), applied to the input weights matrices.
    :param uRegularizer: instance [[Regularizer]](eg. L1 or L2 regularization), applied to the recurrent weights matrices.
    :param bRegularizer: instance of [[Regularizer]]applied to the bias.



    >>> gru = GRU(4, 3, 0.5, L1Regularizer(0.5), L1Regularizer(0.5), L1Regularizer(0.5))
    creating: createL1Regularizer
    creating: createL1Regularizer
    creating: createL1Regularizer
    creating: createGRU
    '''

    def __init__(self,  input_size, hidden_size, p=0.0, wRegularizer=None, uRegularizer=None, bRegularizer=None, bigdl_type="float"):
        super(GRU, self).__init__(None, bigdl_type, input_size, hidden_size, p, wRegularizer, uRegularizer, bRegularizer)


class RnnCell(Layer):
    '''
    It is a simple RNN. User can pass an activation function to the RNN.


    :param input_size: the size of each input vector
    :param hidden_size: Hidden unit size in simple RNN
    :param activation: activation function
    :param isInputWithBias: boolean
    :param isHiddenWithBias: boolean

    :param wRegularizer: instance of [[Regularizer]](eg. L1 or L2 regularization), applied to the input weights matrices.
    :param uRegularizer: instance [[Regularizer]](eg. L1 or L2 regularization), applied to the recurrent weights matrices.
    :param bRegularizer: instance of [[Regularizer]](../regularizers.md),applied to the bias.


    >>> reshape = RnnCell(4, 3, Tanh(), True, True, L1Regularizer(0.5), L1Regularizer(0.5), L1Regularizer(0.5))
    creating: createTanh
    creating: createL1Regularizer
    creating: createL1Regularizer
    creating: createL1Regularizer
    creating: createRnnCell
    '''

    def __init__(self,
                 input_size,
                 hidden_size,
                 activation,
                 isInputWithBias=True,
                 isHiddenWithBias=True,
                 wRegularizer=None,
                 uRegularizer=None,
                 bRegularizer=None,
                 bigdl_type="float"):
        super(RnnCell, self).__init__(None, bigdl_type, input_size, hidden_size, activation, isInputWithBias, isHiddenWithBias, wRegularizer, uRegularizer, bRegularizer)


class TimeDistributed(Layer):
    '''
    This layer is intended to apply contained layer to each temporal time slice
    of input tensor.


    For instance, The TimeDistributed Layer can feed each time slice of input tensor
    to the Linear layer.
    
    The input data format is [Batch, Time, Other dims]. For the contained layer, it must not change
    the Other dims length.


    >>> td = TimeDistributed(Linear(2, 3))
    creating: createLinear
    creating: createTimeDistributed
    '''

    def __init__(self, model, bigdl_type="float"):
        super(TimeDistributed, self).__init__(None, bigdl_type, model)


class Concat(Container):

    '''
    Concat concatenates the output of one layer of "parallel"
    modules along the provided {@code dimension}: they take the
    same inputs, and their output is concatenated.
```
                    +-----------+
               +---->  module1  -----+
               |    |           |    |
    input -----+---->  module2  -----+----> output
               |    |           |    |
               +---->  module3  -----+
                    +-----------+
```

    :param dimension: dimension


    >>> concat = Concat(2)
    creating: createConcat
    '''

    def __init__(self,
                 dimension,
                 bigdl_type="float"):
        super(Concat, self).__init__(None, bigdl_type,
                                     dimension)


class SpatialAveragePooling(Layer):

    '''
    Applies 2D average-pooling operation in kWxkH regions by step size dWxdH steps.
    The number of output features is equal to the number of input planes.
    
    When padW and padH are both -1, we use a padding algorithm similar to the "SAME"
    padding of tensorflow. That is
 
     outHeight = Math.ceil(inHeight.toFloat/strideH.toFloat)
     outWidth = Math.ceil(inWidth.toFloat/strideW.toFloat)
 
     padAlongHeight = Math.max(0, (outHeight - 1) * strideH + kernelH - inHeight)
     padAlongWidth = Math.max(0, (outWidth - 1) * strideW + kernelW - inWidth)
 
     padTop = padAlongHeight / 2
     padLeft = padAlongWidth / 2

    :param kW: kernel width
    :param kH: kernel height
    :param dW: step width
    :param dH: step height
    :param padW: padding width
    :param padH: padding height
    :param global_pooling: If globalPooling then it will pool over the size of the input by doing
                         kH = input->height and kW = input->width
    :param ceilMode: whether the output size is to be ceiled or floored
    :param countIncludePad: whether to include padding when dividing thenumber of elements in pooling region
    :param divide: whether to do the averaging
    :param format:          "NCHW" or "NHWC", indicating the input data format


    >>> spatialAveragePooling = SpatialAveragePooling(7,7)
    creating: createSpatialAveragePooling
    >>> spatialAveragePooling = SpatialAveragePooling(2, 2, 2, 2, -1, -1, True, format="NHWC")
    creating: createSpatialAveragePooling
    '''

    def __init__(self,
                 kw,
                 kh,
                 dw=1,
                 dh=1,
                 pad_w=0,
                 pad_h=0,
                 global_pooling=False,
                 ceil_mode=False,
                 count_include_pad=True,
                 divide=True,
                 format="NCHW",
                 bigdl_type="float"):
        super(SpatialAveragePooling, self).__init__(None, bigdl_type,
                                                    kw,
                                                    kh,
                                                    dw,
                                                    dh,
                                                    pad_w,
                                                    pad_h,
                                                    global_pooling,
                                                    ceil_mode,
                                                    count_include_pad,
                                                    divide,
                                                    format)

    def set_weights(self, weights):
        super(SpatialAveragePooling, self).set_weights(weights)


class SpatialBatchNormalization(Layer):

    '''
    This file implements Batch Normalization as described in the paper:
    "Batch Normalization: Accelerating Deep Network Training by Reducing Internal Covariate Shift"
    by Sergey Ioffe, Christian Szegedy
    This implementation is useful for inputs coming from convolution layers.
    For non-convolutional layers, see [[BatchNormalization]]
    The operation implemented is:

```
          ( x - mean(x) )
    y = -------------------- * gamma + beta
       standard-deviation(x)
```

    where gamma and beta are learnable parameters.
    The learning of gamma and beta is optional.


    >>> spatialBatchNormalization = SpatialBatchNormalization(1)
    creating: createSpatialBatchNormalization
    >>> import numpy as np
    >>> init_weight = np.array([1.0])
    >>> init_grad_weight = np.array([0.0])
    >>> init_bias = np.array([0.0])
    >>> init_grad_bias = np.array([0.0])
    >>> spatialBatchNormalization = SpatialBatchNormalization(1, 1e-5, 0.1, True, init_weight, init_bias, init_grad_weight, init_grad_bias)
    creating: createSpatialBatchNormalization
    '''

    def __init__(self,
                 n_output,
                 eps=1e-5,
                 momentum=0.1,
                 affine=True,
                 init_weight=None,
                 init_bias=None,
                 init_grad_weight=None,
                 init_grad_bias=None,
                 bigdl_type="float"):
        super(SpatialBatchNormalization, self).__init__(None, bigdl_type,
                                                        n_output,
                                                        eps,
                                                        momentum,
                                                        affine,
                                                        JTensor.from_ndarray(init_weight),
                                                        JTensor.from_ndarray(init_bias),
                                                        JTensor.from_ndarray(init_grad_weight),
                                                        JTensor.from_ndarray(init_grad_bias))

    def set_init_method(self, weight_init_method = None, bias_init_method = None):
        callBigDlFunc(self.bigdl_type, "setInitMethod", self.value,
                      weight_init_method, bias_init_method)
        return self


class SpatialCrossMapLRN(Layer):

    '''
    Applies Spatial Local Response Normalization between different feature maps.
    The operation implemented is:
```
                                 x_f
    y_f =  -------------------------------------------------
            (k+(alpha/size)* sum_{l=l1 to l2} (x_l^2^))^beta^
```

    where x_f is the input at spatial locations h,w (not shown for simplicity) and feature map f,
    l1 corresponds to max(0,f-ceil(size/2)) and l2 to min(F, f-ceil(size/2) + size).
    Here, F is the number of feature maps.

    :param size:  the number of channels to sum over
    :param alpha:  the scaling parameter
    :param beta:   the exponent
    :param k: a constant


    >>> spatialCrossMapLRN = SpatialCrossMapLRN()
    creating: createSpatialCrossMapLRN
    '''

    def __init__(self,
                 size=5,
                 alpha=1.0,
                 beta=0.75,
                 k=1.0,
                 bigdl_type="float"):
        super(SpatialCrossMapLRN, self).__init__(None, bigdl_type,
                                                 size,
                                                 alpha,
                                                 beta,
                                                 k)


class Dropout(Layer):

    '''
    Dropout masks(set to zero) parts of input using a bernoulli distribution.
    Each input element has a probability initP of being dropped. If scale is
    set, the outputs are scaled by a factor of 1/(1-initP) during training.
    During evaluating, output is the same as input.


    :param initP: probability to be dropped
    :param inplace: inplace model
    :param scale: if scale by a factor of 1/(1-initP)


    >>> dropout = Dropout(0.4)
    creating: createDropout
    '''

    def __init__(self,
                 init_p=0.5,
                 inplace=False,
                 scale=True,
                 bigdl_type="float"):
        super(Dropout, self).__init__(None, bigdl_type,
                                      init_p,
                                      inplace,
                                      scale)


class View(Layer):

    '''
    This module creates a new view of the input tensor using the sizes passed to the constructor.
    The method setNumInputDims() allows to specify the expected number of dimensions of the
    inputs of the modules. This makes it possible to use minibatch inputs when using a size -1
    for one of the dimensions.


    :param size: sizes use for creates a new view


    >>> view = View([1024,2])
    creating: createView
    '''

    def __init__(self,
                 sizes,
                 num_input_dims=0,
                 bigdl_type="float"):
        super(View, self).__init__(None, bigdl_type,
                                   sizes,
                                   num_input_dims)


class Abs(Layer):

    '''
    an element-wise abs operation


    >>> abs = Abs()
    creating: createAbs
    '''

    def __init__(self,
                 bigdl_type="float"):
        super(Abs, self).__init__(None, bigdl_type)


class Add(Layer):

    '''
    adds a bias term to input data ;

    :param input_size: size of input data

    >>> add = Add(1)
    creating: createAdd
    '''

    def __init__(self,
                 input_size,
                 bigdl_type="float"):
        super(Add, self).__init__(None, bigdl_type,
                                  input_size)
    def set_init_method(self, weight_init_method = None, bias_init_method = None):
        callBigDlFunc(self.bigdl_type, "setInitMethod", self.value,
                      weight_init_method, bias_init_method)
        return self


class AddConstant(Layer):

    '''
    adding a constant


    :param constant_scalar: constant value
    :param inplace: Can optionally do its operation in-place without using extra state memory


    >>> addConstant = AddConstant(1e-5, True)
    creating: createAddConstant
    '''

    def __init__(self,
                 constant_scalar,
                 inplace=False,
                 bigdl_type="float"):
        super(AddConstant, self).__init__(None, bigdl_type,
                                          constant_scalar,
                                          inplace)

class BatchNormalization(Layer):

    '''
    This layer implements Batch Normalization as described in the paper:
             "Batch Normalization: Accelerating Deep Network Training by Reducing Internal
             Covariate Shift"
    by Sergey Ioffe, Christian Szegedy https://arxiv.org/abs/1502.03167


    This implementation is useful for inputs NOT coming from convolution layers. For convolution
    layers, use nn.SpatialBatchNormalization.


    The operation implemented is:
```
                ( x - mean(x) )
         y = -------------------- * gamma + beta
             standard-deviation(x)
```
    where gamma and beta are learnable parameters.The learning of gamma and beta is optional.


    :param n_output: output feature map number
    :param eps: avoid divide zero
    :param momentum: momentum for weight update
    :param affine: affine operation on output or not


    >>> batchNormalization = BatchNormalization(1, 1e-5, 1e-5, True)
    creating: createBatchNormalization
    >>> import numpy as np
    >>> init_weight = np.random.randn(2)
    >>> init_grad_weight = np.zeros([2])
    >>> init_bias = np.zeros([2])
    >>> init_grad_bias = np.zeros([2])
    >>> batchNormalization = BatchNormalization(2, 1e-5, 1e-5, True, init_weight, init_bias, init_grad_weight, init_grad_bias)
    creating: createBatchNormalization
    '''
    def __init__(self,
                 n_output,
                 eps=1e-5,
                 momentum=0.1,
                 affine=True,
                 init_weight=None,
                 init_bias=None,
                 init_grad_weight=None,
                 init_grad_bias=None,
                 bigdl_type="float"):
        super(BatchNormalization, self).__init__(None, bigdl_type,
                                                 n_output,
                                                 eps,
                                                 momentum,
                                                 affine,
                                                 JTensor.from_ndarray(init_weight),
                                                 JTensor.from_ndarray(init_bias),
                                                 JTensor.from_ndarray(init_grad_weight),
                                                 JTensor.from_ndarray(init_grad_bias))
    def set_init_method(self, weight_init_method = None, bias_init_method = None):
        callBigDlFunc(self.bigdl_type, "setInitMethod", self.value,
                      weight_init_method, bias_init_method)
        return self


class BifurcateSplitTable(Layer):
    '''
    Creates a module that takes a Tensor as input and
    outputs two tables, splitting the Tensor along
    the specified dimension `dimension`.

    The input to this layer is expected to be a tensor, or a batch of tensors;

    :param dimension to be split along this dimension
    :param T Numeric type. Only support float/double now

    >>> bifurcateSplitTable = BifurcateSplitTable(1)
    creating: createBifurcateSplitTable
    '''

    def __init__(self,
                 dimension,
                 bigdl_type="float"):
        super(BifurcateSplitTable, self).__init__(None, bigdl_type,
                                       dimension)


class Bilinear(Layer):

    '''
    a bilinear transformation with sparse inputs,
    The input tensor given in forward(input) is a table containing both inputs x_1 and x_2,
    which are tensors of size N x inputDimension1 and N x inputDimension2, respectively.

    :param input_size1 input dimension of x_1
    :param input_size2 input dimension of x_2
    :param output_size output dimension
    :param bias_res whether use bias
    :param wRegularizer: instance of [[Regularizer]](eg. L1 or L2 regularization), applied to the input weights matrices.
    :param bRegularizer: instance of [[Regularizer]]applied to the bias.

    >>> bilinear = Bilinear(1, 1, 1, True, L1Regularizer(0.5))
    creating: createL1Regularizer
    creating: createBilinear
    '''

    def __init__(self,
                 input_size1,
                 input_size2,
                 output_size,
                 bias_res=True,
                 wRegularizer=None,
                 bRegularizer=None,
                 bigdl_type="float"):
        super(Bilinear, self).__init__(None, bigdl_type,
                                       input_size1,
                                       input_size2,
                                       output_size,
                                       bias_res,
                                       wRegularizer,
                                       bRegularizer)
    def set_init_method(self, weight_init_method = None, bias_init_method = None):
        callBigDlFunc(self.bigdl_type, "setInitMethod", self.value,
                      weight_init_method, bias_init_method)
        return self


class Bottle(Container):

    '''
    Bottle allows varying dimensionality input to be forwarded through any module
    that accepts input of nInputDim dimensions, and generates output of nOutputDim dimensions.

    :param module: transform module
    :param n_input_dim: nInputDim dimensions of module
    :param n_output_dim1: output of nOutputDim dimensions


    >>> bottle = Bottle(Linear(100,10), 1, 1)
    creating: createLinear
    creating: createBottle
    '''

    def __init__(self,
                 module,
                 n_input_dim=2,
                 n_output_dim1=INTMAX,
                 bigdl_type="float"):
        super(Bottle, self).__init__(None, bigdl_type,
                                     module,
                                     n_input_dim,
                                     n_output_dim1)


class CAdd(Layer):

    '''
    This layer has a bias tensor with given size. The bias will be added element wise to the input
    tensor. If the element number of the bias tensor match the input tensor, a simply element wise
    will be done. Or the bias will be expanded to the same size of the input. The expand means
    repeat on unmatched singleton dimension(if some unmatched dimension isn't singleton dimension,
    it will report an error). If the input is a batch, a singleton dimension will be add to the
    first dimension before the expand.


    :param size: the size of the bias
    :param bRegularizer: instance of [[Regularizer]]applied to the bias.


    >>> cAdd = CAdd([1,2])
    creating: createCAdd
    '''

    def __init__(self,
                 size, bRegularizer=None,
                 bigdl_type="float"):
        super(CAdd, self).__init__(None, bigdl_type,
                                   size, bRegularizer)

    def set_init_method(self, weight_init_method = None, bias_init_method = None):
        callBigDlFunc(self.bigdl_type, "setInitMethod", self.value,
                      weight_init_method, bias_init_method)
        return self


class CAddTable(Layer):

    '''
    Merge the input tensors in the input table by element wise adding them together. The input
    table is actually an array of tensor with same size.


    :param inplace: reuse the input memory


    >>> cAddTable = CAddTable(True)
    creating: createCAddTable
    '''

    def __init__(self,
                 inplace=False,
                 bigdl_type="float"):
        super(CAddTable, self).__init__(None, bigdl_type,
                                        inplace)


class CDivTable(Layer):

    '''
    Takes a table with two Tensor and returns the component-wise division between them.


    >>> cDivTable = CDivTable()
    creating: createCDivTable
    '''

    def __init__(self,
                 bigdl_type="float"):
        super(CDivTable, self).__init__(None, bigdl_type)


class CMaxTable(Layer):

    '''
    Takes a table of Tensors and outputs the max of all of them.


    >>> cMaxTable = CMaxTable()
    creating: createCMaxTable
    '''

    def __init__(self,
                 bigdl_type="float"):
        super(CMaxTable, self).__init__(None, bigdl_type)


class CMinTable(Layer):

    '''
    Takes a table of Tensors and outputs the min of all of them.

    >>> cMinTable = CMinTable()
    creating: createCMinTable
    '''

    def __init__(self,
                 bigdl_type="float"):
        super(CMinTable, self).__init__(None, bigdl_type)


class CMul(Layer):

    '''
    Applies a component-wise multiplication to the incoming data


    :param size: size of the data


    >>> cMul = CMul([1,2])
    creating: createCMul
    '''

    def __init__(self,
                 size,
                 wRegularizer=None,
                 bigdl_type="float"):
        super(CMul, self).__init__(None, bigdl_type,
                                   size, wRegularizer)

    def set_init_method(self, weight_init_method = None, bias_init_method = None):
        callBigDlFunc(self.bigdl_type, "setInitMethod", self.value,
                      weight_init_method, bias_init_method)
        return self


class CMulTable(Layer):

    '''
    Takes a table of Tensors and outputs the multiplication of all of them.


    >>> cMulTable = CMulTable()
    creating: createCMulTable
    '''

    def __init__(self,
                 bigdl_type="float"):
        super(CMulTable, self).__init__(None, bigdl_type)


class CSubTable(Layer):

    '''
    Takes a table with two Tensor and returns the component-wise subtraction between them.


    >>> cSubTable = CSubTable()
    creating: createCSubTable
    '''

    def __init__(self,
                 bigdl_type="float"):
        super(CSubTable, self).__init__(None, bigdl_type)


class Clamp(Layer):

    '''
    Clamps all elements into the range [min_value, max_value].
    Output is identical to input in the range,
    otherwise elements less than min_value (or greater than max_value)
    are saturated to min_value (or max_value).


    :param min:
    :param max:


    >>> clamp = Clamp(1, 3)
    creating: createClamp
    '''

    def __init__(self,
                 min,
                 max,
                 bigdl_type="float"):
        super(Clamp, self).__init__(None, bigdl_type,
                                    min,
                                    max)


class Contiguous(Layer):

    '''
    used to make input, grad_output both contiguous


    >>> contiguous = Contiguous()
    creating: createContiguous
    '''

    def __init__(self,
                 bigdl_type="float"):
        super(Contiguous, self).__init__(None, bigdl_type)


class Cosine(Layer):

    '''
    Cosine calculates the cosine similarity of the input to k mean centers. The input given in
    forward(input) must be either a vector (1D tensor) or matrix (2D tensor). If the input is a
    vector, it must have the size of inputSize. If it is a matrix, then each row is assumed to be
    an input sample of given batch (the number of rows means the batch size and the number of
    columns should be equal to the inputSize).


    :param input_size: the size of each input sample
    :param output_size: the size of the module output of each sample


    >>> cosine = Cosine(2,3)
    creating: createCosine
    '''

    def __init__(self,
                 input_size,
                 output_size,
                 bigdl_type="float"):
        super(Cosine, self).__init__(None, bigdl_type,
                                     input_size,
                                     output_size)
    def set_init_method(self, weight_init_method = None, bias_init_method = None):
        callBigDlFunc(self.bigdl_type, "setInitMethod", self.value,
                      weight_init_method, bias_init_method)
        return self


class CosineDistance(Layer):

    '''
    Outputs the cosine distance between inputs


    >>> cosineDistance = CosineDistance()
    creating: createCosineDistance
    '''

    def __init__(self,
                 bigdl_type="float"):
        super(CosineDistance, self).__init__(None, bigdl_type)

class Input(Node):

    '''
    Input layer do nothing to the input tensors, just passing them through. It is used as input to
    the Graph container (add a link) when the first layer of the graph container accepts multiple
    tensors as inputs.

    Each input node of the graph container should accept one tensor as input. If you want a module
    accepting multiple tensors as input, you should add some Input module before it and connect
    the outputs of the Input nodes to it.

    Please note that the return is not a layer but a Node containing input layer.

    >>> input = Input()
    creating: createInput
    '''

    def __init__(self,
                 bigdl_type="float"):
        super(Input, self).__init__(None, bigdl_type)


class DotProduct(Layer):

    '''
    This is a simple table layer which takes a table of two tensors as input
    and calculate the dot product between them as outputs


    >>> dotProduct = DotProduct()
    creating: createDotProduct
    '''

    def __init__(self,
                 bigdl_type="float"):
        super(DotProduct, self).__init__(None, bigdl_type)


class ELU(Layer):

    '''
    D-A Clevert, Thomas Unterthiner, Sepp Hochreiter
    Fast and Accurate Deep Network Learning by Exponential Linear Units (ELUs)
    [http://arxiv.org/pdf/1511.07289.pdf]


    >>> eLU = ELU(1e-5, True)
    creating: createELU
    '''

    def __init__(self,
                 alpha=1.0,
                 inplace=False,
                 bigdl_type="float"):
        super(ELU, self).__init__(None, bigdl_type,
                                  alpha,
                                  inplace)


class Euclidean(Layer):

    '''
    Outputs the Euclidean distance of the input to outputSize centers

    :param inputSize: inputSize
    :param outputSize: outputSize
    :param T: Numeric type. Only support float/double now


    >>> euclidean = Euclidean(1, 1, True)
    creating: createEuclidean
    '''



    def __init__(self,
                 input_size,
                 output_size,
                 fast_backward=True,
                 bigdl_type="float"):
        super(Euclidean, self).__init__(None, bigdl_type,
                                        input_size,
                                        output_size,
                                        fast_backward)

    def set_init_method(self, weight_init_method = None, bias_init_method = None):
        callBigDlFunc(self.bigdl_type, "setInitMethod", self.value,
                      weight_init_method, bias_init_method)
        return self


class Exp(Layer):

    '''
    Applies element-wise exp to input tensor.

    >>> exp = Exp()
    creating: createExp
    '''

    def __init__(self,
                 bigdl_type="float"):
        super(Exp, self).__init__(None, bigdl_type)


class FlattenTable(Layer):

    '''
    This is a table layer which takes an arbitrarily deep table of Tensors
    (potentially nested) as input and a table of Tensors without any nested
    table will be produced


    >>> flattenTable = FlattenTable()
    creating: createFlattenTable
    '''

    def __init__(self,
                 bigdl_type="float"):
        super(FlattenTable, self).__init__(None, bigdl_type)


class GradientReversal(Layer):

    '''
    It is a simple module preserves the input, but takes the
    gradient from the subsequent layer, multiplies it by -lambda
    and passes it to the preceding layer. This can be used to maximise
    an objective function whilst using gradient descent, as described in
     ["Domain-Adversarial Training of Neural Networks"
     (http://arxiv.org/abs/1505.07818)]


    :param lambda: hyper-parameter lambda can be set dynamically during training


    >>> gradientReversal = GradientReversal(1e-5)
    creating: createGradientReversal
    >>> gradientReversal = GradientReversal()
    creating: createGradientReversal
    '''

    def __init__(self,
                 the_lambda=1.0,
                 bigdl_type="float"):
        super(GradientReversal, self).__init__(None, bigdl_type,
                                               the_lambda)


class HardShrink(Layer):

    '''
    This is a transfer layer which applies the hard shrinkage function
    element-wise to the input Tensor. The parameter lambda is set to 0.5
    by default
```
            x, if x >  lambda
    f(x) =  x, if x < -lambda
            0, otherwise
```

   :param the_lambda: a threshold value whose default value is 0.5


    >>> hardShrink = HardShrink(1e-5)
    creating: createHardShrink
    '''

    def __init__(self,
                 the_lambda=0.5,
                 bigdl_type="float"):
        super(HardShrink, self).__init__(None, bigdl_type,
                                         the_lambda)


class HardTanh(Layer):

    '''
    Applies HardTanh to each element of input, HardTanh is defined:
```
             |  maxValue, if x > maxValue
      f(x) = |  minValue, if x < minValue
             |  x, otherwise
```
    :param min_value: minValue in f(x), default is -1.
    :param max_value: maxValue in f(x), default is 1.
    :param inplace: whether enable inplace model.


    >>> hardTanh = HardTanh(1e-5, 1e5, True)
    creating: createHardTanh
    >>> hardTanh = HardTanh()
    creating: createHardTanh
    '''

    def __init__(self,
                 min_value=-1.0,
                 max_value=1.0,
                 inplace=False,
                 bigdl_type="float"):
        super(HardTanh, self).__init__(None, bigdl_type,
                                       min_value,
                                       max_value,
                                       inplace)


class Index(Layer):

    '''
    Applies the Tensor index operation along the given dimension.


    :param dimension: the dimension to be indexed


    >>> index = Index(1)
    creating: createIndex
    '''

    def __init__(self,
                 dimension,
                 bigdl_type="float"):
        super(Index, self).__init__(None, bigdl_type,
                                    dimension)


class InferReshape(Layer):

    '''
    Reshape the input tensor with automatic size inference support.
    Positive numbers in the `size` argument are used to reshape the input to the
    corresponding dimension size.
    There are also two special values allowed in `size`:
       a. `0` means keep the corresponding dimension size of the input unchanged.
          i.e., if the 1st dimension size of the input is 2,
          the 1st dimension size of output will be set as 2 as well.
       b. `-1` means infer this dimension size from other dimensions.
          This dimension size is calculated by keeping the amount of output elements
          consistent with the input.
          Only one `-1` is allowable in `size`.

    For example,
       Input tensor with size: (4, 5, 6, 7)
       -> InferReshape(Array(4, 0, 3, -1))
       Output tensor with size: (4, 5, 3, 14)
    The 1st and 3rd dim are set to given sizes, keep the 2nd dim unchanged,
    and inferred the last dim as 14.

     :param size:      the target tensor size
     :param batch_mode: whether in batch mode


    >>> inferReshape = InferReshape([4, 0, 3, -1], False)
    creating: createInferReshape
    '''

    def __init__(self,
                 size,
                 batch_mode=False,
                 bigdl_type="float"):
        super(InferReshape, self).__init__(None, bigdl_type,
                                           size,
                                           batch_mode)


class JoinTable(Layer):

    '''
    It is a table module which takes a table of Tensors as input and
    outputs a Tensor by joining them together along the dimension `dimension`.


    The input to this layer is expected to be a tensor, or a batch of tensors;
    when using mini-batch, a batch of sample tensors will be passed to the layer and
    the user need to specify the number of dimensions of each sample tensor in the
    batch using `nInputDims`.


    :param dimension: to be join in this dimension
    :param nInputDims: specify the number of dimensions that this module will receiveIf it is more than the dimension of input tensors, the first dimensionwould be considered as batch size


    >>> joinTable = JoinTable(1, 1)
    creating: createJoinTable
    '''

    def __init__(self,
                 dimension,
                 n_input_dims,
                 bigdl_type="float"):
        super(JoinTable, self).__init__(None, bigdl_type,
                                        dimension,
                                        n_input_dims)

class SparseJoinTable(Layer):

    '''
    :: Experimental ::

    Sparse version of JoinTable. Backward just pass the origin gradOutput back to
    the next layers without split. So this layer may just works in Wide&Deep like models.


    :param dimension: to be join in this dimension


    >>> joinTable = SparseJoinTable(1)
    creating: createSparseJoinTable
    '''

    def __init__(self,
                 dimension,
                 bigdl_type="float"):
        super(SparseJoinTable, self).__init__(None, bigdl_type,
                                        dimension)


class L1Penalty(Layer):

    '''
    adds an L1 penalty to an input (for sparsity).
    L1Penalty is an inline module that in its forward propagation copies the input Tensor
    directly to the output, and computes an L1 loss of the latent state (input) and stores
    it in the module's loss field. During backward propagation: gradInput = gradOutput + gradLoss.


    :param l1weight:
    :param sizeAverage:
    :param provideOutput:


    >>> l1Penalty = L1Penalty(1, True, True)
    creating: createL1Penalty
    '''

    def __init__(self,
                 l1weight,
                 size_average=False,
                 provide_output=True,
                 bigdl_type="float"):
        super(L1Penalty, self).__init__(None, bigdl_type,
                                        l1weight,
                                        size_average,
                                        provide_output)


class LeakyReLU(Layer):

    '''
    It is a transfer module that applies LeakyReLU, which parameter negval sets the slope of the
    negative part: LeakyReLU is defined as: f(x) = max(0, x) + negval * min(0, x)


    :param negval: sets the slope of the negative partl
    :param inplace: if it is true, doing the operation in-place without using extra state memory


    >>> leakyReLU = LeakyReLU(1e-5, True)
    creating: createLeakyReLU
    '''

    def __init__(self,
                 negval=0.01,
                 inplace=False,
                 bigdl_type="float"):
        super(LeakyReLU, self).__init__(None, bigdl_type,
                                        negval,
                                        inplace)


class Log(Layer):

    '''
    Applies the log function element-wise to the input Tensor,
     thus outputting a Tensor of the same dimension.


    >>> log = Log()
    creating: createLog
    '''

    def __init__(self,
                 bigdl_type="float"):
        super(Log, self).__init__(None, bigdl_type)


class LogSigmoid(Layer):

    '''
    This class is a transform layer corresponding to the sigmoid function:
    f(x) = Log(1 / (1 + e ^^ (-x)))


    >>> logSigmoid = LogSigmoid()
    creating: createLogSigmoid
    '''

    def __init__(self,
                 bigdl_type="float"):
        super(LogSigmoid, self).__init__(None, bigdl_type)


class LookupTable(Layer):

    '''
    a convolution of width 1, commonly used for word embeddings

    :param wRegularizer: instance of [[Regularizer]](eg. L1 or L2 regularization), applied to the input weights matrices.

    >>> lookupTable = LookupTable(1, 1, 1e-5, 1e-5, 1e-5, True, L1Regularizer(0.5))
    creating: createL1Regularizer
    creating: createLookupTable
    '''

    def __init__(self,
                 n_index,
                 n_output,
                 padding_value=0.0,
                 max_norm=DOUBLEMAX,
                 norm_type=2.0,
                 should_scale_grad_by_freq=False,
                 wRegularizer=None,
                 bigdl_type="float"):
        super(LookupTable, self).__init__(None, bigdl_type,
                                          n_index,
                                          n_output,
                                          padding_value,
                                          max_norm,
                                          norm_type,
                                          should_scale_grad_by_freq,
                                          wRegularizer)
    def set_init_method(self, weight_init_method = None, bias_init_method = None):
        callBigDlFunc(self.bigdl_type, "setInitMethod", self.value,
                      weight_init_method, bias_init_method)
        return self


class MM(Layer):

    '''
    Module to perform matrix multiplication on two mini-batch inputs, producing a mini-batch.


    :param trans_a: specifying whether or not transpose the first input matrix
    :param trans_b: specifying whether or not transpose the second input matrix


    >>> mM = MM(True, True)
    creating: createMM
    '''
    def __init__(self,
                 trans_a=False,
                 trans_b=False,
                 bigdl_type="float"):
        super(MM, self).__init__(None, bigdl_type,
                                 trans_a,
                                 trans_b)


class MV(Layer):

    '''
    It is a module to perform matrix vector multiplication on two mini-batch inputs,
    producing a mini-batch.


    :param trans: whether make matrix transpose before multiplication


    >>> mV = MV(True)
    creating: createMV
    '''

    def __init__(self,
                 trans=False,
                 bigdl_type="float"):
        super(MV, self).__init__(None, bigdl_type,
                                 trans)


class MapTable(Container):

    '''
    This class is a container for a single module which will be applied
    to all input elements. The member module is cloned as necessary to
    process all input elements.


    >>> mapTable = MapTable(Linear(100,10))
    creating: createLinear
    creating: createMapTable
    '''

    def __init__(self,
                 module=None,
                 bigdl_type="float"):
        super(MapTable, self).__init__(None, bigdl_type,
                                       module)

class MaskedSelect(Layer):

    '''
    Performs a torch.MaskedSelect on a Tensor. The mask is supplied as a tabular argument with
    the input on the forward and backward passes.

    >>> maskedSelect = MaskedSelect()
    creating: createMaskedSelect
    '''

    def __init__(self,
                 bigdl_type="float"):
        super(MaskedSelect, self).__init__(None, bigdl_type)


class Max(Layer):

    '''
    Applies a max operation over dimension `dim`


   :param dim: max along this dimension
   :param num_input_dims: Optional. If in a batch model, set to the inputDims.


    >>> max = Max(1)
    creating: createMax
    '''

    def __init__(self,
                 dim,
                 num_input_dims=INTMIN,
                 bigdl_type="float"):
        super(Max, self).__init__(None, bigdl_type,
                                  dim,
                                  num_input_dims)


class Mean(Layer):

    '''
    It is a simple layer which applies a mean operation over the given dimension. When nInputDims
    is provided, the input will be considered as batches. Then the mean operation will be applied
    in (dimension + 1). The input to this layer is expected to be a tensor, or a batch of
    tensors; when using mini-batch, a batch of sample tensors will be passed to the layer and the
    user need to specify the number of dimensions of each sample tensor in the batch using
    nInputDims.


    :param dimension: the dimension to be applied mean operation
    :param n_input_dims: specify the number of dimensions that this module will receiveIf it is more than the dimension of input tensors, the first dimension would be consideredas batch size
    :param squeeze: default is true, which will squeeze the sum dimension; set it to false to keep the sum dimension 

    >>> mean = Mean(1, 1, True)
    creating: createMean
    '''

    def __init__(self,
                 dimension=1,
                 n_input_dims=-1,
                 squeeze=True,
                 bigdl_type="float"):
        super(Mean, self).__init__(None, bigdl_type,
                                   dimension,
                                   n_input_dims,
                                   squeeze)


class Min(Layer):

    '''
    Applies a min operation over dimension `dim`.


    :param dim: min along this dimension
    :param num_input_dims: Optional. If in a batch model, set to the input_dim.


    >>> min = Min(1)
    creating: createMin
    '''

    def __init__(self,
                 dim=1,
                 num_input_dims=INTMIN,
                 bigdl_type="float"):
        super(Min, self).__init__(None, bigdl_type,
                                  dim,
                                  num_input_dims)


class MixtureTable(Layer):

    '''
    Creates a module that takes a table {gater, experts} as input and outputs the mixture of experts
    (a Tensor or table of Tensors) using a gater Tensor. When dim is provided, it specifies the
    dimension of the experts Tensor that will be interpolated (or mixed). Otherwise, the experts
    should take the form of a table of Tensors. This Module works for experts of dimension 1D or
    more, and for a 1D or 2D gater, i.e. for single examples or mini-batches.


    >>> mixtureTable = MixtureTable()
    creating: createMixtureTable
    >>> mixtureTable = MixtureTable(10)
    creating: createMixtureTable
    '''

    def __init__(self,
                 dim=INTMAX,
                 bigdl_type="float"):
        super(MixtureTable, self).__init__(None, bigdl_type, dim)


class Mul(Layer):

    '''
    Multiply a single scalar factor to the incoming data


    >>> mul = Mul()
    creating: createMul
    '''

    def __init__(self,
                 bigdl_type="float"):
        super(Mul, self).__init__(None, bigdl_type)

    def set_init_method(self, weight_init_method = None, bias_init_method = None):
        callBigDlFunc(self.bigdl_type, "setInitMethod", self.value,
                      weight_init_method, bias_init_method)
        return self


class MulConstant(Layer):

    '''
    Multiplies input Tensor by a (non-learnable) scalar constant.
    This module is sometimes useful for debugging purposes.


    :param scalar: scalar constant
    :param inplace: Can optionally do its operation in-place without using extra state memory


    >>> mulConstant = MulConstant(2.5)
    creating: createMulConstant
    '''

    def __init__(self,
                 scalar,
                 inplace=False,
                 bigdl_type="float"):
        super(MulConstant, self).__init__(None, bigdl_type,
                                          scalar,
                                          inplace)


class Narrow(Layer):

    '''
    Narrow is application of narrow operation in a module.
    The module further supports a negative length in order to handle inputs with an unknown size.

    >>> narrow = Narrow(1, 1, 1)
    creating: createNarrow
    '''

    def __init__(self,
                 dimension,
                 offset,
                 length=1,
                 bigdl_type="float"):
        super(Narrow, self).__init__(None, bigdl_type,
                                     dimension,
                                     offset,
                                     length)


class NarrowTable(Layer):

    '''
    Creates a module that takes a table as input and outputs the subtable starting at index
    offset having length elements (defaults to 1 element). The elements can be either
    a table or a Tensor. If `length` is negative, it means selecting the elements from the
    offset to element which located at the abs(`length`) to the last element of the input.


    :param offset: the start index of table
    :param length: the length want to select


    >>> narrowTable = NarrowTable(1, 1)
    creating: createNarrowTable
    '''

    def __init__(self,
                 offset,
                 length=1,
                 bigdl_type="float"):
        super(NarrowTable, self).__init__(None, bigdl_type,
                                          offset,
                                          length)


class Normalize(Layer):

    '''
    Normalizes the input Tensor to have unit L_p norm. The smoothing parameter eps prevents
    division by zero when the input contains all zero elements (default = 1e-10).
    p can be the max value of double


    >>> normalize = Normalize(1e-5, 1e-5)
    creating: createNormalize
    '''

    def __init__(self,
                 p,
                 eps=1e-10,
                 bigdl_type="float"):
        super(Normalize, self).__init__(None, bigdl_type,
                                        p,
                                        eps)


class PReLU(Layer):

    '''
    Applies parametric ReLU, which parameter varies the slope of the negative part.


    PReLU: f(x) = max(0, x) + a * min(0, x)


    nOutputPlane's default value is 0, that means using PReLU in shared version and has
    only one parameters.


    Notice: Please don't use weight decay on this.


    :param n_output_plane: input map number. Default is 0.


    >>> pReLU = PReLU(1)
    creating: createPReLU
    '''

    def __init__(self,
                 n_output_plane=0,
                 bigdl_type="float"):
        super(PReLU, self).__init__(None, bigdl_type,
                                    n_output_plane)

    def set_init_method(self, weight_init_method = None, bias_init_method = None):
        callBigDlFunc(self.bigdl_type, "setInitMethod", self.value,
                      weight_init_method, bias_init_method)
        return self


class Padding(Layer):

    '''
    This module adds pad units of padding to dimension dim of the input. If pad is negative,
    padding is added to the left, otherwise, it is added to the right of the dimension.


    The input to this layer is expected to be a tensor, or a batch of tensors;
    when using mini-batch, a batch of sample tensors will be passed to the layer and
    the user need to specify the number of dimensions of each sample tensor in the
    batch using n_input_dim.


    :param dim: the dimension to be applied padding operation
    :param pad: num of the pad units
    :param n_input_dim: specify the number of dimensions that this module will receiveIf it is more than the dimension of input tensors, the first dimensionwould be considered as batch size
    :param value: padding value


    >>> padding = Padding(1, 1, 1, 1e-5, 1)
    creating: createPadding
    '''

    def __init__(self,
                 dim,
                 pad,
                 n_input_dim,
                 value=0.0,
                 n_index=1,
                 bigdl_type="float"):
        super(Padding, self).__init__(None, bigdl_type,
                                      dim,
                                      pad,
                                      n_input_dim,
                                      value,
                                      n_index)


class PairwiseDistance(Layer):

    '''
    It is a module that takes a table of two vectors as input and outputs
    the distance between them using the p-norm.
    The input given in `forward(input)` is a [[Table]] that contains two tensors which
    must be either a vector (1D tensor) or matrix (2D tensor). If the input is a vector,
    it must have the size of `inputSize`. If it is a matrix, then each row is assumed to be
    an input sample of the given batch (the number of rows means the batch size and
    the number of columns should be equal to the `inputSize`).

    :param norm: the norm of distance


    >>> pairwiseDistance = PairwiseDistance(2)
    creating: createPairwiseDistance
    '''

    def __init__(self,
                 norm=2,
                 bigdl_type="float"):
        super(PairwiseDistance, self).__init__(None, bigdl_type,
                                               norm)


class ParallelTable(Container):

    '''
    It is a container module that applies the i-th member module to the i-th
    input, and outputs an output in the form of Table


    >>> parallelTable = ParallelTable()
    creating: createParallelTable
    '''

    def __init__(self,
                 bigdl_type="float"):
        super(ParallelTable, self).__init__(None, bigdl_type)


class Power(Layer):

    '''
    Apply an element-wise power operation with scale and shift.
    f(x) = (shift + scale * x)^power^

    :param power: the exponent.
    :param scale: Default is 1.
    :param shift: Default is 0.


    >>> power = Power(1e-5)
    creating: createPower
    '''

    def __init__(self,
                 power,
                 scale=1.0,
                 shift=0.0,
                 bigdl_type="float"):
        super(Power, self).__init__(None, bigdl_type,
                                    power,
                                    scale,
                                    shift)


class RReLU(Layer):

    '''
    Applies the randomized leaky rectified linear unit (RReLU) element-wise to the input Tensor,
    thus outputting a Tensor of the same dimension. Informally the RReLU is also known as
    'insanity' layer. RReLU is defined as:
```
        f(x) = max(0,x) + a * min(0, x) where a ~ U(l, u).
```

    In training mode negative inputs are multiplied by a factor drawn from a uniform random
    distribution U(l, u).


    In evaluation mode a RReLU behaves like a LeakyReLU with a constant mean factor
        a = (l + u) / 2.


    By default, l = 1/8 and u = 1/3. If l == u a RReLU effectively becomes a LeakyReLU.


    Regardless of operating in in-place mode a RReLU will internally allocate an input-sized
    noise tensor to store random factors for negative inputs.


    The backward() operation assumes that forward() has been called before.


    For reference see [Empirical Evaluation of Rectified Activations in Convolutional Network](
    http://arxiv.org/abs/1505.00853).


    :param lower: lower boundary of uniform random distribution
    :param upper: upper boundary of uniform random distribution
    :param inplace: optionally do its operation in-place without using extra state memory


    >>> rReLU = RReLU(1e-5, 1e5, True)
    creating: createRReLU
    '''

    def __init__(self,
                 lower=1.0/8,
                 upper=1.0/3,
                 inplace=False,
                 bigdl_type="float"):
        super(RReLU, self).__init__(None, bigdl_type,
                                    lower,
                                    upper,
                                    inplace)


class ReLU6(Layer):

    '''
    Same as ReLU except that the rectifying function f(x) saturates at x = 6


    :param inplace: either True = in-place or False = keeping separate state


    >>> reLU6 = ReLU6(True)
    creating: createReLU6
    '''

    def __init__(self,
                 inplace=False,
                 bigdl_type="float"):
        super(ReLU6, self).__init__(None, bigdl_type,
                                    inplace)


class Replicate(Layer):

    '''
    Replicate repeats input `nFeatures` times along its `dim` dimension.
    Notice: No memory copy, it set the stride along the `dim`-th dimension to zero.


    :param n_features: replicate times.
    :param dim: dimension to be replicated.
    :param n_dim: specify the number of non-batch dimensions.


    >>> replicate = Replicate(2)
    creating: createReplicate
    '''
    def __init__(self,
                 n_features,
                 dim=1,
                 n_dim=INTMAX,
                 bigdl_type="float"):
        super(Replicate, self).__init__(None, bigdl_type,
                                        n_features,
                                        dim,
                                        n_dim)


class RoiPooling(Layer):

    '''
    Region of interest pooling
    The RoIPooling uses max pooling to convert the features inside any valid region of interest
    into a small feature map with a fixed spatial extent of pooledH * pooledW (e.g., 7 * 7)
    an RoI is a rectangular window into a conv feature map.
    Each RoI is defined by a four-tuple (x1, y1, x2, y2) that specifies its
    top-left corner (x1, y1) and its bottom-right corner (x2, y2).
    RoI max pooling works by dividing the h * w RoI window into an pooledH * pooledW grid of
    sub-windows of approximate size h/H * w/W and then max-pooling the values in each sub-window
    into the corresponding output grid cell.
    Pooling is applied independently to each feature map channel


    :param pooled_w:      spatial extent in width
    :param pooled_h:      spatial extent in height
    :param spatial_scale: spatial scale


    >>> import numpy as np
    >>> input_data = np.random.rand(2,2,6,8)
    >>> input_rois = np.array([0, 0, 0, 7, 5, 1, 6, 2, 7, 5, 1, 3, 1, 6, 4, 0, 3, 3, 3, 3],dtype='float64').reshape(4,5)
    >>> m = RoiPooling(3,2,1.0)
    creating: createRoiPooling
    >>> out = m.forward([input_data,input_rois])
    '''

    def __init__(self,
                 pooled_w,
                 pooled_h,
                 spatial_scale,
                 bigdl_type="float"):
        super(RoiPooling, self).__init__(None, bigdl_type,
                                         pooled_w,
                                         pooled_h,
                                         spatial_scale)


class Scale(Layer):

    '''
    Scale is the combination of CMul and CAdd
    Computes the elementwise product of input and weight, with the shape of the weight "expand" to
    match the shape of the input.
    Similarly, perform a expand cdd bias and perform an elementwise add


    :param size: size of weight and bias


    >>> scale = Scale([1,2])
    creating: createScale
    '''

    def __init__(self,
                 size,
                 bigdl_type="float"):
        super(Scale, self).__init__(None, bigdl_type,
                                    size)


class SelectTable(Layer):

    '''
    Creates a module that takes a table as input and outputs the element at index `index`
    (positive or negative). This can be either a table or a Tensor.
    The gradients of the non-index elements are zeroed Tensors of the same size.
    This is true regardless of the depth of the encapsulated Tensor as the function used
    internally to do so is recursive.


    :param index: the index to be selected


    >>> selectTable = SelectTable(1)
    creating: createSelectTable
    '''

    def __init__(self,
                 index,
                 bigdl_type="float"):
        super(SelectTable, self).__init__(None, bigdl_type,
                                          index)


class Sigmoid(Layer):

    '''
    Applies the Sigmoid function element-wise to the input Tensor,
    thus outputting a Tensor of the same dimension.

    >>> sigmoid = Sigmoid()
    creating: createSigmoid
    '''

    def __init__(self,
                 bigdl_type="float"):
        super(Sigmoid, self).__init__(None, bigdl_type)


class SoftMax(Layer):

    '''
    Applies the SoftMax function to an n-dimensional input Tensor, rescaling them so that the
    elements of the n-dimensional output Tensor lie in the range (0, 1) and sum to 1.
    Softmax is defined as: f_i(x) = exp(x_i - shift) / sum_j exp(x_j - shift)
    where shift = max_i(x_i).


    >>> softMax = SoftMax()
    creating: createSoftMax
    '''

    def __init__(self,
                 bigdl_type="float"):
        super(SoftMax, self).__init__(None, bigdl_type)


class SoftMin(Layer):

    '''
    Applies the SoftMin function to an n-dimensional input Tensor, rescaling them so that the
    elements of the n-dimensional output Tensor lie in the range (0,1) and sum to 1.
    Softmin is defined as: f_i(x) = exp(-x_i - shift) / sum_j exp(-x_j - shift)
    where shift = max_i(-x_i).


    >>> softMin = SoftMin()
    creating: createSoftMin
    '''

    def __init__(self,
                 bigdl_type="float"):
        super(SoftMin, self).__init__(None, bigdl_type)


class SoftPlus(Layer):

    '''
    Apply the SoftPlus function to an n-dimensional input tensor.
    SoftPlus function: f_i(x) = 1/beta * log(1 + exp(beta * x_i))


    :param beta: Controls sharpness of transfer function


    >>> softPlus = SoftPlus(1e-5)
    creating: createSoftPlus
    '''

    def __init__(self,
                 beta=1.0,
                 bigdl_type="float"):
        super(SoftPlus, self).__init__(None, bigdl_type,
                                       beta)


class SoftShrink(Layer):

    '''
    Apply the soft shrinkage function element-wise to the input Tensor


    SoftShrinkage operator:
```
           | x - lambda, if x >  lambda
    f(x) = | x + lambda, if x < -lambda
           | 0, otherwise
```

    :param the_lambda: lambda, default is 0.5


    >>> softShrink = SoftShrink(1e-5)
    creating: createSoftShrink
    '''

    def __init__(self,
                 the_lambda=0.5,
                 bigdl_type="float"):
        super(SoftShrink, self).__init__(None, bigdl_type,
                                         the_lambda)


class SoftSign(Layer):

    '''
    Apply SoftSign function to an n-dimensional input Tensor.


    SoftSign function: f_i(x) = x_i / (1+|x_i|)


    >>> softSign = SoftSign()
    creating: createSoftSign
    '''

    def __init__(self,
                 bigdl_type="float"):
        super(SoftSign, self).__init__(None, bigdl_type)


class SpatialDilatedConvolution(Layer):

    '''
    Apply a 2D dilated convolution over an input image.


    The input tensor is expected to be a 3D or 4D(with batch) tensor.


    If input is a 3D tensor nInputPlane x height x width,
    owidth  = floor(width + 2 * padW - dilationW * (kW-1) - 1) / dW + 1
    oheight = floor(height + 2 * padH - dilationH * (kH-1) - 1) / dH + 1


    Reference Paper: Yu F, Koltun V. Multi-scale context aggregation by dilated convolutions[J].
    arXiv preprint arXiv:1511.07122, 2015.


    :param n_input_plane: The number of expected input planes in the image given into forward().
    :param n_output_plane: The number of output planes the convolution layer will produce.
    :param kw: The kernel width of the convolution.
    :param kh: The kernel height of the convolution.
    :param dw: The step of the convolution in the width dimension. Default is 1.
    :param dh: The step of the convolution in the height dimension. Default is 1.
    :param pad_w: The additional zeros added per width to the input planes. Default is 0.
    :param pad_h: The additional zeros added per height to the input planes. Default is 0.
    :param dilation_w: The number of pixels to skip. Default is 1.
    :param dilation_h: The number of pixels to skip. Default is 1.
    :param init_method: Init method, Default, Xavier.
    :param wRegularizer: instance of [[Regularizer]](eg. L1 or L2 regularization), applied to the input weights matrices.
    :param bRegularizer: instance of [[Regularizer]]applied to the bias.


    >>> spatialDilatedConvolution = SpatialDilatedConvolution(1, 1, 1, 1)
    creating: createSpatialDilatedConvolution
    '''

    def __init__(self,
                 n_input_plane,
                 n_output_plane,
                 kw,
                 kh,
                 dw=1,
                 dh=1,
                 pad_w=0,
                 pad_h=0,
                 dilation_w=1,
                 dilation_h=1,
                 wRegularizer=None,
                 bRegularizer=None,
                 bigdl_type="float"):
        super(SpatialDilatedConvolution, self).__init__(None, bigdl_type,
                                                        n_input_plane,
                                                        n_output_plane,
                                                        kw,
                                                        kh,
                                                        dw,
                                                        dh,
                                                        pad_w,
                                                        pad_h,
                                                        dilation_w,
                                                        dilation_h,
                                                        wRegularizer,
                                                        bRegularizer)
                                                        
    def set_init_method(self, weight_init_method = None, bias_init_method = None):
        callBigDlFunc(self.bigdl_type, "setInitMethod", self.value,
                      weight_init_method, bias_init_method)
        return self


class SpatialFullConvolution(Layer):
    '''
    Apply a 2D full convolution over an input image.
    The input tensor is expected to be a 3D or 4D(with batch) tensor. Note that instead
    of setting adjW and adjH, SpatialFullConvolution[Table, T] also accepts a table input
    with two tensors: T(convInput, sizeTensor) where convInput is the standard input tensor,
    and the size of sizeTensor is used to set the size of the output (will ignore the adjW and
    adjH values used to construct the module). This module can be used without a bias by setting
    parameter noBias = true while constructing the module.


    If input is a 3D tensor nInputPlane x height x width,
    owidth  = (width  - 1) * dW - 2*padW + kW + adjW
    oheight = (height - 1) * dH - 2*padH + kH + adjH


    Other frameworks call this operation "In-network Upsampling", "Fractionally-strided convolution",
    "Backwards Convolution," "Deconvolution", or "Upconvolution."


    Reference Paper: Long J, Shelhamer E, Darrell T. Fully convolutional networks for semantic
    segmentation[C]//Proceedings of the IEEE Conference on Computer Vision and Pattern Recognition.
    2015: 3431-3440.

    :param nInputPlane The number of expected input planes in the image given into forward()
    :param nOutputPlane The number of output planes the convolution layer will produce.
    :param kW The kernel width of the convolution.
    :param kH The kernel height of the convolution.
    :param dW The step of the convolution in the width dimension. Default is 1.
    :param dH The step of the convolution in the height dimension. Default is 1.
    :param padW The additional zeros added per width to the input planes. Default is 0.
    :param padH The additional zeros added per height to the input planes. Default is 0.
    :param adjW Extra width to add to the output image. Default is 0.
    :param adjH Extra height to add to the output image. Default is 0.
    :param nGroup Kernel group number.
    :param noBias If bias is needed.
    :param initMethod Init method, Default, Xavier, Bilinear.
    :param wRegularizer: instance of [[Regularizer]](eg. L1 or L2 regularization), applied to the input weights matrices.
    :param bRegularizer: instance of [[Regularizer]]applied to the bias.


    >>> spatialFullConvolution = SpatialFullConvolution(1, 1, 1, 1)
    creating: createSpatialFullConvolution
    '''

    def __init__(self,
                 n_input_plane,
                 n_output_plane,
                 kw,
                 kh,
                 dw=1,
                 dh=1,
                 pad_w=0,
                 pad_h=0,
                 adj_w=0,
                 adj_h=0,
                 n_group=1,
                 no_bias=False,
                 wRegularizer=None,
                 bRegularizer=None,
                 bigdl_type="float"):
        super(SpatialFullConvolution, self).__init__(None, bigdl_type,
                                                     n_input_plane,
                                                     n_output_plane,
                                                     kw,
                                                     kh,
                                                     dw,
                                                     dh,
                                                     pad_w,
                                                     pad_h,
                                                     adj_w,
                                                     adj_h,
                                                     n_group,
                                                     no_bias,
                                                     wRegularizer,
                                                     bRegularizer)
    def set_init_method(self, weight_init_method = None, bias_init_method = None):
        callBigDlFunc(self.bigdl_type, "setInitMethod", self.value,
                      weight_init_method, bias_init_method)
        return self

class VolumetricFullConvolution(Layer):
    '''
    Apply a 3D full convolution over an 3D input image, a sequence of images, or a video etc.
    The input tensor is expected to be a 4D or 5D(with batch) tensor. Note that instead
    of setting adjT, adjW and adjH, `VolumetricFullConvolution` also accepts a table input
    with two tensors: T(convInput, sizeTensor) where convInput is the standard input tensor,
    and the size of sizeTensor is used to set the size of the output (will ignore the adjT, adjW and
    adjH values used to construct the module). This module can be used without a bias by setting
    parameter noBias = true while constructing the module.


    If input is a 4D tensor nInputPlane x depth x height x width,
    odepth = (depth  - 1) * dT - 2*padt + kT + adjT
    owidth  = (width  - 1) * dW - 2*padW + kW + adjW
    oheight = (height - 1) * dH - 2*padH + kH + adjH


    Other frameworks call this operation "In-network Upsampling", "Fractionally-strided convolution",
    "Backwards Convolution," "Deconvolution", or "Upconvolution."


    Reference Paper: Long J, Shelhamer E, Darrell T. Fully convolutional networks for semantic
    segmentation[C]//Proceedings of the IEEE Conference on Computer Vision and Pattern Recognition.
    2015: 3431-3440.

    :param nInputPlane The number of expected input planes in the image given into forward()
    :param nOutputPlane The number of output planes the convolution layer will produce.
    :param kT The kernel depth of the convolution.
    :param kW The kernel width of the convolution.
    :param kH The kernel height of the convolution.
    :param dT The step of the convolution in the depth dimension. Default is 1.
    :param dW The step of the convolution in the width dimension. Default is 1.
    :param dH The step of the convolution in the height dimension. Default is 1.
    :param padT The additional zeros added per depth to the input planes. Default is 0.
    :param padW The additional zeros added per width to the input planes. Default is 0.
    :param padH The additional zeros added per height to the input planes. Default is 0.
    :param adjT Extra depth to add to the output image. Default is 0.
    :param adjW Extra width to add to the output image. Default is 0.
    :param adjH Extra height to add to the output image. Default is 0.
    :param nGroup Kernel group number.
    :param noBias If bias is needed.
    :param wRegularizer: instance of [[Regularizer]](eg. L1 or L2 regularization), applied to the input weights matrices.
    :param bRegularizer: instance of [[Regularizer]]applied to the bias.


    >>> volumetricFullConvolution = VolumetricFullConvolution(1, 1, 1, 1, 1, 1)
    creating: createVolumetricFullConvolution
    '''

    def __init__(self,
                 n_input_plane,
                 n_output_plane,
                 kt,
                 kw,
                 kh,
                 dt=1,
                 dw=1,
                 dh=1,
                 pad_t=0,
                 pad_w=0,
                 pad_h=0,
                 adj_t=0,
                 adj_w=0,
                 adj_h=0,
                 n_group=1,
                 no_bias=False,
                 wRegularizer=None,
                 bRegularizer=None,
                 bigdl_type="float"):
        super(VolumetricFullConvolution, self).__init__(None, bigdl_type,
                                                     n_input_plane,
                                                     n_output_plane,
                                                     kt,
                                                     kw,
                                                     kh,
                                                     dt,
                                                     dw,
                                                     dh,
                                                     pad_t,
                                                     pad_w,
                                                     pad_h,
                                                     adj_t,
                                                     adj_w,
                                                     adj_h,
                                                     n_group,
                                                     no_bias,
                                                     wRegularizer,
                                                     bRegularizer)
    def set_init_method(self, weight_init_method = None, bias_init_method = None):
        callBigDlFunc(self.bigdl_type, "setInitMethod", self.value,
                      weight_init_method, bias_init_method)
        return self

class SpatialShareConvolution(Layer):

    '''

    >>> spatialShareConvolution = SpatialShareConvolution(1, 1, 1, 1)
    creating: createSpatialShareConvolution
    >>> import numpy as np
    >>> init_weight = np.random.randn(1, 12, 6, 5, 5)
    >>> init_bias = np.random.randn(12)
    >>> init_grad_weight = np.zeros([1, 12, 6, 5, 5])
    >>> init_grad_bias = np.zeros([12])
    >>> conv = SpatialShareConvolution(6, 12, 5, 5, 1, 1, 0, 0, 1, True, L1Regularizer(0.5), L1Regularizer(0.5), init_weight, init_bias, init_grad_weight, init_grad_bias)
    creating: createL1Regularizer
    creating: createL1Regularizer
    creating: createSpatialShareConvolution
    '''

    def __init__(self,
                 n_input_plane,
                 n_output_plane,
                 kernel_w,
                 kernel_h,
                 stride_w=1,
                 stride_h=1,
                 pad_w=0,
                 pad_h=0,
                 n_group=1,
                 propagate_back=True,
                 wRegularizer=None,
                 bRegularizer=None,
                 init_weight=None,
                 init_bias=None,
                 init_grad_weight=None,
                 init_grad_bias=None,
                 with_bias=True,
                 bigdl_type="float"):
        super(SpatialShareConvolution, self).__init__(None, bigdl_type,
                                                      n_input_plane,
                                                      n_output_plane,
                                                      kernel_w,
                                                      kernel_h,
                                                      stride_w,
                                                      stride_h,
                                                      pad_w,
                                                      pad_h,
                                                      n_group,
                                                      propagate_back,
                                                      wRegularizer,
                                                      bRegularizer,
                                                      JTensor.from_ndarray(init_weight),
                                                      JTensor.from_ndarray(init_bias),
                                                      JTensor.from_ndarray(init_grad_weight),
                                                      JTensor.from_ndarray(init_grad_bias),
                                                      with_bias)
    def set_init_method(self, weight_init_method = None, bias_init_method = None):
        callBigDlFunc(self.bigdl_type, "setInitMethod", self.value,
                      weight_init_method, bias_init_method)
        return self


class VolumetricConvolution(Layer):

    '''
    Applies a 3D convolution over an input image composed of several input planes. The input tensor
    in forward(input) is expected to be a 4D tensor (nInputPlane x time x height x width).

    :param n_input_plane: The number of expected input planes in the image given into forward()
    :param n_output_plane: The number of output planes the convolution layer will produce.
    :param k_t: The kernel size of the convolution in time
    :param k_w: The kernel width of the convolution
    :param k_h: The kernel height of the convolution
    :param d_t: The step of the convolution in the time dimension. Default is 1
    :param d_w: The step of the convolution in the width dimension. Default is 1
    :param d_h: The step of the convolution in the height dimension. Default is 1
    :param pad_t: Additional zeros added to the input plane data on both sides of time axis.Default is 0. (kT-1)/2 is often used here.
    :param pad_w: The additional zeros added per width to the input planes.
    :param pad_h: The additional zeros added per height to the input planes.
    :param with_bias: whether with bias
    :param wRegularizer: instance of [[Regularizer]] (eg. L1 or L2 regularization), applied to the input weights matrices.
    :param bRegularizer: instance of [[Regularizer]] applied to the bias.


    >>> volumetricConvolution = VolumetricConvolution(6, 12, 5, 5, 5, 1, 1, 1)
    creating: createVolumetricConvolution
    '''

    def __init__(self,
                 n_input_plane,
                 n_output_plane,
                 k_t,
                 k_w,
                 k_h,
                 d_t=1,
                 d_w=1,
                 d_h=1,
                 pad_t=0,
                 pad_w=0,
                 pad_h=0,
                 with_bias=True,
                 wRegularizer=None,
                 bRegularizer=None,
                 bigdl_type="float"):
        super(VolumetricConvolution, self).__init__(None, bigdl_type,
                                                    n_input_plane,
                                                    n_output_plane,
                                                    k_t,
                                                    k_w,
                                                    k_h,
                                                    d_t,
                                                    d_w,
                                                    d_h,
                                                    pad_t,
                                                    pad_w,
                                                    pad_h,
                                                    with_bias,
                                                    wRegularizer,
                                                    bRegularizer)

    def set_init_method(self, weight_init_method = None, bias_init_method = None):
        callBigDlFunc(self.bigdl_type, "setInitMethod", self.value,
                      weight_init_method, bias_init_method)
        return self


class VolumetricMaxPooling(Layer):

    '''
    Applies 3D max-pooling operation in kTxkWxkH regions by step size dTxdWxdH.
    The number of output features is equal to the number of input planes / dT.
    The input can optionally be padded with zeros. Padding should be smaller than
    half of kernel size. That is, padT < kT/2, padW < kW/2 and padH < kH/2

    :param k_t: The kernel size
    :param k_w: The kernel width
    :param k_h: The kernel height
    :param d_t: The step in the time dimension
    :param d_w: The step in the width dimension
    :param d_h: The step in the height dimension
    :param pad_t: The padding in the time dimension
    :param pad_w: The padding in the width dimension
    :param pad_h: The padding in the height dimension


    >>> volumetricMaxPooling = VolumetricMaxPooling(5, 5, 5, 1, 1, 1)
    creating: createVolumetricMaxPooling
    '''

    def __init__(self,
                 k_t,
                 k_w,
                 k_h,
                 d_t,
                 d_w,
                 d_h,
                 pad_t=0,
                 pad_w=0,
                 pad_h=0,
                 bigdl_type="float"):
        super(VolumetricMaxPooling, self).__init__(None, bigdl_type,
                                                    k_t,
                                                    k_w,
                                                    k_h,
                                                    d_t,
                                                    d_w,
                                                    d_h,
                                                    pad_t,
                                                    pad_w,
                                                    pad_h)


class SpatialZeroPadding(Layer):

    '''
    Each feature map of a given input is padded with specified number of zeros.
    If padding values are negative, then input is cropped.

    :param padLeft: pad left position
    :param padRight: pad right position
    :param padTop: pad top position
    :param padBottom: pad bottom position


    >>> spatialZeroPadding = SpatialZeroPadding(1, 1, 1, 1)
    creating: createSpatialZeroPadding
    '''

    def __init__(self,
                 pad_left,
                 pad_right,
                 pad_top,
                 pad_bottom,
                 bigdl_type="float"):
        super(SpatialZeroPadding, self).__init__(None, bigdl_type,
                                                 pad_left,
                                                 pad_right,
                                                 pad_top,
                                                 pad_bottom)


class SplitTable(Layer):

    '''
    Creates a module that takes a Tensor as input and
    outputs several tables, splitting the Tensor along
    the specified dimension `dimension`. Please note the dimension starts from 1.


    The input to this layer is expected to be a tensor, or a batch of tensors;
    when using mini-batch, a batch of sample tensors will be passed to the layer and
    the user needs to specify the number of dimensions of each sample tensor in a
    batch using `nInputDims`.


    :param dimension: to be split along this dimension
    :param n_input_dims: specify the number of dimensions that this module will receiveIf it is more than the dimension of input tensors, the first dimensionwould be considered as batch size


    >>> splitTable = SplitTable(1, 1)
    creating: createSplitTable
    '''

    def __init__(self,
                 dimension,
                 n_input_dims=-1,
                 bigdl_type="float"):
        super(SplitTable, self).__init__(None, bigdl_type,
                                         dimension,
                                         n_input_dims)


class Sqrt(Layer):

    '''
    Apply an element-wise sqrt operation.


    >>> sqrt = Sqrt()
    creating: createSqrt
    '''

    def __init__(self,
                 bigdl_type="float"):
        super(Sqrt, self).__init__(None, bigdl_type)


class Square(Layer):

    '''
    Apply an element-wise square operation.

    >>> square = Square()
    creating: createSquare
    '''

    def __init__(self,
                 bigdl_type="float"):
        super(Square, self).__init__(None, bigdl_type)


class Squeeze(Layer):

    '''
    Delete singleton all dimensions or a specific dim.


    :param dim: Optional. The dimension to be delete. Default: delete all dimensions.
    :param num_input_dims: Optional. If in a batch model, set to the inputDims.




    >>> squeeze = Squeeze(1)
    creating: createSqueeze
    '''

    def __init__(self,
                 dim,
                 num_input_dims=INTMIN,
                 bigdl_type="float"):
        super(Squeeze, self).__init__(None, bigdl_type,
                                      dim,
                                      num_input_dims)


class Sum(Layer):

    '''
    It is a simple layer which applies a sum operation over the given dimension.
    When nInputDims is provided, the input will be considered as a batches.
    Then the sum operation will be applied in (dimension + 1)
    The input to this layer is expected to be a tensor, or a batch of tensors;
    when using mini-batch, a batch of sample tensors will be passed to the layer and
    the user need to specify the number of dimensions of each sample tensor in the
    batch using `nInputDims`.


    :param dimension: the dimension to be applied sum operation
    :param n_input_dims: specify the number of dimensions that this module will receiveIf it is more than the dimension of input tensors, the first dimensionwould be considered as batch size
    :param size_average: default is false, if it is true, it will return the mean instead
    :param squeeze: default is true, which will squeeze the sum dimension; set it to false to keep the sum dimension


    >>> sum = Sum(1, 1, True, True)
    creating: createSum
    '''

    def __init__(self,
                 dimension=1,
                 n_input_dims=-1,
                 size_average=False,
                 squeeze=True,
                 bigdl_type="float"):
        super(Sum, self).__init__(None, bigdl_type,
                                  dimension,
                                  n_input_dims,
                                  squeeze,
                                  size_average)


class TanhShrink(Layer):

    '''
    A simple layer for each element of the input tensor, do the following operation
    during the forward process:
    [f(x) = tanh(x) - 1]


    >>> tanhShrink = TanhShrink()
    creating: createTanhShrink
    '''

    def __init__(self,
                 bigdl_type="float"):
        super(TanhShrink, self).__init__(None, bigdl_type)


class Threshold(Layer):

    '''
    Threshold input Tensor.
    If values in the Tensor smaller than th, then replace it with v


    :param th: the threshold to compare with
    :param v: the value to replace with
    :param ip: inplace mode


    >>> threshold = Threshold(1e-5, 1e-5, True)
    creating: createThreshold
    '''

    def __init__(self,
                 th=1e-6,
                 v=0.0,
                 ip=False,
                 bigdl_type="float"):
        super(Threshold, self).__init__(None, bigdl_type,
                                        th,
                                        v,
                                        ip)

class Negative(Layer):

    '''
    Create an Negative layer.  Computing negative value of each element of input tensor

    :param inplace: if output tensor reuse input tensor storage. Default value is false


    >>> negative = Negative(False)
    creating: createNegative
    '''

    def __init__(self,
                 inplace = False,
                 bigdl_type="float"):
        super(Negative, self).__init__(None, bigdl_type, inplace)


class Unsqueeze(Layer):

    '''
    Create an Unsqueeze layer.  Insert singleton dim (i.e., dimension 1) at position pos.
    For an input with dim = input.dim(),
    there are dim + 1 possible positions to insert the singleton dimension.


    :param pos: The position will be insert singleton.
    :param num_input_dims: Optional. If in a batch model, set to the inputDim


    >>> unsqueeze = Unsqueeze(1, 1)
    creating: createUnsqueeze
    '''

    def __init__(self,
                 pos,
                 num_input_dims=INTMIN,
                 bigdl_type="float"):
        super(Unsqueeze, self).__init__(None, bigdl_type,
                                        pos,
                                        num_input_dims)


class Reshape(Layer):
    '''
    The forward(input) reshape the input tensor into a size(0) * size(1) * ... tensor, taking the
    elements row-wise.


    :param size: the reshape size


    >>> reshape = Reshape([1, 28, 28])
    creating: createReshape
    >>> reshape = Reshape([1, 28, 28], False)
    creating: createReshape
    '''

    def __init__(self, size, batch_mode=None, bigdl_type="float"):
        super(Reshape, self).__init__(None, bigdl_type, size, batch_mode)


class BiRecurrent(Container):
    '''
    Create a Bidirectional recurrent layer


    :param merge: merge layer


    >>> biRecurrent = BiRecurrent(CAddTable())
    creating: createCAddTable
    creating: createBiRecurrent
    >>> biRecurrent = BiRecurrent()
    creating: createBiRecurrent
    '''

    def __init__(self,
                 merge=None,
                 bigdl_type="float"):
        super(BiRecurrent, self).__init__(None, bigdl_type, merge)


class ConcatTable(Container):
    '''
    ConcateTable is a container module like Concate. Applies an input
    to each member module, input can be a tensor or a table.


    ConcateTable usually works with CAddTable and CMulTable to
    implement element wise add/multiply on outputs of two modules.


    >>> concatTable = ConcatTable()
    creating: createConcatTable
    '''

    def __init__(self,
                 bigdl_type="float"):
        super(ConcatTable, self).__init__(None, bigdl_type)


class Identity(Layer):
    '''
    Identity just return the input to output.
    It's useful in same parallel container to get an origin input.


    >>> identity = Identity()
    creating: createIdentity
    '''

    def __init__(self,
                 bigdl_type="float"):
        super(Identity, self).__init__(None, bigdl_type)


class Reverse(Layer):
    '''
    Reverse the input w.r.t given dimension.
    The input can be a Tensor or Table.


    :param dim:


    >>> reverse = Reverse()
    creating: createReverse
    >>> reverse = Reverse(1, False)
    creating: createReverse
    '''

    def __init__(self,
                 dimension=1,
                 is_inplace=False,
                 bigdl_type="float"):
        super(Reverse, self).__init__(None, bigdl_type,
                                      dimension,
                                      is_inplace)


class Transpose(Layer):
    '''
    Transpose input along specified dimensions


    :param permutations: dimension pairs that need to swap


    >>> transpose = Transpose([(1,2)])
    creating: createTranspose
    '''

    def __init__(self,
                 permutations,
                 bigdl_type="float"):
        super(Transpose, self).__init__(None, bigdl_type,
                                        permutations)


class SpatialContrastiveNormalization(Layer):
    '''
    Subtractive + divisive contrast normalization.


    :param n_input_plane:
    :param kernel:
    :param threshold:
    :param thresval:


    >>> kernel = np.ones([9,9]).astype("float32")
    >>> spatialContrastiveNormalization = SpatialContrastiveNormalization(1, kernel)
    creating: createSpatialContrastiveNormalization
    >>> spatialContrastiveNormalization = SpatialContrastiveNormalization()
    creating: createSpatialContrastiveNormalization
    '''

    def __init__(self,
                 n_input_plane=1,
                 kernel=None,
                 threshold=1e-4,
                 thresval=1e-4,
                 bigdl_type="float"):
        super(SpatialContrastiveNormalization, self).__init__(None, bigdl_type,
                                                              n_input_plane,
                                                              JTensor.from_ndarray(kernel),
                                                              threshold,
                                                              thresval)


class SpatialConvolutionMap(Layer):
    '''
    This class is a generalization of SpatialConvolution.
    It uses a generic connection table between input and output features.
    The SpatialConvolution is equivalent to using a full connection table.
    
    When padW and padH are both -1, we use a padding algorithm similar to the "SAME"
    padding of tensorflow. That is
 
     outHeight = Math.ceil(inHeight.toFloat/strideH.toFloat)
     outWidth = Math.ceil(inWidth.toFloat/strideW.toFloat)
 
     padAlongHeight = Math.max(0, (outHeight - 1) * strideH + kernelH - inHeight)
     padAlongWidth = Math.max(0, (outWidth - 1) * strideW + kernelW - inWidth)
 
     padTop = padAlongHeight / 2
     padLeft = padAlongWidth / 2

    :param wRegularizer: instance of [[Regularizer]](eg. L1 or L2 regularization), applied to the input weights matrices.
    :param bRegularizer: instance of [[Regularizer]]applied to the bias.

    >>> ct = np.ones([9,9]).astype("float32")
    >>> spatialConvolutionMap = SpatialConvolutionMap(ct, 9, 9)
    creating: createSpatialConvolutionMap
    '''

    def __init__(self,
                 conn_table,
                 kw,
                 kh,
                 dw=1,
                 dh=1,
                 pad_w=0,
                 pad_h=0,
                 wRegularizer=None,
                 bRegularizer=None,
                 bigdl_type="float"):
        super(SpatialConvolutionMap, self).__init__(None, bigdl_type,
                                                    JTensor.from_ndarray(conn_table),
                                                    kw,
                                                    kh,
                                                    dw,
                                                    dh,
                                                    pad_w,
                                                    pad_h,
                                                    wRegularizer,
                                                    bRegularizer)


class SpatialDivisiveNormalization(Layer):
    '''
    Applies a spatial division operation on a series of 2D inputs using kernel for
    computing the weighted average in a neighborhood. The neighborhood is defined for
    a local spatial region that is the size as kernel and across all features. For
    an input image, since there is only one feature, the region is only spatial. For
    an RGB image, the weighted average is taken over RGB channels and a spatial region.


    If the kernel is 1D, then it will be used for constructing and separable 2D kernel.
    The operations will be much more efficient in this case.


    The kernel is generally chosen as a gaussian when it is believed that the correlation
    of two pixel locations decrease with increasing distance. On the feature dimension,
    a uniform average is used since the weighting across features is not known.




    :param nInputPlane: number of input plane, default is 1.
    :param kernel: kernel tensor, default is a 9 x 9 tensor.
    :param threshold: threshold
    :param thresval: threshhold value to replace withif data is smaller than theshold


    >>> kernel = np.ones([9,9]).astype("float32")
    >>> spatialDivisiveNormalization = SpatialDivisiveNormalization(2,kernel)
    creating: createSpatialDivisiveNormalization
    >>> spatialDivisiveNormalization = SpatialDivisiveNormalization()
    creating: createSpatialDivisiveNormalization
    '''

    def __init__(self,
                 n_input_plane=1,
                 kernel=None,
                 threshold=1e-4,
                 thresval=1e-4,
                 bigdl_type="float"):
        super(SpatialDivisiveNormalization, self).__init__(None, bigdl_type,
                                                           n_input_plane,
                                                           JTensor.from_ndarray(kernel),
                                                           threshold,
                                                           thresval)


class SpatialSubtractiveNormalization(Layer):
    '''
    Applies a spatial subtraction operation on a series of 2D inputs using kernel for
    computing the weighted average in a neighborhood. The neighborhood is defined for
    a local spatial region that is the size as kernel and across all features. For a
    an input image, since there is only one feature, the region is only spatial. For
    an RGB image, the weighted average is taken over RGB channels and a spatial region.


    If the kernel is 1D, then it will be used for constructing and separable 2D kernel.
    The operations will be much more efficient in this case.


    The kernel is generally chosen as a gaussian when it is believed that the correlation
    of two pixel locations decrease with increasing distance. On the feature dimension,
    a uniform average is used since the weighting across features is not known.


    :param n_input_plane: number of input plane, default is 1.
    :param kernel: kernel tensor, default is a 9 x 9 tensor.


    >>> kernel = np.ones([9,9]).astype("float32")
    >>> spatialSubtractiveNormalization = SpatialSubtractiveNormalization(2,kernel)
    creating: createSpatialSubtractiveNormalization
    >>> spatialSubtractiveNormalization = SpatialSubtractiveNormalization()
    creating: createSpatialSubtractiveNormalization
    '''

    def __init__(self,
                 n_input_plane=1,
                 kernel=None,
                 bigdl_type="float"):
        super(SpatialSubtractiveNormalization, self).__init__(None, bigdl_type,
                                                              n_input_plane,
                                                              JTensor.from_ndarray(kernel))


class SpatialWithinChannelLRN(Layer):
    '''
    The local response normalization layer performs a kind of lateral inhibition
    by normalizing over local input regions. the local regions extend spatially,
    in separate channels (i.e., they have shape 1 x local_size x local_size).

    :param size  the side length of the square region to sum over
    :param alpha the scaling parameter
    :param beta the exponent


    >>> layer = SpatialWithinChannelLRN()
    creating: createSpatialWithinChannelLRN
    '''

    def __init__(self,
                 size=5,
                 alpha=1.0,
                 beta=0.75,
                 bigdl_type="float"):
        super(SpatialWithinChannelLRN, self).__init__(None, bigdl_type,
                                                      size,
                                                      alpha,
                                                      beta)

class Pack(Layer):
    '''
    Stacks a list of n-dimensional tensors into one (n+1)-dimensional tensor.
    
    >>> layer = Pack(1)
    creating: createPack
    '''

    def __init__(self, dimension, bigdl_type="float"):
        super(Pack, self).__init__(None, bigdl_type, dimension)

class ConvLSTMPeephole(Layer):
    '''
    
|   Convolution Long Short Term Memory architecture with peephole.
|   Ref. A.: https://arxiv.org/abs/1506.04214 (blueprint for this module)
|   B. https://github.com/viorik/ConvLSTM

    :param input_size: number of input planes in the image given into forward()
    :param output_size: number of output planes the convolution layer will produce
    :param kernel_i Convolutional filter size to convolve input
    :param kernel_c Convolutional filter size to convolve cell
    :param stride The step of the convolution
    :param wRegularizer: instance of [[Regularizer]](eg. L1 or L2 regularization), applied to the input weights matrices
    :param uRegularizer: instance [[Regularizer]](eg. L1 or L2 regularization), applied to the recurrent weights matrices
    :param bRegularizer: instance of [[Regularizer]]applied to the bias.
    :param cRegularizer: instance of [[Regularizer]]applied to peephole.
    :param with_peephole: whether use last cell status control a gate.

    >>> convlstm = ConvLSTMPeephole(4, 3, 3, 3, 1, L1Regularizer(0.5), L1Regularizer(0.5), L1Regularizer(0.5), L1Regularizer(0.5))
    creating: createL1Regularizer
    creating: createL1Regularizer
    creating: createL1Regularizer
    creating: createL1Regularizer
    creating: createConvLSTMPeephole
    '''

    def __init__(self, input_size, output_size, kernel_i, kernel_c, stride = 1, padding = -1,
                 wRegularizer=None, uRegularizer=None,
                 bRegularizer=None, cRegularizer=None, with_peephole=True, bigdl_type="float"):
        super(ConvLSTMPeephole, self).__init__(None, bigdl_type, input_size, output_size, kernel_i, kernel_c, stride,
                                                 padding, wRegularizer, uRegularizer, bRegularizer, cRegularizer, with_peephole)

class Tile(Layer):
    '''
    Replicate 'copies' copy along 'dim' dimension

    >>> layer = Tile(1, 2)
    creating: createTile
    '''
    def __init__(self, dim = 1, copies = 2, bigdl_type="float"):
        super(Tile, self).__init__(None, bigdl_type, dim, copies)

class BinaryThreshold(Layer):
    '''
    Binary threshold, 1 if value > th, 0 otherwise
    >>> layer = BinaryThreshold(0.1, False)
    creating: createBinaryThreshold
    '''
    def __init__(self, th=1e-6, ip = False, bigdl_type="float"):
        super(BinaryThreshold, self).__init__(None, bigdl_type, th, ip)

class ConvLSTMPeephole3D(Layer):
    '''

    :param input_size: number of input planes in the image given into forward()
    :param output_size: number of output planes the convolution layer will produce
    :param kernel_i Convolutional filter size to convolve input
    :param kernel_c Convolutional filter size to convolve cell
    :param stride The step of the convolution
    :param wRegularizer: instance of [[Regularizer]](eg. L1 or L2 regularization), applied to the input weights matrices
    :param uRegularizer: instance [[Regularizer]](eg. L1 or L2 regularization), applied to the recurrent weights matrices
    :param bRegularizer: instance of [[Regularizer]]applied to the bias.
    :param cRegularizer: instance of [[Regularizer]]applied to peephole.
    :param with_peephole: whether use last cell status control a gate.

    >>> convlstm = ConvLSTMPeephole3D(4, 3, 3, 3, 1, L1Regularizer(0.5), L1Regularizer(0.5), L1Regularizer(0.5), L1Regularizer(0.5))
    creating: createL1Regularizer
    creating: createL1Regularizer
    creating: createL1Regularizer
    creating: createL1Regularizer
    creating: createConvLSTMPeephole3D
    '''

    def __init__(self, input_size, output_size, kernel_i, kernel_c, stride = 1, padding = -1,
                 wRegularizer=None, uRegularizer=None,
                 bRegularizer=None, cRegularizer=None, with_peephole=True, bigdl_type="float"):
        super(ConvLSTMPeephole3D, self).__init__(None, bigdl_type, input_size, output_size, kernel_i, kernel_c, stride,
                                                 padding, wRegularizer, uRegularizer, bRegularizer, cRegularizer, with_peephole)

class Seq2seq(Layer):
    '''
|   Sequence to sequence mode.
|   Ref.
|   A.: https://arxiv.org/abs/1506.04214 (blueprint for this module)

    :param encoder_cells: a list of cells used to compose encoder
    :param decoder_cells: a list of cells used to compose decoder

    >>> encoderRecs = []
    >>> encoderRecs.append(Recurrent().add(ConvLSTMPeephole3D(4, 3, 3, 3, 1)))
    >>> encoderRecs.append(Recurrent().add(ConvLSTMPeephole3D(4, 3, 3, 3, 1)))
    >>> decodercells = []
    >>> decodercells.append(ConvLSTMPeephole3D(4, 3, 3, 3, 1))
    >>> decodercells.append(ConvLSTMPeephole3D(4, 3, 3, 3, 1))
    >>> decoderRecs = []
    >>> decoderRecs.append(RecurrentDecoder(2).add(MultiRNNCell(decodercells)))
    >>> layer = Seq2seq(encoderRecs, decoderRecs)
    creating: createConvLSTMPeephole3D
    creating: createConvLSTMPeephole3D
    creating: createConvLSTMPeephole3D
    creating: createConvLSTMPeephole3D
    creating: createRecurrent
    creating: createMultiRNNCell
    creating: createRecurrentDecoder
    creating: createSeq2seq
    '''
    def __init__(self, encoder_recs, decoder_recs, pre_encoder=None, pre_decoder=None,
                 shrink_encoder_hiddenstate=None, decoder_input_type="ENCODERINPUTLASTTIME",
                  bigdl_type="float"):
        super(Seq2seq, self).__init__(None, bigdl_type, encoder_recs, decoder_recs,
          pre_encoder, pre_decoder, shrink_encoder_hiddenstate, decoder_input_type)

class RecurrentDecoder(Recurrent):
    '''
    RecurrentDecoder module is a container of rnn cells which used to make
    a prediction of the next timestep based on the prediction we made from
    the previous timestep. Input for RecurrentDecoder is dynamically composed
    during training. input at t(i) is output at t(i-1), input at t(0) is
    user input, and user input has to be batch x ???(depends on cell type)
    without time information.

    Different types of rnn cells can be added using add() function.

    >>> recurrent_decoder = RecurrentDecoder(output_length = 5)
    creating: createRecurrentDecoder
    '''

    def __init__(self, output_length, bigdl_type="float"):
        super(Recurrent, self).__init__(None, bigdl_type, output_length)

class MultiRNNCell(Layer):
    '''
    A cell that enables stack multiple simple rnn cells

    >>> cells = []
    >>> cells.append(ConvLSTMPeephole3D(4, 3, 3, 3, 1))
    >>> cells.append(ConvLSTMPeephole3D(4, 3, 3, 3, 1))
    >>> stacked_convlstm = MultiRNNCell(cells)
    creating: createConvLSTMPeephole3D
    creating: createConvLSTMPeephole3D
    creating: createMultiRNNCell
    '''

    def __init__(self, cells, bigdl_type="float"):
        super(MultiRNNCell, self).__init__(None, bigdl_type, cells)

class ResizeBilinear(Layer):
    """
    Resize the input image with bilinear interpolation. The input image must be a float tensor with
    NHWC layout
    
    :param output_height: output height
    :param output_width: output width
    :param align_corner: align corner or not
    
    >>> resizeBilinear = ResizeBilinear(10, 20, False)
    creating: createResizeBilinear
    """
    def __init__(self, output_height, output_width, align_corner, bigdl_type="float"):
        super(ResizeBilinear, self).__init__(None, bigdl_type, output_height, output_width, align_corner)

class GaussianSampler(Layer):
    """
    Takes {mean, log_variance} as input and samples from the Gaussian distribution
    >>> sampler = GaussianSampler()
    creating: createGaussianSampler
    """
    def __init__(self, bigdl_type="float"):
        super(GaussianSampler, self).__init__(None, bigdl_type)

def _test():
    import doctest
    from pyspark import SparkContext
    from bigdl.nn import layer
    from bigdl.util.common import init_engine
    from bigdl.util.common import create_spark_conf
    globs = layer.__dict__.copy()
    sc = SparkContext(master="local[4]", appName="test layer",
                      conf=create_spark_conf())
    globs['sc'] = sc
    init_engine()

    (failure_count, test_count) = doctest.testmod(globs=globs,
                                                  optionflags=doctest.ELLIPSIS)
    if failure_count:
        exit(-1)

if __name__ == "__main__":
    _test()<|MERGE_RESOLUTION|>--- conflicted
+++ resolved
@@ -1200,11 +1200,7 @@
             return states
         else:
             return states[0]
-<<<<<<< HEAD
-    
-=======
-
->>>>>>> b494590b
+
     def set_hidden_state(self, states):
         """
         set hidden state and cell at first time step.
@@ -1220,7 +1216,6 @@
         else:
             jstate, state_is_table = self.check_input(states)
             callBigDlFunc(self.bigdl_type, "setHiddenState", self.value, jstate, state_is_table)
-<<<<<<< HEAD
 
     def get_grad_hidden_state(self):
         """
@@ -1246,8 +1241,6 @@
             jStates.append(jstate)
             state_is_tables.append(state_is_table)
         callBigDlFunc(self.bigdl_type, "setGradHiddenState", self.value, jStates, state_is_tables)
-=======
->>>>>>> b494590b
 
 class RecurrentDecoder(Recurrent):
     '''

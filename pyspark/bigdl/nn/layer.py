--- conflicted
+++ resolved
@@ -1510,31 +1510,7 @@
         :return: list of hidden state and cell
         """
         states = callBigDlFunc(self.bigdl_type, "getHiddenState", self.value)
-<<<<<<< HEAD
-        for state in states:
-            for idx, tensor in enumerate(state):
-                state[idx] = tensor.to_ndarray()
-
-        if self.contain_multiRNNCell == True:
-            return states
-        else:
-            return states[0]
-
-    def set_hidden_state(self, states):
-        """
-        set hidden state and cell at first time step.
-        """
-        if self.contain_multiRNNCell:
-            jStates = []
-            state_is_tables = []
-            for state in states:
-                jstate, state_is_table = self.check_input(state)
-                jStates.append(jstate)
-                state_is_tables.append(state_is_table)
-            callBigDlFunc(self.bigdl_type, "setHiddenState", self.value, jStates, state_is_tables)
-        else:
-            jstate, state_is_table = self.check_input(states)
-            callBigDlFunc(self.bigdl_type, "setHiddenState", self.value, jstate, state_is_table)
+        return states
 
     def get_grad_hidden_state(self):
         """
@@ -1543,26 +1519,7 @@
         :return: list of gradient hidden state
         """
         states = callBigDlFunc(self.bigdl_type, "getGradHiddenState", self.value)
-        for state in states:
-            for idx, tensor in enumerate(state):
-                state[idx] = tensor.to_ndarray()
-
         return states
-
-    def set_grad_hidden_state(self, states):
-        """
-        set gradient hidden state and cell at last time step.
-        """
-        jStates = []
-        state_is_tables = []
-        for state in states:
-            jstate, state_is_table = self.check_input(state)
-            jStates.append(jstate)
-            state_is_tables.append(state_is_table)
-        callBigDlFunc(self.bigdl_type, "setGradHiddenState", self.value, jStates, state_is_tables)
-=======
-        return states
->>>>>>> f530177e
 
 class RecurrentDecoder(Recurrent):
     '''
@@ -5081,13 +5038,6 @@
     creating: createConvLSTMPeephole
     '''
 
-<<<<<<< HEAD
-    def __init__(self, input_size, output_size, kernel_i, kernel_c, stride = 1, padding = -1,
-                 wRegularizer=None, uRegularizer=None,
-                 bRegularizer=None, cRegularizer=None, with_peephole=True, bigdl_type="float"):
-        super(ConvLSTMPeephole, self).__init__(None, bigdl_type, input_size, output_size, kernel_i, kernel_c, stride,
-                                                 padding, wRegularizer, uRegularizer, bRegularizer, cRegularizer, with_peephole)
-=======
     def __init__(self, input_size, output_size, kernel_i, kernel_c, stride=1, padding=-1,
                  activation=None, inner_activation=None,
                  wRegularizer=None, uRegularizer=None, bRegularizer=None, cRegularizer=None,
@@ -5103,7 +5053,6 @@
         super(ConvLSTMPeephole, self).__init__(None, bigdl_type, input_size, output_size, kernel_i, kernel_c,
                                                stride, padding, activation, inner_activation,
                                                wRegularizer, uRegularizer, bRegularizer, cRegularizer, with_peephole)
->>>>>>> f530177e
 
 class Tile(Layer):
     '''
@@ -5147,17 +5096,11 @@
     creating: createConvLSTMPeephole3D
     '''
 
-<<<<<<< HEAD
-    def __init__(self, input_size, output_size, kernel_i, kernel_c, stride = 1, padding = -1,
-                 wRegularizer=None, uRegularizer=None,
-=======
     def __init__(self, input_size, output_size, kernel_i, kernel_c, stride=1, padding=-1, wRegularizer=None, uRegularizer=None,
->>>>>>> f530177e
                  bRegularizer=None, cRegularizer=None, with_peephole=True, bigdl_type="float"):
         super(ConvLSTMPeephole3D, self).__init__(None, bigdl_type, input_size, output_size, kernel_i, kernel_c, stride,
                                                  padding, wRegularizer, uRegularizer, bRegularizer, cRegularizer, with_peephole)
 
-<<<<<<< HEAD
 class Seq2seq(Layer):
     '''
 |   Sequence to sequence mode.
@@ -5190,8 +5133,6 @@
                   bigdl_type="float"):
         super(Seq2seq, self).__init__(None, bigdl_type, encoder_recs, decoder_recs,
           pre_encoder, pre_decoder, shrink_encoder_hiddenstate, decoder_input_type)
-=======
->>>>>>> f530177e
 
 class MultiRNNCell(Layer):
     '''
@@ -5199,17 +5140,10 @@
 
     >>> cells = []
     >>> cells.append(ConvLSTMPeephole3D(4, 3, 3, 3, 1))
-<<<<<<< HEAD
-    >>> cells.append(ConvLSTMPeephole3D(4, 3, 3, 3, 1))
-    >>> stacked_convlstm = MultiRNNCell(cells)
-    creating: createConvLSTMPeephole3D
-    creating: createConvLSTMPeephole3D
-=======
     creating: createConvLSTMPeephole3D
     >>> cells.append(ConvLSTMPeephole3D(4, 3, 3, 3, 1))
     creating: createConvLSTMPeephole3D
     >>> stacked_convlstm = MultiRNNCell(cells)
->>>>>>> f530177e
     creating: createMultiRNNCell
     '''
 

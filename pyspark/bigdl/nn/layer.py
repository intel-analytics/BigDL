#
# Copyright 2016 The BigDL Authors.
#
# Licensed under the Apache License, Version 2.0 (the "License");
# you may not use this file except in compliance with the License.
# You may obtain a copy of the License at
#
#     http://www.apache.org/licenses/LICENSE-2.0
#
# Unless required by applicable law or agreed to in writing, software
# distributed under the License is distributed on an "AS IS" BASIS,
# WITHOUT WARRANTIES OR CONDITIONS OF ANY KIND, either express or implied.
# See the License for the specific language governing permissions and
# limitations under the License.
#


import sys
import importlib

import numpy as np
import six

from bigdl.util.common import JTensor
from bigdl.util.common import JavaValue
from bigdl.util.common import callBigDlFunc
from bigdl.util.common import callJavaFunc
from bigdl.util.common import get_spark_context
from bigdl.util.common import to_list
from bigdl.util.common import INTMAX, INTMIN, DOUBLEMAX
from bigdl.util.common import get_activation_by_name
from bigdl.optim.optimizer import L1Regularizer, L2Regularizer, L1L2Regularizer
from py4j.java_gateway import JavaObject
from pyspark.rdd import RDD
from bigdl.transform.vision.image import ImageFrame
from bigdl.dataset.dataset import DataSet

if sys.version >= '3':
    long = int
    unicode = str

class Node(JavaValue):
    """
    Represent a node in a graph. The connections between nodes are directed.
    """
    def __init__(self, jvalue, bigdl_type, *args):
        self.value = jvalue if jvalue else callBigDlFunc(
            bigdl_type, self.jvm_class_constructor(), *args)
        self.bigdl_type = bigdl_type

    @classmethod
    def of(cls, jvalue, bigdl_type="float"):
        return Node(jvalue, bigdl_type)

    def element(self):
        return Layer.of(self.value.element())

    def remove_pre_edges(self):
        callJavaFunc(self.value.removePreEdges)

    def remove_next_edges(self):
        callJavaFunc(self.value.removeNextEdges)


class SharedStaticUtils():

    @staticmethod
    def load(path, bigdl_type="float"):
        """
        Load a pre-trained Bigdl model.

        :param path: The path containing the pre-trained model.
        :return: A pre-trained model.
        """
        jmodel = callBigDlFunc(bigdl_type, "loadBigDL", path)
        return Layer.of(jmodel)


    @staticmethod
    def of(jvalue, bigdl_type="float"):
        """
        Create a Python Layer base on the given java value and the real type.
        :param jvalue: Java object create by Py4j
        :return: A Python Layer
        """
        def get_py_name(jclass_name):
            if jclass_name == "StaticGraph" or jclass_name == "DynamicGraph":
                return "Model"
            elif jclass_name == "Input":
                return "Layer"
            else:
                return jclass_name

        jname = callBigDlFunc(bigdl_type,
                                      "getRealClassNameOfJValue",
                                      jvalue)

        jpackage_name = ".".join(jname.split(".")[:-1])
        pclass_name = get_py_name(jname.split(".")[-1])

        if "com.intel.analytics.bigdl.nn.keras.Model" == jname or \
                        "com.intel.analytics.bigdl.nn.keras.Sequential" == jname:
            base_module = importlib.import_module('bigdl.nn.keras.topology')
        elif "com.intel.analytics.bigdl.nn.keras" == jpackage_name:
            base_module = importlib.import_module('bigdl.nn.keras.layer')
        else:
            base_module = importlib.import_module('bigdl.nn.layer')

        realClassName = "Layer" # The top base class
        if pclass_name in dir(base_module):
            realClassName = pclass_name
        module = getattr(base_module, realClassName)
        jvalue_creator = getattr(module, "from_jvalue")
        model = jvalue_creator(jvalue, bigdl_type)
        return model


class Layer(JavaValue, SharedStaticUtils):
    """
    Layer is the basic component of a neural network
    and it's also the base class of layers.
    Layer can connect to others to construct a complex neural network.
    """

    def __init__(self, jvalue, bigdl_type, *args):
        if (jvalue):
            assert(type(jvalue) == JavaObject)
            self.value = jvalue
        else:
            self.value = callBigDlFunc(
                bigdl_type, self.jvm_class_constructor(), *args)
        self.bigdl_type = bigdl_type

    def set_running_mean(self, running_mean):
        """
        Set the running mean of the layer.
        Only use this method for a BatchNormalization layer.
        :param running_mean: a Numpy array.
        """
        callBigDlFunc(self.bigdl_type, "setRunningMean",
                      self.value, JTensor.from_ndarray(running_mean))
        return self

    def set_running_std(self, running_std):
        """
        Set the running variance of the layer.
        Only use this method for a BatchNormalization layer.
        :param running_std: a Numpy array.
        """
        callBigDlFunc(self.bigdl_type, "setRunningStd",
                      self.value, JTensor.from_ndarray(running_std))
        return self

    def __str__(self):
        """
        >>> conv2 = SpatialConvolution(6, 12, 5, 5).set_name("conv2")
        creating: createSpatialConvolution
        >>> print(conv2)
        SpatialConvolution[conv2](6 -> 12, 5 x 5, 1, 1, 0, 0)
        """
        return self.value.toString()

    def __call__(self, x=None):
        """
        Some other modules point to current module
        :param x: upstream module nodes. x is either a Node or list of Node.
        :return: node containing current module
        """

        x = x if x else []
        return Node.of(callBigDlFunc(self.bigdl_type,
                                     "createNode",
                                     self,
                                     to_list(x)))

    @staticmethod
    def from_jvalue(jvalue, bigdl_type="float"):
        """
        Create a Python Model base on the given java value
        :param jvalue: Java object create by Py4j
        :return: A Python Model
        """
        model = Layer(jvalue=jvalue, bigdl_type=bigdl_type)
        model.value = jvalue
        return model

    def set_name(self, name):
        """
        Give this model a name. There would be a generated name
        consist of class name and UUID if user doesn't set it.
        """
        callJavaFunc(self.value.setName, name)
        return self

    def name(self):
        """
        Name of this layer
        """
        return callJavaFunc(self.value.getName)

    def set_seed(self, seed=123):
        """
        You can control the random seed which used to init weights for this model.

        :param seed: random seed
        :return: Model itself.
        """
        callBigDlFunc(self.bigdl_type, "setModelSeed", seed)
        return self

    def get_dtype(self):
        if "float" == self.bigdl_type:
            return "float32"
        else:
            return "float64"

    @staticmethod
    def check_input(input):
        """
        :param input: ndarray or list of ndarray or JTensor or list of JTensor.
        :return: (list of JTensor, isTable)
        """
        def to_jtensor(i):
            if isinstance(i, np.ndarray):
                return JTensor.from_ndarray(i)
            elif isinstance(i, JTensor):
                return i
            else:
                raise Exception("Error unknown input type %s" % type(i))
        if type(input) is list:
            if len(input) == 0:
                raise Exception('Error when checking: empty input')
            return list(map(lambda i: to_jtensor(i), input)), True
        else:
            return [to_jtensor(input)], False

    @staticmethod
    def convert_output(output):
        if type(output) is JTensor:
            return output.to_ndarray()
        elif(len(output) == 1):
            return output[0].to_ndarray()
        else:
            return [x.to_ndarray() for x in output]

    def forward(self, input):
        """
        NB: It's for debug only, please use optimizer.optimize() in production.
        Takes an input object, and computes the corresponding output of the module

        :param input: ndarray or list of ndarray
        :param input: ndarray or list of ndarray or JTensor or list of JTensor.
        :return: ndarray or list of ndarray
        """
        jinput, input_is_table = self.check_input(input)
        output = callBigDlFunc(self.bigdl_type,
                               "modelForward",
                               self.value,
                               jinput,
                               input_is_table)
        return self.convert_output(output)

    def backward(self, input, grad_output):
        """
        NB: It's for debug only, please use optimizer.optimize() in production.
        Performs a back-propagation step through the module, with respect to the given input. In
        general this method makes the assumption forward(input) has been called before, with the same
        input. This is necessary for optimization reasons. If you do not respect this rule, backward()
        will compute incorrect gradients.

        :param input: ndarray or list of ndarray or JTensor or list of JTensor.
        :param grad_output: ndarray or list of ndarray or JTensor or list of JTensor.
        :return: ndarray or list of ndarray
        """
        jinput, input_is_table = self.check_input(input)
        jgrad_output, grad_output_is_table = self.check_input(grad_output)
        output = callBigDlFunc(self.bigdl_type,
                               "modelBackward",
                               self.value,
                               jinput,
                               input_is_table,
                               jgrad_output,
                               grad_output_is_table)
        return self.convert_output(output)

    def zero_grad_parameters(self):
        """
        NB: It's for debug only, please use optimizer.optimize() in production.
        If the module has parameters, this will zero the accumulation of the gradients with respect
        to these parameters. Otherwise, it does nothing.
        """
        callJavaFunc(self.value.zeroGradParameters)

    def update_parameters(self, learning_rate):
        """
        NB: It's for debug only, please use optimizer.optimize() in production.
        """
        callBigDlFunc(self.bigdl_type,
                      "updateParameters",
                      self.value,
                      learning_rate)

    def reset(self):
        """
        Initialize the model weights.
        """
        callJavaFunc(self.value.reset)
        return self

    def parameters(self):
        """
        Get the model parameters which containing: weight, bias, gradBias, gradWeight

        :return: dict(layername -> dict(parametername -> ndarray))
        """
        name_to_params = callBigDlFunc(self.bigdl_type,
                                       "modelGetParameters",
                                       self.value)

        def to_ndarray(params):
            return dict((param_name,
                         np.array(values[0], dtype=self.get_dtype()).reshape(
                             values[1])) for param_name, values in
                        params.items())

        return dict((layer_name, to_ndarray(params)) for layer_name, params in
                name_to_params.items())

    def evaluate(self, *args):
        """
        No argument passed in:
        Evaluate the model to set train = false, useful when doing test/forward
        :return: layer itself

        Three arguments passed in:
        A method to benchmark the model quality.

        :param dataset: the input data
        :param batch_size: batch size
        :param val_methods: a list of validation methods. i.e: Top1Accuracy,Top5Accuracy and Loss.
        :return: a list of the metrics result
        """
        if len(args) == 0:
            callBigDlFunc(self.bigdl_type,
                          "evaluate", self.value)
            return self
        elif len(args) == 3:
            dataset, batch_size, val_methods = args
            if (isinstance(dataset, ImageFrame)):
                return callBigDlFunc(self.bigdl_type,
                                    "modelEvaluateImageFrame",
                                    self.value,
                                    dataset, batch_size, val_methods)
            else:
                return callBigDlFunc(self.bigdl_type,
                                     "modelEvaluate",
                                     self.value,
                                     dataset, batch_size, val_methods)
        else:
            raise Exception("Error when calling evaluate(): it takes no argument or exactly three arguments only")

    def _to_jtensors(self, x):
        x = to_list(x)
        if isinstance(x[0], np.ndarray):
            return [JTensor.from_ndarray(i) for i in x]
        elif isinstance(x[0], JTensor):
            return x
        else:
            raise Exception("Not supported type: %s" % type(x[0]))


    def predict_local(self, X, batch_size = -1):
        """
        :param X: X can be a ndarray or list of ndarray if the model has multiple inputs.
                  The first dimension of X should be batch.
        :param batch_size: total batch size of prediction.
        :return: a ndarray as the prediction result.
        """

        jresults = callBigDlFunc(self.bigdl_type,
                             "predictLocal",
                               self.value,
                               self._to_jtensors(X),
                               batch_size)

        return np.stack([j.to_ndarray()for j in jresults])

    def predict_class_local(self, X):
        """

        :param X: X can be a ndarray or list of ndarray if the model has multiple inputs.
                  The first dimension of X should be batch.
        :return: a ndarray as the prediction result.
        """
        result = callBigDlFunc(self.bigdl_type,
                             "predictLocalClass",
                               self.value,
                               self._to_jtensors(X))
        return np.stack(result)

    def predict(self, features, batch_size = -1):
        """
        Model inference base on the given data.
        :param features: it can be a ndarray or list of ndarray for locally inference
                         or RDD[Sample] for running in distributed fashion
        :param batch_size: total batch size of prediction.
        :return: ndarray or RDD[Sample] depend on the the type of features.
        """
        if isinstance(features, RDD):
            return self.predict_distributed(features, batch_size)
        else:
            return self.predict_local(features, batch_size)

    def predict_class(self, features):
        """
        Model inference base on the given data which returning label
        :param features: it can be a ndarray or list of ndarray for locally inference
                         or RDD[Sample] for running in distributed fashion
        :return: ndarray or RDD[Sample] depend on the the type of features.
        """
        if isinstance(features, RDD):
            return self.predict_class_distributed(features)
        else:
            return self.predict_class_local(features)

    def predict_distributed(self, data_rdd, batch_size = -1):
        """
        Model inference base on the given data.
        You need to invoke collect() to trigger those action \
        as the returning result is an RDD.

        :param data_rdd: the data to be predict.
        :param batch_size: total batch size of prediction.
        :return: An RDD represent the predict result.
        """
        result = callBigDlFunc(self.bigdl_type,
                               "modelPredictRDD", self.value, data_rdd, batch_size)
        return result.map(lambda data: data.to_ndarray())

    def predict_class_distributed(self, data_rdd):
        """
        module predict, return the predict label

        :param data_rdd: the data to be predict.
        :return: An RDD represent the predict label.
        """
        result = callBigDlFunc(self.bigdl_type,
                               "modelPredictClass", self.value, data_rdd)
        return result

    def predict_image(self, image_frame, output_layer=None, share_buffer=False,
                      batch_per_partition=4, predict_key="predict"):
        """
        model predict images, return imageFrame with predicted tensor
        :param image_frame imageFrame that contains images
        :param output_layer if output_layer is not null, the output of layer that matches
        output_layer will be used as predicted output
        :param share_buffer whether to share same memory for each batch predict results
        :param batch_per_partition batch size per partition, default is 4
        :param predict_key key to store predicted results
        """

        image_frame = callBigDlFunc(self.bigdl_type, "modelPredictImage", self.value,
                             image_frame,
                             output_layer,
                             share_buffer,
                             batch_per_partition,
                             predict_key)
        return ImageFrame(image_frame)

    def set_weights(self, weights):
        """
        Set weights for this layer

        :param weights: a list of numpy arrays which represent weight and bias
        :return:

        >>> linear = Linear(3,2)
        creating: createLinear
        >>> linear.set_weights([np.array([[1,2,3],[4,5,6]]), np.array([7,8])])
        >>> weights = linear.get_weights()
        >>> weights[0].shape == (2,3)
        True
        >>> np.testing.assert_allclose(weights[0][0], np.array([1., 2., 3.]))
        >>> np.testing.assert_allclose(weights[1], np.array([7., 8.]))
        >>> relu = ReLU()
        creating: createReLU
        >>> from py4j.protocol import Py4JJavaError
        >>> try:
        ...     relu.set_weights([np.array([[1,2,3],[4,5,6]]), np.array([7,8])])
        ... except Py4JJavaError as err:
        ...     print(err.java_exception)
        ...
        java.lang.IllegalArgumentException: requirement failed: this layer does not have weight/bias
        >>> relu.get_weights()
        The layer does not have weight/bias
        >>> add = Add(2)
        creating: createAdd
        >>> try:
        ...     add.set_weights([np.array([7,8]), np.array([1,2])])
        ... except Py4JJavaError as err:
        ...     print(err.java_exception)
        ...
        java.lang.IllegalArgumentException: requirement failed: the number of input weight/bias is not consistant with number of weight/bias of this layer, number of input 1, number of output 2
        >>> cAdd = CAdd([4, 1])
        creating: createCAdd
        >>> cAdd.set_weights(np.ones([4, 1]))
        >>> (cAdd.get_weights()[0] == np.ones([4, 1])).all()
        True
        """
        tensors = [JTensor.from_ndarray(param, self.bigdl_type) for param in to_list(weights)]
        callBigDlFunc(self.bigdl_type, "setWeights", self.value, tensors)

    def get_weights(self):
        """
        Get weights for this layer

        :return: list of numpy arrays which represent weight and bias
        """
        tensorWeights = callBigDlFunc(self.bigdl_type,
                              "getWeights", self.value)
        if tensorWeights is not None:
            return [tensor.to_ndarray() for tensor in tensorWeights]
        else:
            print("The layer does not have weight/bias")
            return None

    def is_with_weights(self):
        return callBigDlFunc(self.bigdl_type,
                  "isWithWeights", self.value)

    def save(self, path, over_write = False):
        callBigDlFunc(self.bigdl_type, "modelSave", self.value, path,
                      over_write)
    def saveModel(self, modelPath, weightPath = None, over_write = False):
        callBigDlFunc(self.bigdl_type, "saveBigDLModule", self.value, modelPath,
                      weightPath, over_write)

    def save_caffe(self, prototxt_path, model_path, use_v2 = True, overwrite = False):
        callBigDlFunc(self.bigdl_type, "saveCaffe", self.value, prototxt_path,
                      model_path, use_v2, overwrite)

    def save_tensorflow(self, inputs, path, byte_order="little_endian", data_format="nhwc"):
        """
        Save a model to protobuf files so that it can be used in tensorflow inference.

        When saving the model, placeholders will be added to the tf model as input nodes. So
        you need to pass in the names and shapes of the placeholders. BigDL model doesn't have
        such information. The order of the placeholder information should be same as the inputs
        of the graph model.
        :param inputs: placeholder information, should be an array of tuples (input_name, shape)
                       where 'input_name' is a string and shape is an array of integer
        :param path: the path to be saved to
        :param byte_order: model byte order
        :param data_format: model data format, should be "nhwc" or "nchw"
        """
        callBigDlFunc(self.bigdl_type, "saveTF", self.value, inputs, path, byte_order, data_format)


    def setWRegularizer(self, wRegularizer):
        '''
        set weight regularizer
        :param wRegularizer: weight regularizer
        :return:
        '''
        self.value.wRegularizer = wRegularizer.value

    def setBRegularizer(self, bRegularizer):
        '''
        set bias regularizer
        :param wRegularizer: bias regularizer
        :return:
        '''
        self.value.bRegularizer = bRegularizer.value

    def freeze(self, names=None):
        """
        freeze module, if names is not None, set an array of layers that match given names
        to be freezed
        :param names: an array of layer names
        :return:
        """
        callBigDlFunc(self.bigdl_type, "freeze", self.value, names)
        return self

    def unfreeze(self, names=None):
        """
        unfreeze module, if names is not None, unfreeze layers that match given names
        :param names: an array of layer names
        :return:
        """
        callBigDlFunc(self.bigdl_type, "unFreeze", self.value, names)
        return self

    def training(self, is_training=True):
        '''
        Set this layer in the training mode or in predition mode if is_training=False
        '''
        if is_training:
            callJavaFunc(self.value.training)
        else:
            callJavaFunc(self.value.evaluate)
        return self

    def is_training(self):
        '''
        :return: Whether this layer is in the training mode

        >>> layer = Dropout()
        creating: createDropout
        >>> layer = layer.evaluate()
        >>> layer.is_training()
        False
        >>> layer = layer.training()
        >>> layer.is_training()
        True
        '''
        return callJavaFunc(self.value.isTraining)

    def quantize(self):
        '''
        Clone self and quantize it, at last return a new quantized model.
        :return: A new quantized model.

        >>> fc = Linear(4, 2)
        creating: createLinear
        >>> fc.set_weights([np.ones((2, 4)), np.ones((2,))])
        >>> input = np.ones((2, 4))
        >>> output = fc.forward(input)
        >>> expected_output = np.array([[5., 5.], [5., 5.]])
        >>> np.testing.assert_allclose(output, expected_output)
        >>> quantized_fc = fc.quantize()
        >>> quantized_output = quantized_fc.forward(input)
        >>> expected_quantized_output = np.array([[5., 5.], [5., 5.]])
        >>> np.testing.assert_allclose(quantized_output, expected_quantized_output)

        >>> assert("quantized.Linear" in quantized_fc.__str__())
        >>> conv = SpatialConvolution(1, 2, 3, 3)
        creating: createSpatialConvolution
        >>> conv.set_weights([np.ones((2, 1, 3, 3)), np.zeros((2,))])
        >>> input = np.ones((2, 1, 4, 4))
        >>> output = conv.forward(input)
        >>> expected_output = np.array([[[[9., 9.], [9., 9.]], [[9., 9.], [9., 9.]]], [[[9., 9.], [9., 9.]], [[9., 9.], [9., 9.]]]])
        >>> np.testing.assert_allclose(output, expected_output)
        >>> quantized_conv = conv.quantize()
        >>> quantized_output = quantized_conv.forward(input)
        >>> expected_quantized_output = np.array([[[[9., 9.], [9., 9.]], [[9., 9.], [9., 9.]]], [[[9., 9.], [9., 9.]], [[9., 9.], [9., 9.]]]])
        >>> np.testing.assert_allclose(quantized_output, expected_quantized_output)
        >>> assert("quantized.SpatialConvolution" in quantized_conv.__str__())
        >>> seq = Sequential()
        creating: createSequential
        >>> seq = seq.add(conv)
        >>> seq = seq.add(Reshape([8, 4], False))
        creating: createReshape
        >>> seq = seq.add(fc)
        >>> input = np.ones([1, 1, 6, 6])
        >>> output = seq.forward(input)
        >>> expected_output = np.array([[37., 37.], [37., 37.], [37., 37.], [37., 37.], [37., 37.], [37., 37.], [37., 37.], [37., 37.]])
        >>> np.testing.assert_allclose(output, expected_output)
        >>> quantized_seq = seq.quantize()
        >>> quantized_output = quantized_seq.forward(input)
        >>> expected_quantized_output = np.array([[37., 37.], [37., 37.], [37., 37.], [37., 37.], [37., 37.], [37., 37.], [37., 37.], [37., 37.]])
        >>> np.testing.assert_allclose(quantized_output, expected_quantized_output)
        >>> assert("quantized.Linear" in quantized_seq.__str__())
        >>> assert("quantized.SpatialConvolution" in quantized_seq.__str__())
        '''
        quantized_model = callBigDlFunc(self.bigdl_type, "quantize", self.value)
        return Layer.of(quantized_model)


class Container(Layer):
    '''
     [[Container]] is a sub-class of Model that declares methods defined in all containers.
     A container usually contain some other modules which can be added through the "add" method
    '''

    def __init__(self, jvalue, bigdl_type, *args):
        super(Container, self).__init__(jvalue, bigdl_type, *args)

    def add(self, model):
        self.value.add(model.value)
        return self

    @property
    def layers(self):
        jlayers = callBigDlFunc(self.bigdl_type, "getContainerModules", self)
        layers = [Layer.of(jlayer) for jlayer in jlayers]
        return layers

    def flattened_layers(self, include_container=False):
        jlayers = callBigDlFunc(self.bigdl_type, "getFlattenModules", self, include_container)
        layers = [Layer.of(jlayer) for jlayer in jlayers]
        return layers


class Model(Container):
    """
    A graph container. Each node can have multiple inputs. The output of the node should be a
    tensor. The output tensor can be connected to multiple nodes. So the module in each node can
    have a tensor or table input, and should have a tensor output.

    The graph container can have multiple inputs and multiple outputs. If there's one input,
    the input data fed to the graph module should be a tensor. If there're multiple inputs,
    the input data fed to the graph module should be a table, which is actually an sequence of
    tensor. The order of the input tensors should be same with the order of the input nodes.
    This is also applied to the gradient from the module in the back propagation.

    If there's one output, the module output is a tensor. If there're multiple outputs, the module
    output is a table, which is actually an sequence of tensor. The order of the output tensors is
    same with the order of the output modules. This is also applied to the gradient passed to the
    module in the back propagation.

    All inputs should be able to connect to outputs through some paths in the graph.
    It is allowed that some successors of the inputs node are not connect to outputs.
    If so, these nodes will be excluded in the computation.
    
    We also support initializing a Graph directly from a tensorflow module. In this case, you should
    pass your tensorflow nodes as inputs and outputs and also specify the byte_order parameter ("little_endian"
     or "big_endian") and node_type parameter ("bigdl" or "tensorflow")
    node_type parameter.
    """

    def __init__(self,
                 inputs,
                 outputs,
                 jvalue=None,
                 bigdl_type="float", byte_order="little_endian", model_type="bigdl"):
        if jvalue:
            self.value = jvalue
            self.bigdl_type = bigdl_type
        elif model_type == "bigdl" and (isinstance(inputs, list) or isinstance(inputs, Node)):
            super(Model, self).__init__(None, bigdl_type,
                                        to_list(inputs),
                                        to_list(outputs))
        elif model_type == "bigdl" and isinstance(inputs, Layer):
            self.value = callBigDlFunc(
                bigdl_type, "createModelPreprocessor", inputs, outputs)
            self.bigdl_type = bigdl_type
        else:
            from bigdl.util.tf_utils import convert
            model = convert(to_list(inputs), to_list(outputs), byte_order, bigdl_type)
            super(Model, self).__init__(model.value, bigdl_type)


    @staticmethod
    def from_jvalue(jvalue, bigdl_type="float"):
        """
        Create a Python Model base on the given java value
        :param jvalue: Java object create by Py4j
        :return: A Python Model
        """
        model = Model([], [], jvalue=jvalue)
        model.value = jvalue
        return model

    def __str__(self):
        return "->".join(self.layers())


    @staticmethod
    def loadModel(modelPath, weightPath =None, bigdl_type="float"):
        """
        Load a pre-trained Bigdl model.

        :param path: The path containing the pre-trained model.
        :return: A pre-trained model.
        """
        jmodel = callBigDlFunc(bigdl_type, "loadBigDLModule", modelPath, weightPath)
        return Layer.of(jmodel)

    @staticmethod
    def load_torch(path, bigdl_type="float"):
        """
        Load a pre-trained Torch model.

        :param path: The path containing the pre-trained model.
        :return: A pre-trained model.
        """
        jmodel = callBigDlFunc(bigdl_type, "loadTorch", path)
        return Layer.of(jmodel)

    @staticmethod
    def load_keras(json_path=None, hdf5_path=None, by_name=False):
        """
        Load a pre-trained Keras model.

        :param json_path: The json path containing the keras model definition.
        :param hdf5_path: The HDF5 path containing the pre-trained keras model weights with or without the model architecture.
        :return: A bigdl model.
        """
        import os
        try:
            import tensorflow
        except ImportError:
            os.environ['KERAS_BACKEND'] = "theano"
            try:
                # Make theano backend compatible with Python3
                from theano import ifelse
            except ImportError:
                raise Exception("No backend is found for Keras. "
                                "Please install either tensorflow or theano.")
        from bigdl.keras.converter import DefinitionLoader, WeightLoader
        if json_path and not hdf5_path:
            return DefinitionLoader.from_json_path(json_path)
        elif json_path and hdf5_path:
            return WeightLoader.load_weights_from_json_hdf5(json_path, hdf5_path, by_name=by_name)
        elif hdf5_path and not json_path:
            kmodel, bmodel = DefinitionLoader.from_hdf5_path(hdf5_path)
            WeightLoader.load_weights_from_kmodel(bmodel, kmodel)
            return bmodel

    @staticmethod
    def load_caffe(model, defPath, modelPath, match_all=True, bigdl_type="float"):
        """
        Load a pre-trained Caffe model.


        :param model: A bigdl model definition \which equivalent to the pre-trained caffe model.
        :param defPath: The path containing the caffe model definition.
        :param modelPath: The path containing the pre-trained caffe model.
        :return: A pre-trained model.
        """
        jmodel = callBigDlFunc(bigdl_type, "loadCaffe", model, defPath, modelPath, match_all)
        return Layer.of(jmodel)

    @staticmethod
    def load_caffe_model(defPath, modelPath, bigdl_type="float"):
        """
        Load a pre-trained Caffe model.


        :param defPath: The path containing the caffe model definition.
        :param modelPath: The path containing the pre-trained caffe model.
        :return: A pre-trained model.
        """
        jmodel = callBigDlFunc(bigdl_type, "loadCaffeModel", defPath, modelPath)
        return Layer.of(jmodel)

    @staticmethod
    def load_tensorflow(path, inputs, outputs, byte_order = "little_endian",
                        bin_file = None, generated_backward = True, bigdl_type = "float"):
        """
        Load a pre-trained Tensorflow model.
        :param path: The path containing the pre-trained model.
        :param inputs: The input node of this graph
        :param outputs: The output node of this graph
        :param byte_order: byte_order of the file, `little_endian` or `big_endian`
        :param bin_file: the optional bin file produced by bigdl dump_model util function to store the weights
        :param generated_backward: if generate backward graph
        :return: A pre-trained model.
        """
        jmodel = callBigDlFunc(bigdl_type, "loadTF", path, inputs, outputs,
                               byte_order, bin_file, generated_backward)
        return Model.of(jmodel)

    @staticmethod
    def train(output, data, label, opt_method, criterion, batch_size, end_when, session=None, bigdl_type="float"):
        from bigdl.util.tf_utils import get_path
        from bigdl.util.common import Sample
        output_name = output.name.split(":")[0]
        path = get_path(output_name, session)
        sc = get_spark_context()
        rdd_train_images = sc.parallelize(data)
        rdd_train_labels = sc.parallelize(label)
        rdd_train_sample = rdd_train_images.zip(rdd_train_labels).map(lambda input:
                                                                      Sample.from_ndarray(input[0], input[1]))
        jmodel = callBigDlFunc(bigdl_type, "trainTF", path, output_name, rdd_train_sample, opt_method, criterion, batch_size, end_when)
        return Model.of(jmodel)

    def stop_gradient(self, stop_layers, bigdl_type="float"):
        """
        stop the input gradient of layers that match the given ```names```
        their input gradient are not computed.
        And they will not contributed to the input gradient computation of
        layers that depend on them.
        :param stop_layers:  an array of layer names
        :param bigdl_type:
        :return:
        """
        callBigDlFunc(bigdl_type, "setStopGradient", self.value, stop_layers)
        return self

    def node(self, name, bigdl_type="float"):
        """
        Return the corresponding node has the given name. If the given name doesn't match any node,
        an exception will be thrown
        :param name: node name
        :param bigdl_type: 
        :return: 
        """
        jnode = callBigDlFunc(bigdl_type, "findGraphNode", self.value, name)
        return Node.of(jnode)

    def save_graph_topology(self, log_path, bigdl_type="float"):
        """
        save current model graph to a folder, which can be display in tensorboard by running
            tensorboard --logdir logPath
        :param log_path: path to save the model graph
        :param bigdl_type:
        :return:
        """
        callBigDlFunc(bigdl_type, "saveGraphTopology", self.value, log_path)
        return self

    def set_input_formats(self, input_formats, bigdl_type="float"):
        """
        set input formats for graph.
        :param input_formats: list of input format numbers
        :param bigdl_type:
        :return:
        """
        jname = callBigDlFunc(bigdl_type,
                              "getRealClassNameOfJValue",
                              self.value)
        if jname.split(".")[-1] == "StaticGraph" :
            callBigDlFunc(bigdl_type, "setInputFormats", self.value, input_formats)
        return self

    def set_output_formats(self, output_formats, bigdl_type="float"):
        """
        set output formats for graph.
        :param output_formats: list of output format numbers
        :param bigdl_type:
        :return:
        """
        jname = callBigDlFunc(bigdl_type,
                              "getRealClassNameOfJValue",
                              self.value)
        if jname.split(".")[-1] == "StaticGraph":
            callBigDlFunc(bigdl_type, "setOutputFormats", self.value, output_formats)
        return self

class Attention(Layer):

    '''
    Implementation of multiheaded attention and self-attention layers.

    >>> attention = Attention(8, 4, 1.0)
    creating: createAttention
    '''

    def __init__(self, hidden_size, num_heads, attention_dropout, bigdl_type="float"):
        super(Attention, self).__init__(None, bigdl_type,
                                        hidden_size, num_heads, attention_dropout)

class FeedForwardNetwork(Layer):

    '''
    Implementation FeedForwardNetwork constructed with fully connected network.
    Input with shape (batch_size, length, hidden_size)
    Output with shape (batch_size, length, hidden_size)

    >>> ffn = FeedForwardNetwork(8, 4, 1.0)
    creating: createFeedForwardNetwork
    '''

    def __init__(self, hidden_size, filter_size, relu_dropout, bigdl_type="float"):
        super(FeedForwardNetwork, self).__init__(None, bigdl_type,
                                        hidden_size, filter_size, relu_dropout)
class LayerNormalization(Layer):
    '''
    Applies layer normalization.

    >>> norm = LayerNormalization(8)
    creating: createLayerNormalization
    '''

    def __init__(self, hidden_size, bigdl_type="float"):
        super(LayerNormalization, self).__init__(None, bigdl_type, hidden_size)

class TableOperation(Layer):
    '''
    When two tensors have different size, firstly expand small size tensor to large size tensor,
    and then do table operation.

    >>> norm = TableOperation(CMulTable())
    creating: createCMulTable
    creating: createTableOperation
    '''

    def __init__(self, operation_layer, bigdl_type="float"):
        super(TableOperation, self).__init__(None, bigdl_type, operation_layer)

class ExpandSize(Layer):
    '''
    Expand tensor to configured size

    >>> expand = ExpandSize([2, 3, 4])
    creating: createExpandSize
    '''

    def __init__(self, sizes, bigdl_type="float"):
        super(ExpandSize, self).__init__(None, bigdl_type, sizes)

class Transformer(Layer):

    '''
    Implementation for Transformer
    >>> layer = Transformer(20, 4, 2, 3, 1, 0.1, 0.1, 0.1)
    creating: createTransformer
    '''
    def __init__(self, vocab_size, hidden_size, num_heads, filter_size, num_hidden_layers,
                 postprocess_dropout, attention_dropout,
                 relu_dropout, bigdl_type="float"):
        super(Transformer, self).__init__(None, bigdl_type, vocab_size,
                                               hidden_size, num_heads, filter_size,
                                               num_hidden_layers, postprocess_dropout,
                                               attention_dropout, relu_dropout)
class Linear(Layer):

    '''
    The [[Linear]] module applies a linear transformation to the input data,
    i.e. `y = Wx + b`. The input given in `forward(input)` must be either
    a vector (1D tensor) or matrix (2D tensor). If the input is a vector, it must
    have the size of `inputSize`. If it is a matrix, then each row is assumed to be
    an input sample of given batch (the number of rows means the batch size and
    the number of columns should be equal to the `inputSize`).

    :param input_size the size the each input sample
    :param output_size the size of the module output of each sample
    :param wRegularizer: instance of [[Regularizer]](eg. L1 or L2 regularization), applied to the input weights matrices.
    :param bRegularizer: instance of [[Regularizer]]applied to the bias.
    :param init_weight: the optional initial value for the weight
    :param init_bias: the optional initial value for the bias
    :param init_grad_weight: the optional initial value for the grad_weight
    :param init_grad_bias: the optional initial value for the grad_bias


    >>> linear = Linear(100, 10, True, L1Regularizer(0.5), L1Regularizer(0.5))
    creating: createL1Regularizer
    creating: createL1Regularizer
    creating: createLinear
    >>> import numpy as np
    >>> init_weight = np.random.randn(10, 100)
    >>> init_bias = np.random.randn(10)
    >>> init_grad_weight = np.zeros([10, 100])
    >>> init_grad_bias = np.zeros([10])
    >>> linear = Linear(100, 10, True, L1Regularizer(0.5), L1Regularizer(0.5), init_weight, init_bias, init_grad_weight, init_grad_bias)
    creating: createL1Regularizer
    creating: createL1Regularizer
    creating: createLinear
    '''

    def __init__(self, input_size, output_size, with_bias=True, wRegularizer=None, bRegularizer=None,
                 init_weight=None, init_bias=None, init_grad_weight=None, init_grad_bias=None, bigdl_type="float"):
        super(Linear, self).__init__(None, bigdl_type, input_size, output_size,
                                     with_bias, wRegularizer, bRegularizer,
                                     JTensor.from_ndarray(init_weight),
                                     JTensor.from_ndarray(init_bias),
                                     JTensor.from_ndarray(init_grad_weight),
                                     JTensor.from_ndarray(init_grad_bias))

    def set_init_method(self, weight_init_method = None, bias_init_method = None):
        callBigDlFunc(self.bigdl_type, "setInitMethod", self.value,
                                   weight_init_method, bias_init_method)
        return self

class SparseLinear(Layer):

    '''
    SparseLinear is the sparse version of module Linear. SparseLinear has two different from Linear:
    firstly, SparseLinear's input Tensor is a SparseTensor. Secondly, SparseLinear doesn't backward
    gradient to next layer in the backpropagation by default, as the gradInput of SparseLinear is
    useless and very big in most cases.

    But, considering model like Wide&Deep, we provide backwardStart and backwardLength to backward
    part of the gradient to next layer.

    :param input_size the size the each input sample
    :param output_size the size of the module output of each sample
    :param backwardStart backwardStart index, counting from 1
    :param backwardLength backward length
    :param withBias if has bias
    :param wRegularizer: instance of [[Regularizer]](eg. L1 or L2 regularization), applied to the input weights matrices.
    :param bRegularizer: instance of [[Regularizer]]applied to the bias.
    :param init_weight: the optional initial value for the weight
    :param init_bias: the optional initial value for the bias
    :param init_grad_weight: the optional initial value for the grad_weight
    :param init_grad_bias: the optional initial value for the grad_bias


    >>> sparselinear = SparseLinear(100, 10, True, wRegularizer=L1Regularizer(0.5), bRegularizer=L1Regularizer(0.5))
    creating: createL1Regularizer
    creating: createL1Regularizer
    creating: createSparseLinear
    >>> import numpy as np
    >>> init_weight = np.random.randn(10, 100)
    >>> init_bias = np.random.randn(10)
    >>> init_grad_weight = np.zeros([10, 100])
    >>> init_grad_bias = np.zeros([10])
    >>> sparselinear = SparseLinear(100, 10, True, 1, 5, L1Regularizer(0.5), L1Regularizer(0.5), init_weight, init_bias, init_grad_weight, init_grad_bias)
    creating: createL1Regularizer
    creating: createL1Regularizer
    creating: createSparseLinear
    >>> np.random.seed(123)
    >>> init_weight = np.random.randn(5, 1000)
    >>> init_bias = np.random.randn(5)
    >>> sparselinear = SparseLinear(1000, 5, init_weight=init_weight, init_bias=init_bias)
    creating: createSparseLinear
    >>> input = JTensor.sparse(np.array([1, 3, 5, 2, 4, 6]), np.array([0, 0, 0, 1, 1, 1, 1, 5, 300, 2, 100, 500]), np.array([2, 1000]))
    >>> output = sparselinear.forward(input)
    >>> expected_output = np.array([[10.09569263, -10.94844246, -4.1086688, 1.02527523, 11.80737209], [7.9651413, 9.7131443, -10.22719955, 0.02345783, -3.74368906]])
    >>> np.testing.assert_allclose(output, expected_output, rtol=1e-6, atol=1e-6)
    '''

    def __init__(self, input_size, output_size, with_bias=True, backwardStart=-1, backwardLength=-1,
                 wRegularizer=None, bRegularizer=None, init_weight=None, init_bias=None,
                 init_grad_weight=None, init_grad_bias=None, bigdl_type="float"):
        super(SparseLinear, self).__init__(None, bigdl_type, input_size, output_size,
                                     with_bias, backwardStart, backwardLength,
                                     wRegularizer, bRegularizer,
                                     JTensor.from_ndarray(init_weight),
                                     JTensor.from_ndarray(init_bias),
                                     JTensor.from_ndarray(init_grad_weight),
                                     JTensor.from_ndarray(init_grad_bias))

    def set_init_method(self, weight_init_method = None, bias_init_method = None):
        callBigDlFunc(self.bigdl_type, "setInitMethod", self.value,
                      weight_init_method, bias_init_method)
        return self

class DenseToSparse(Layer):

    '''
    Convert DenseTensor to SparseTensor.


    >>> DenseToSparse = DenseToSparse()
    creating: createDenseToSparse
    '''

    def __init__(self,
                 bigdl_type="float"):
        super(DenseToSparse, self).__init__(None, bigdl_type)

class ReLU(Layer):

    '''
    Applies the rectified linear unit (ReLU) function element-wise to the input Tensor,
     thus outputting a Tensor of the same dimension.


    ReLU is defined as: f(x) = max(0, x)
    Can optionally do its operation in-place without using extra state memory


    >>> relu = ReLU()
    creating: createReLU
    '''

    def __init__(self, ip=False, bigdl_type="float"):
        super(ReLU, self).__init__(None, bigdl_type, ip)


class Tanh(Layer):

    '''
    Applies the Tanh function element-wise to the input Tensor, thus outputting a Tensor of the same
    dimension. Tanh is defined as f(x) = (exp(x)-exp(-x))/(exp(x)+exp(-x)).


    >>> tanh = Tanh()
    creating: createTanh
    '''

    def __init__(self, bigdl_type="float"):
        super(Tanh, self).__init__(None, bigdl_type)


class Sigmoid(Layer):

    '''
    Applies the Sigmoid function element-wise to the input Tensor,
    thus outputting a Tensor of the same dimension.

    >>> sigmoid = Sigmoid()
    creating: createSigmoid
    '''

    def __init__(self,
                 bigdl_type="float"):
        super(Sigmoid, self).__init__(None, bigdl_type)


class Echo(Layer):

    '''
    This module is for debug purpose, which can print activation and gradient in your model
    topology


    >>> echo = Echo()
    creating: createEcho
    '''

    def __init__(self, bigdl_type="float"):
        super(Echo, self).__init__(None, bigdl_type)


class LogSoftMax(Layer):

    '''
    Applies the LogSoftMax function to an n-dimensional input Tensor.
    LogSoftmax is defined as: f_i(x) = log(1 / a exp(x_i))
    where a = sum_j[exp(x_j)].


    >>> logSoftMax = LogSoftMax()
    creating: createLogSoftMax
    '''

    def __init__(self, bigdl_type="float"):
        super(LogSoftMax, self).__init__(None, bigdl_type)


class Sequential(Container):

    '''
    Sequential provides a means to plug layers together
    in a feed-forward fully connected manner.


    >>> echo = Echo()
    creating: createEcho
    >>> s = Sequential()
    creating: createSequential
    >>> s = s.add(echo)


    '''

    def __init__(self, jvalue=None, bigdl_type="float"):
        super(Sequential, self).__init__(jvalue, bigdl_type)

    @staticmethod
    def from_jvalue(jvalue, bigdl_type="float"):
        """
        Create a Python Model base on the given java value
        :param jvalue: Java object create by Py4j
        :return: A Python Model
        """
        model = Sequential(jvalue=jvalue)
        model.value = jvalue
        return model

class TemporalConvolution(Layer):

    '''
    Applies a 1D convolution over an input sequence composed of nInputFrame frames..
    The input tensor in `forward(input)` is expected to be a 2D tensor
    (`nInputFrame` x `inputFrameSize`) or a 3D tensor
    (`nBatchFrame` x `nInputFrame` x `inputFrameSize`).

    :param input_frame_size The input frame size expected in sequences given into `forward()`
    :param output_frame_size The output frame size the convolution layer will produce.
    :param kernel_w The kernel width of the convolution
    :param stride_w The step of the convolution in the width dimension.
    :param propagate_back Whether propagate gradient back, default is true.
    :param weight_regularizer instance of [[Regularizer]]
                        (eg. L1 or L2 regularization), applied to the input weights matrices.
    :param bias_regularizer instance of [[Regularizer]]
                         applied to the bias.
    :param init_weight Initial weight
    :param init_bias Initial bias
    :param init_grad_weight Initial gradient weight
    :param init_grad_bias Initial gradient bias

    >>> temporalConvolution = TemporalConvolution(6, 12, 5, 5)
    creating: createTemporalConvolution
    >>> temporalConvolution.setWRegularizer(L1Regularizer(0.5))
    creating: createL1Regularizer
    >>> temporalConvolution.setBRegularizer(L1Regularizer(0.5))
    creating: createL1Regularizer
    '''

    def __init__(self,
                 input_frame_size,
                 output_frame_size,
                 kernel_w,
                 stride_w=1,
                 propagate_back=True,
                 weight_regularizer=None,
                 bias_regularizer=None,
                 init_weight=None,
                 init_bias=None,
                 init_grad_weight=None,
                 init_grad_bias=None,
                 bigdl_type="float"):
        super(TemporalConvolution, self).__init__(None, bigdl_type,
                                                 input_frame_size,
                                                 output_frame_size,
                                                 kernel_w,
                                                 stride_w,
                                                 propagate_back,
                                                 weight_regularizer,
                                                 bias_regularizer,
                                                 JTensor.from_ndarray(init_weight),
                                                 JTensor.from_ndarray(init_bias),
                                                 JTensor.from_ndarray(init_grad_weight),
                                                 JTensor.from_ndarray(init_grad_bias))
    def set_init_method(self, weight_init_method = None, bias_init_method = None):
        callBigDlFunc(self.bigdl_type, "setInitMethod", self.value,
                      weight_init_method, bias_init_method)
        return self

class LocallyConnected1D(Layer):
    '''
    The `LocallyConnected1D` layer works similarly to
    the `TemporalConvolution` layer, except that weights are unshared,
    that is, a different set of filters is applied at each different patch
    of the input.
    The input tensor in `forward(input)` is expected to be a 2D tensor
    (`nInputFrame` x `inputFrameSize`) or a 3D tensor
    (`nBatchFrame` x `nInputFrame` x `inputFrameSize`).
    :param nInputFrame the input frame channel
    :param input_frame_size The input frame size expected in sequences given into `forward()`
    :param output_frame_size The output frame size the convolution layer will produce.
    :param kernel_w The kernel width of the convolution
    :param stride_w The step of the convolution in the width dimension.
    :param propagate_back Whether propagate gradient back, default is true.
    :param weight_regularizer instance of [[Regularizer]]
                        (eg. L1 or L2 regularization), applied to the input weights matrices.
    :param bias_regularizer instance of [[Regularizer]]
                         applied to the bias.
    :param init_weight Initial weight
    :param init_bias Initial bias
    :param init_grad_weight Initial gradient weight
    :param init_grad_bias Initial gradient bias
    >>> locallyConnected1D = LocallyConnected1D(10, 6, 12, 5, 5)
    creating: createLocallyConnected1D
    >>> locallyConnected1D.setWRegularizer(L1Regularizer(0.5))
    creating: createL1Regularizer
    >>> locallyConnected1D.setBRegularizer(L1Regularizer(0.5))
    creating: createL1Regularizer
    '''

    def __init__(self,
                 n_input_frame,
                 input_frame_size,
                 output_frame_size,
                 kernel_w,
                 stride_w=1,
                 propagate_back=True,
                 weight_regularizer=None,
                 bias_regularizer=None,
                 init_weight=None,
                 init_bias=None,
                 init_grad_weight=None,
                 init_grad_bias=None,
                 bigdl_type="float"):
        super(LocallyConnected1D, self).__init__(None, bigdl_type,
                                                 n_input_frame,
                                                 input_frame_size,
                                                 output_frame_size,
                                                 kernel_w,
                                                 stride_w,
                                                 propagate_back,
                                                 weight_regularizer,
                                                 bias_regularizer,
                                                 JTensor.from_ndarray(init_weight),
                                                 JTensor.from_ndarray(init_bias),
                                                 JTensor.from_ndarray(init_grad_weight),
                                                 JTensor.from_ndarray(init_grad_bias))

    def set_init_method(self, weight_init_method=None, bias_init_method=None):
        callBigDlFunc(self.bigdl_type, "setInitMethod", self.value,
                      weight_init_method, bias_init_method)
        return self

class BinaryTreeLSTM(Layer):
    '''
    This class is an implementation of Binary TreeLSTM (Constituency Tree LSTM).
    :param inputSize input units size
    :param hiddenSize hidden units size
    :param gateOutput whether gate output
    :param withGraph whether create lstms with [[Graph]], the default value is true.
    >>> treeLSTM = BinaryTreeLSTM(100, 200)
    creating: createBinaryTreeLSTM
    '''

    def __init__(self,
                 input_size,
                 hidden_size,
                 gate_output=True,
                 with_graph=True,
                 bigdl_type="float"):
        super(BinaryTreeLSTM, self).__init__(None,
                                             bigdl_type,
                                             input_size,
                                             hidden_size,
                                             gate_output,
                                             with_graph)

class LocallyConnected2D(Layer):

    '''
    The LocallyConnected2D layer works similarly to the [[SpatialConvolution]] layer,
    except that weights are unshared, that is, a different set of filters
    is applied at each different patch of the input.

    :param n_input_plane The number of expected input planes in the image given into forward()
    :param input_width The expected width of input
    :param input_height The expected height of input
    :param n_output_plane The number of output planes the convolution layer will produce.
    :param kernel_w The kernel width of the convolution
    :param kernel_h The kernel height of the convolution
    :param stride_w The step of the convolution in the width dimension.
    :param stride_h The step of the convolution in the height dimension
    :param pad_w The additional zeros added per width to the input planes.
    :param pad_h The additional zeros added per height to the input planes.
    :param propagate_back Propagate gradient back
    :param wRegularizer: instance of [[Regularizer]](eg. L1 or L2 regularization), applied to the input weights matrices.
    :param bRegularizer: instance of [[Regularizer]]applied to the bias.
    :param init_weight: the optional initial value for the weight
    :param init_bias: the optional initial value for the bias
    :param init_grad_weight: the optional initial value for the grad_weight
    :param init_grad_bias: the optional initial value for the grad_bias
    :param with_bias: the optional initial value for if need bias
    :param data_format: a string value of "NHWC" or "NCHW" to specify the input data format of this layer. In "NHWC" format
                       data is stored in the order of [batch_size, height, width, channels], in "NCHW" format data is stored
                       in the order of [batch_size, channels, height, width].

    >>> locallyConnected2D = LocallyConnected2D(6, 2, 4, 12, 5, 5)
    creating: createLocallyConnected2D
    >>> locallyConnected2D.setWRegularizer(L1Regularizer(0.5))
    creating: createL1Regularizer
    >>> locallyConnected2D.setBRegularizer(L1Regularizer(0.5))
    creating: createL1Regularizer
    '''

    def __init__(self,
                 n_input_plane,
                 input_width,
                 input_height,
                 n_output_plane,
                 kernel_w,
                 kernel_h,
                 stride_w=1,
                 stride_h=1,
                 pad_w=0,
                 pad_h=0,
                 propagate_back=True,
                 wRegularizer=None,
                 bRegularizer=None,
                 init_weight=None,
                 init_bias=None,
                 init_grad_weight=None,
                 init_grad_bias=None,
                 with_bias=True,
                 data_format="NCHW",
                 bigdl_type="float"):
        super(LocallyConnected2D, self).__init__(None, bigdl_type,
                                                 n_input_plane,
                                                 input_width,
                                                 input_height,
                                                 n_output_plane,
                                                 kernel_w,
                                                 kernel_h,
                                                 stride_w,
                                                 stride_h,
                                                 pad_w,
                                                 pad_h,
                                                 propagate_back,
                                                 wRegularizer,
                                                 bRegularizer,
                                                 JTensor.from_ndarray(init_weight),
                                                 JTensor.from_ndarray(init_bias),
                                                 JTensor.from_ndarray(init_grad_weight),
                                                 JTensor.from_ndarray(init_grad_bias),
                                                 with_bias,
                                                 data_format)
    def set_init_method(self, weight_init_method = None, bias_init_method = None):
        callBigDlFunc(self.bigdl_type, "setInitMethod", self.value,
                      weight_init_method, bias_init_method)
        return self

class SpatialConvolution(Layer):

    '''
    Applies a 2D convolution over an input image composed of several input planes.
    The input tensor in forward(input) is expected to be
    a 3D tensor (nInputPlane x height x width).

    :param n_input_plane The number of expected input planes in the image given into forward()
    :param n_output_plane The number of output planes the convolution layer will produce.
    :param kernel_w The kernel width of the convolution
    :param kernel_h The kernel height of the convolution
    :param stride_w The step of the convolution in the width dimension.
    :param stride_h The step of the convolution in the height dimension
    :param pad_w The additional zeros added per width to the input planes.
    :param pad_h The additional zeros added per height to the input planes.
    :param n_group Kernel group number
    :param propagate_back Propagate gradient back
    :param wRegularizer: instance of [[Regularizer]](eg. L1 or L2 regularization), applied to the input weights matrices.
    :param bRegularizer: instance of [[Regularizer]]applied to the bias.
    :param init_weight: the optional initial value for the weight
    :param init_bias: the optional initial value for the bias
    :param init_grad_weight: the optional initial value for the grad_weight
    :param init_grad_bias: the optional initial value for the grad_bias
    :param with_bias: the optional initial value for if need bias
    :param data_format: a string value of "NHWC" or "NCHW" to specify the input data format of this layer. In "NHWC" format
                       data is stored in the order of [batch_size, height, width, channels], in "NCHW" format data is stored
                       in the order of [batch_size, channels, height, width].

    >>> spatialConvolution = SpatialConvolution(6, 12, 5, 5)
    creating: createSpatialConvolution
    >>> spatialConvolution.setWRegularizer(L1Regularizer(0.5))
    creating: createL1Regularizer
    >>> spatialConvolution.setBRegularizer(L1Regularizer(0.5))
    creating: createL1Regularizer
    >>> import numpy as np
    >>> init_weight = np.random.randn(1, 12, 6, 5, 5)
    >>> init_bias = np.random.randn(12)
    >>> init_grad_weight = np.zeros([1, 12, 6, 5, 5])
    >>> init_grad_bias = np.zeros([12])
    >>> spatialConvolution = SpatialConvolution(6, 12, 5, 5, 1, 1, 0, 0, 1, True, L1Regularizer(0.5), L1Regularizer(0.5), init_weight, init_bias, init_grad_weight, init_grad_bias, True, "NCHW")
    creating: createL1Regularizer
    creating: createL1Regularizer
    creating: createSpatialConvolution
    '''

    def __init__(self,
                 n_input_plane,
                 n_output_plane,
                 kernel_w,
                 kernel_h,
                 stride_w=1,
                 stride_h=1,
                 pad_w=0,
                 pad_h=0,
                 n_group=1,
                 propagate_back=True,
                 wRegularizer=None,
                 bRegularizer=None,
                 init_weight=None,
                 init_bias=None,
                 init_grad_weight=None,
                 init_grad_bias=None,
                 with_bias=True,
                 data_format="NCHW",
                 bigdl_type="float"):
        super(SpatialConvolution, self).__init__(None, bigdl_type,
                                                 n_input_plane,
                                                 n_output_plane,
                                                 kernel_w,
                                                 kernel_h,
                                                 stride_w,
                                                 stride_h,
                                                 pad_w,
                                                 pad_h,
                                                 n_group,
                                                 propagate_back,
                                                 wRegularizer,
                                                 bRegularizer,
                                                 JTensor.from_ndarray(init_weight),
                                                 JTensor.from_ndarray(init_bias),
                                                 JTensor.from_ndarray(init_grad_weight),
                                                 JTensor.from_ndarray(init_grad_bias),
                                                 with_bias,
                                                 data_format)
    def set_init_method(self, weight_init_method = None, bias_init_method = None):
        callBigDlFunc(self.bigdl_type, "setInitMethod", self.value,
                  weight_init_method, bias_init_method)
        return self


class TemporalMaxPooling(Layer):

    '''
    Applies 1D max-pooling operation in kW regions by step size dW steps.
    Input sequence composed of nInputFrame frames.
    The input tensor in forward(input) is expected to be a 2D tensor (nInputFrame x inputFrameSize)
     or a 3D tensor (nBatchFrame x nInputFrame x inputFrameSize).

    If the input sequence is a 2D tensor of dimension nInputFrame x inputFrameSize,
    the output sequence will be nOutputFrame x inputFrameSize where

    nOutputFrame = (nInputFrame - k_w) / d_w + 1

    :param k_w:              kernel width
    :param d_w:              step size in width, default is -1, means the `d_w` equals `k_w`

    >>> temporalMaxPooling = TemporalMaxPooling(2, 2)
    creating: createTemporalMaxPooling
    '''

    def __init__(self,
                 k_w,
                 d_w=-1,
                 bigdl_type="float"):
        super(TemporalMaxPooling, self).__init__(None, bigdl_type, k_w,
                                                d_w)
class SpatialMaxPooling(Layer):

    '''
    Applies 2D max-pooling operation in kWxkH regions by step size dWxdH steps.
    The number of output features is equal to the number of input planes.
    If the input image is a 3D tensor nInputPlane x height x width,
    the output image size will be nOutputPlane x oheight x owidth where
    owidth  = op((width  + 2*padW - kW) / dW + 1)
    oheight = op((height + 2*padH - kH) / dH + 1)
    op is a rounding operator. By default, it is floor.
    It can be changed by calling :ceil() or :floor() methods.
    
    When padW and padH are both -1, we use a padding algorithm similar to the "SAME"
    padding of tensorflow. That is
 
     outHeight = Math.ceil(inHeight.toFloat/strideH.toFloat)
     outWidth = Math.ceil(inWidth.toFloat/strideW.toFloat)
 
     padAlongHeight = Math.max(0, (outHeight - 1) * strideH + kernelH - inHeight)
     padAlongWidth = Math.max(0, (outWidth - 1) * strideW + kernelW - inWidth)
 
     padTop = padAlongHeight / 2
     padLeft = padAlongWidth / 2

    :param kW:              kernel width
    :param kH:              kernel height
    :param dW:              step size in width
    :param dH:              step size in height
    :param padW:            padding in width
    :param padH:            padding in height
    :param format:          "NCHW" or "NHWC", indicating the input data format

    >>> spatialMaxPooling = SpatialMaxPooling(2, 2, 2, 2)
    creating: createSpatialMaxPooling
    >>> spatialMaxPooling = SpatialMaxPooling(2, 2, 2, 2, -1, -1, True, "NHWC")
    creating: createSpatialMaxPooling
    '''
    # to_ceil: call floor() when False; call ceil() when True

    def __init__(self, kw,
                 kh,
                 dw,
                 dh,
                 pad_w=0,
                 pad_h=0,
                 to_ceil=False,
                 format="NCHW",
                 bigdl_type="float"):
        super(SpatialMaxPooling, self).__init__(None, bigdl_type, kw,
                                                kh,
                                                dw,
                                                dh,
                                                pad_w,
                                                pad_h,
                                                to_ceil,
                                                format)


class Select(Layer):

    '''
    A Simple layer selecting an index of the input tensor in the given dimension


    :param dimension: the dimension to select
    :param index: the index of the dimension to be selected


    >>> select = Select(1, 1)
    creating: createSelect
    '''

    def __init__(self, dim, index, bigdl_type="float"):
        super(Select, self).__init__(None, bigdl_type, dim, index)

class Recurrent(Container):
    '''
    Recurrent module is a container of rnn cells
    Different types of rnn cells can be added using add() function


    >>> recurrent = Recurrent()
    creating: createRecurrent
    '''

    def __init__(self, bigdl_type="float"):
        super(Recurrent, self).__init__(None, bigdl_type)

    def get_hidden_state(self):
        """
        get hidden state and cell at last time step.
        
        :return: list of hidden state and cell
        """
        states = callBigDlFunc(self.bigdl_type, "getHiddenState", self.value)
        return states

class RecurrentDecoder(Recurrent):
    '''
    RecurrentDecoder module is a container of rnn cells which used to make
    a prediction of the next timestep based on the prediction we made from
    the previous timestep. Input for RecurrentDecoder is dynamically composed
    during training. input at t(i) is output at t(i-1), input at t(0) is
    user input, and user input has to be batch x stepShape(shape of the input
    at a single time step).

    Different types of rnn cells can be added using add() function.

    >>> recurrent_decoder = RecurrentDecoder(output_length = 5)
    creating: createRecurrentDecoder
    '''

    def __init__(self, output_length, bigdl_type="float"):
        super(Recurrent, self).__init__(None, bigdl_type, output_length)

class LSTM(Layer):
    '''
|   Long Short Term Memory architecture.
|   Ref.
|   A.: http://arxiv.org/pdf/1303.5778v1 (blueprint for this module)
|   B. http://web.eecs.utk.edu/~itamar/courses/ECE-692/Bobby_paper1.pdf
|   C. http://arxiv.org/pdf/1503.04069v1.pdf
|   D. https://github.com/wojzaremba/lstm
|   E. https://github.com/Element-Research/rnn/blob/master/FastLSTM.lua


    :param inputSize: the size of each input vector
    :param hiddenSize: Hidden unit size in the LSTM
    :param p: is used for [[Dropout]] probability. For more details aboutRNN dropouts, please refer to[RnnDrop: A Novel Dropout for RNNs in ASR](http://www.stat.berkeley.edu/~tsmoon/files/Conference/asru2015.pdf)[A Theoretically Grounded Application of Dropout in Recurrent Neural Networks](https://arxiv.org/pdf/1512.05287.pdf)
    :param activation: activation function, by default to be Tanh if not specified.
                        It can also be the name of an existing activation as a string.
    :param inner_activation: activation function for the inner cells, by default to be Sigmoid if not specified.
                            It can also be the name of an existing activation as a string.
    :param wRegularizer: instance of [[Regularizer]](eg. L1 or L2 regularization), applied to the input weights matrices.
    :param uRegularizer: instance [[Regularizer]](eg. L1 or L2 regularization), applied to the recurrent weights matrices.
    :param bRegularizer: instance of [[Regularizer]]applied to the bias.


    >>> lstm = LSTM(4, 3, 0.5, 'tanh', Sigmoid(), L1Regularizer(0.5), L1Regularizer(0.5), L1Regularizer(0.5))
    creating: createSigmoid
    creating: createL1Regularizer
    creating: createL1Regularizer
    creating: createL1Regularizer
    creating: createTanh
    creating: createLSTM
    '''

    def __init__(self, input_size, hidden_size, p=0.0, activation=None, inner_activation=None,
                 wRegularizer=None, uRegularizer=None, bRegularizer=None, bigdl_type="float"):
        if not activation:
            activation = Tanh()
        if not inner_activation:
            inner_activation = Sigmoid()
        if isinstance(activation, six.string_types):
            activation = get_activation_by_name(activation)
        if isinstance(inner_activation, six.string_types):
            inner_activation = get_activation_by_name(inner_activation)
        super(LSTM, self).__init__(None, bigdl_type, input_size, hidden_size, p,
                                   activation, inner_activation, wRegularizer, uRegularizer, bRegularizer)


class LSTMPeephole(Layer):
    '''
|   Long Short Term Memory architecture with peephole.
|   Ref. A.: http://arxiv.org/pdf/1303.5778v1 (blueprint for this module)
|   B. http://web.eecs.utk.edu/~itamar/courses/ECE-692/Bobby_paper1.pdf
|   C. http://arxiv.org/pdf/1503.04069v1.pdf
|   D. https://github.com/wojzaremba/lstm
|   E. https://github.com/Element-Research/rnn/blob/master/LSTM.lua


    :param input_size: the size of each input vector
    :param hidden_size: Hidden unit size in the LSTM
    :param  p: is used for [[Dropout]] probability. For more details aboutRNN dropouts, please refer to[RnnDrop: A Novel Dropout for RNNs in ASR](http://www.stat.berkeley.edu/~tsmoon/files/Conference/asru2015.pdf)[A Theoretically Grounded Application of Dropout in Recurrent Neural Networks](https://arxiv.org/pdf/1512.05287.pdf)
    :param wRegularizer: instance of [[Regularizer]](eg. L1 or L2 regularization), applied to the input weights matrices.
    :param uRegularizer: instance [[Regularizer]](eg. L1 or L2 regularization), applied to the recurrent weights matrices.
    :param bRegularizer: instance of [[Regularizer]]applied to the bias.

    >>> lstm = LSTMPeephole(4, 3, 0.5, L1Regularizer(0.5), L1Regularizer(0.5), L1Regularizer(0.5))
    creating: createL1Regularizer
    creating: createL1Regularizer
    creating: createL1Regularizer
    creating: createLSTMPeephole
    '''

    def __init__(self, input_size=4, hidden_size=3, p=0.0, wRegularizer=None, uRegularizer=None, bRegularizer=None, bigdl_type="float"):
        super(LSTMPeephole, self).__init__(None, bigdl_type, input_size, hidden_size, p, wRegularizer, uRegularizer, bRegularizer)


class GRU(Layer):
    '''
    Gated Recurrent Units architecture.
    The first input in sequence uses zero value for cell and hidden state


|   Ref.
|   http://www.wildml.com/2015/10/recurrent-neural-network-tutorial-part-4-implementing-a-grulstm-rnn-with-python-and-theano/
|   https://github.com/Element-Research/rnn/blob/master/GRU.lua


    :param input_size: the size of each input vector
    :param hidden_size: Hidden unit size in GRU
    :param p: is used for [[Dropout]] probability. For more details aboutRNN dropouts, please refer to[RnnDrop: A Novel Dropout for RNNs in ASR](http://www.stat.berkeley.edu/~tsmoon/files/Conference/asru2015.pdf)[A Theoretically Grounded Application of Dropout in Recurrent Neural Networks](https://arxiv.org/pdf/1512.05287.pdf)
    :param activation: activation function, by default to be Tanh if not specified.
                        It can also be the name of an existing activation as a string.
    :param inner_activation: activation function for the inner cells, by default to be Sigmoid if not specified.
                            It can also be the name of an existing activation as a string.
    :param wRegularizer: instance of [[Regularizer]](eg. L1 or L2 regularization), applied to the input weights matrices.
    :param uRegularizer: instance [[Regularizer]](eg. L1 or L2 regularization), applied to the recurrent weights matrices.
    :param bRegularizer: instance of [[Regularizer]]applied to the bias.



    >>> gru = GRU(4, 3, 0.5, Tanh(), Sigmoid(), L1Regularizer(0.5), L1Regularizer(0.5), L1Regularizer(0.5))
    creating: createTanh
    creating: createSigmoid
    creating: createL1Regularizer
    creating: createL1Regularizer
    creating: createL1Regularizer
    creating: createGRU
    '''

    def __init__(self,  input_size, hidden_size, p=0.0, activation=None, inner_activation=None,
                 wRegularizer=None, uRegularizer=None, bRegularizer=None, bigdl_type="float"):
        if not activation:
            activation = Tanh()
        if not inner_activation:
            inner_activation = Sigmoid()
        if isinstance(activation, six.string_types):
            activation = get_activation_by_name(activation)
        if isinstance(inner_activation, six.string_types):
            inner_activation = get_activation_by_name(inner_activation)
        super(GRU, self).__init__(None, bigdl_type, input_size, hidden_size, p, activation, inner_activation,
                                  wRegularizer, uRegularizer, bRegularizer)


class RnnCell(Layer):
    '''
    It is a simple RNN. User can pass an activation function to the RNN.


    :param input_size: the size of each input vector
    :param hidden_size: Hidden unit size in simple RNN
    :param activation: activation function. It can also be the name of an existing activation as a string.
    :param isInputWithBias: boolean
    :param isHiddenWithBias: boolean
    :param wRegularizer: instance of [[Regularizer]](eg. L1 or L2 regularization), applied to the input weights matrices.
    :param uRegularizer: instance [[Regularizer]](eg. L1 or L2 regularization), applied to the recurrent weights matrices.
    :param bRegularizer: instance of [[Regularizer]](../regularizers.md),applied to the bias.


    >>> rnn = RnnCell(4, 3, Tanh(), True, True, L1Regularizer(0.5), L1Regularizer(0.5), L1Regularizer(0.5))
    creating: createTanh
    creating: createL1Regularizer
    creating: createL1Regularizer
    creating: createL1Regularizer
    creating: createRnnCell
    '''

    def __init__(self,
                 input_size,
                 hidden_size,
                 activation,
                 isInputWithBias=True,
                 isHiddenWithBias=True,
                 wRegularizer=None,
                 uRegularizer=None,
                 bRegularizer=None,
                 bigdl_type="float"):
        if isinstance(activation, six.string_types):
            activation = get_activation_by_name(activation)
        super(RnnCell, self).__init__(None, bigdl_type, input_size, hidden_size, activation, isInputWithBias, isHiddenWithBias, wRegularizer, uRegularizer, bRegularizer)


class TimeDistributed(Layer):
    '''
    This layer is intended to apply contained layer to each temporal time slice
    of input tensor.


    For instance, The TimeDistributed Layer can feed each time slice of input tensor
    to the Linear layer.
    
    The input data format is [Batch, Time, Other dims]. For the contained layer, it must not change
    the Other dims length.


    >>> td = TimeDistributed(Linear(2, 3))
    creating: createLinear
    creating: createTimeDistributed
    '''

    def __init__(self, model, bigdl_type="float"):
        super(TimeDistributed, self).__init__(None, bigdl_type, model)


class Concat(Container):

    '''
    Concat concatenates the output of one layer of "parallel"
    modules along the provided {@code dimension}: they take the
    same inputs, and their output is concatenated.
```
                    +-----------+
               +---->  module1  -----+
               |    |           |    |
    input -----+---->  module2  -----+----> output
               |    |           |    |
               +---->  module3  -----+
                    +-----------+
```

    :param dimension: dimension


    >>> concat = Concat(2)
    creating: createConcat
    '''

    def __init__(self,
                 dimension,
                 bigdl_type="float"):
        super(Concat, self).__init__(None, bigdl_type,
                                     dimension)


class SpatialAveragePooling(Layer):

    '''
    Applies 2D average-pooling operation in kWxkH regions by step size dWxdH steps.
    The number of output features is equal to the number of input planes.
    
    When padW and padH are both -1, we use a padding algorithm similar to the "SAME"
    padding of tensorflow. That is
 
     outHeight = Math.ceil(inHeight.toFloat/strideH.toFloat)
     outWidth = Math.ceil(inWidth.toFloat/strideW.toFloat)
 
     padAlongHeight = Math.max(0, (outHeight - 1) * strideH + kernelH - inHeight)
     padAlongWidth = Math.max(0, (outWidth - 1) * strideW + kernelW - inWidth)
 
     padTop = padAlongHeight / 2
     padLeft = padAlongWidth / 2

    :param kW: kernel width
    :param kH: kernel height
    :param dW: step width
    :param dH: step height
    :param padW: padding width
    :param padH: padding height
    :param global_pooling: If globalPooling then it will pool over the size of the input by doing
                         kH = input->height and kW = input->width
    :param ceilMode: whether the output size is to be ceiled or floored
    :param countIncludePad: whether to include padding when dividing thenumber of elements in pooling region
    :param divide: whether to do the averaging
    :param format:          "NCHW" or "NHWC", indicating the input data format


    >>> spatialAveragePooling = SpatialAveragePooling(7,7)
    creating: createSpatialAveragePooling
    >>> spatialAveragePooling = SpatialAveragePooling(2, 2, 2, 2, -1, -1, True, format="NHWC")
    creating: createSpatialAveragePooling
    '''

    def __init__(self,
                 kw,
                 kh,
                 dw=1,
                 dh=1,
                 pad_w=0,
                 pad_h=0,
                 global_pooling=False,
                 ceil_mode=False,
                 count_include_pad=True,
                 divide=True,
                 format="NCHW",
                 bigdl_type="float"):
        super(SpatialAveragePooling, self).__init__(None, bigdl_type,
                                                    kw,
                                                    kh,
                                                    dw,
                                                    dh,
                                                    pad_w,
                                                    pad_h,
                                                    global_pooling,
                                                    ceil_mode,
                                                    count_include_pad,
                                                    divide,
                                                    format)

    def set_weights(self, weights):
        super(SpatialAveragePooling, self).set_weights(weights)


class SpatialBatchNormalization(Layer):

    '''
    This file implements Batch Normalization as described in the paper:
    "Batch Normalization: Accelerating Deep Network Training by Reducing Internal Covariate Shift"
    by Sergey Ioffe, Christian Szegedy
    This implementation is useful for inputs coming from convolution layers.
    For non-convolutional layers, see [[BatchNormalization]]
    The operation implemented is:

```
          ( x - mean(x) )
    y = -------------------- * gamma + beta
       standard-deviation(x)
```

    where gamma and beta are learnable parameters.
    The learning of gamma and beta is optional.
    
    :param n_output: output feature map number
    :param eps: avoid divide zero
    :param momentum: momentum for weight update
    :param affine: affine operation on output or not
    :param data_format a string value (or DataFormat Object in Scala) of "NHWC" or "NCHW" to specify the input data format of this layer. In "NHWC" format
                        data is stored in the order of [batch_size, height, width, channels], in "NCHW" format data is stored
                        in the order of [batch_size, channels, height, width].


    >>> spatialBatchNormalization = SpatialBatchNormalization(1)
    creating: createSpatialBatchNormalization
    >>> import numpy as np
    >>> init_weight = np.array([1.0])
    >>> init_grad_weight = np.array([0.0])
    >>> init_bias = np.array([0.0])
    >>> init_grad_bias = np.array([0.0])
    >>> spatialBatchNormalization = SpatialBatchNormalization(1, 1e-5, 0.1, True, init_weight, init_bias, init_grad_weight, init_grad_bias)
    creating: createSpatialBatchNormalization
    >>> spatialBatchNormalization = SpatialBatchNormalization(1, 1e-5, 0.1, True, init_weight, init_bias, init_grad_weight, init_grad_bias, "NHWC")
    creating: createSpatialBatchNormalization
    '''

    def __init__(self,
                 n_output,
                 eps=1e-5,
                 momentum=0.1,
                 affine=True,
                 init_weight=None,
                 init_bias=None,
                 init_grad_weight=None,
                 init_grad_bias=None,
                 data_format="NCHW",
                 bigdl_type="float"):
        super(SpatialBatchNormalization, self).__init__(None, bigdl_type,
                                                        n_output,
                                                        eps,
                                                        momentum,
                                                        affine,
                                                        JTensor.from_ndarray(init_weight),
                                                        JTensor.from_ndarray(init_bias),
                                                        JTensor.from_ndarray(init_grad_weight),
                                                        JTensor.from_ndarray(init_grad_bias),
                                                        data_format)

    def set_init_method(self, weight_init_method = None, bias_init_method = None):
        callBigDlFunc(self.bigdl_type, "setInitMethod", self.value,
                      weight_init_method, bias_init_method)
        return self


class SpatialCrossMapLRN(Layer):

    '''
    Applies Spatial Local Response Normalization between different feature maps.
    The operation implemented is:
```
                                 x_f
    y_f =  -------------------------------------------------
            (k+(alpha/size)* sum_{l=l1 to l2} (x_l^2^))^beta^
```

    where x_f is the input at spatial locations h,w (not shown for simplicity) and feature map f,
    l1 corresponds to max(0,f-ceil(size/2)) and l2 to min(F, f-ceil(size/2) + size).
    Here, F is the number of feature maps.

    :param size:  the number of channels to sum over
    :param alpha:  the scaling parameter
    :param beta:   the exponent
    :param k: a constant
    :param data_format a string value (or DataFormat Object in Scala) of "NHWC" or "NCHW" to specify the input data format of this layer. In "NHWC" format
                        data is stored in the order of [batch_size, height, width, channels], in "NCHW" format data is stored
                        in the order of [batch_size, channels, height, width]


    >>> spatialCrossMapLRN = SpatialCrossMapLRN()
    creating: createSpatialCrossMapLRN
    >>> spatialCrossMapLRN = SpatialCrossMapLRN(5, 1.0, 0.75, 1.0, "NHWC")
    creating: createSpatialCrossMapLRN
    '''

    def __init__(self,
                 size=5,
                 alpha=1.0,
                 beta=0.75,
                 k=1.0,
                 data_format="NCHW",
                 bigdl_type="float"):
        super(SpatialCrossMapLRN, self).__init__(None, bigdl_type,
                                                 size,
                                                 alpha,
                                                 beta,
                                                 k, data_format)
class SpatialDropout3D(Layer):
    '''
    This version performs the same function as Dropout, however it drops
    entire 3D feature maps instead of individual elements. If adjacent voxels
    within feature maps are strongly correlated (as is normally the case in
    early convolution layers) then regular dropout will not regularize the
    activations and will otherwise just result in an effective learning rate
    decrease. In this case, SpatialDropout3D will help promote independence
    between feature maps and should be used instead.

    :param initP the probability p
    :param format  'NCHW' or 'NHWC'.
        In 'NCHW' mode, the channels dimension (the depth)
        is at index 1, in 'NHWC' mode is it at index 4.

    >>> dropout = SpatialDropout3D(0.5, "NHWC")
    creating: createSpatialDropout3D
    '''
    def __init__(self,
                 init_p=0.5,
                 data_format="NCHW",
                 bigdl_type="float"):
        super(SpatialDropout3D, self).__init__(None, bigdl_type,
                                               init_p, data_format)

class SpatialDropout2D(Layer):
    '''
    This version performs the same function as Dropout, however it drops
    entire 2D feature maps instead of individual elements. If adjacent pixels
    within feature maps are strongly correlated (as is normally the case in
    early convolution layers) then regular dropout will not regularize the
    activations and will otherwise just result in an effective learning rate
    decrease. In this case, SpatialDropout2D will help promote independence
    between feature maps and should be used instead.

    :param initP the probability p
    :param format  'NCHW' or 'NHWC'.
        In 'NCHW' mode, the channels dimension (the depth)
        is at index 1, in 'NHWC' mode is it at index 4.

    >>> dropout = SpatialDropout2D(0.4, "NHWC")
    creating: createSpatialDropout2D
    '''
    def __init__(self,
                 init_p=0.5,
                 data_format="NCHW",
                 bigdl_type="float"):
        super(SpatialDropout2D, self).__init__(None, bigdl_type,
                                               init_p, data_format)

class SpatialDropout1D(Layer):
    '''
    This version performs the same function as Dropout, however it drops
    entire 1D feature maps instead of individual elements. If adjacent frames
    within feature maps are strongly correlated (as is normally the case in
    early convolution layers) then regular dropout will not regularize the
    activations and will otherwise just result in an effective learning rate
    decrease. In this case, SpatialDropout1D will help promote independence
    between feature maps and should be used instead.

    :param initP the probability p

    >>> dropout = SpatialDropout1D(0.4)
    creating: createSpatialDropout1D
    '''
    def __init__(self,
                 init_p=0.5,
                 bigdl_type="float"):
        super(SpatialDropout1D, self).__init__(None, bigdl_type,
                                               init_p)

class Dropout(Layer):

    '''
    Dropout masks(set to zero) parts of input using a bernoulli distribution.
    Each input element has a probability initP of being dropped. If scale is
    set, the outputs are scaled by a factor of 1/(1-initP) during training.
    During evaluating, output is the same as input.


    :param initP: probability to be dropped
    :param inplace: inplace model
    :param scale: if scale by a factor of 1/(1-initP)


    >>> dropout = Dropout(0.4)
    creating: createDropout
    '''

    def __init__(self,
                 init_p=0.5,
                 inplace=False,
                 scale=True,
                 bigdl_type="float"):
        super(Dropout, self).__init__(None, bigdl_type,
                                      init_p,
                                      inplace,
                                      scale)


class GaussianDropout(Layer):

    '''
    Apply multiplicative 1-centered Gaussian noise.
    The multiplicative noise will have standard deviation `sqrt(rate / (1 - rate)).

    As it is a regularization layer, it is only active at training time.

    :param rate: drop probability (as with `Dropout`).


    >>> GaussianDropout = GaussianDropout(0.5)
    creating: createGaussianDropout
    '''

    def __init__(self,
                 rate,
                 bigdl_type="float"):
        super(GaussianDropout, self).__init__(None, bigdl_type,
                                              rate)


class GaussianNoise(Layer):

    '''
    Apply additive zero-centered Gaussian noise.
    This is useful to mitigate overfitting
    (you could see it as a form of random data augmentation).
    Gaussian Noise (GS) is a natural choice as corruption process for real valued inputs.

    As it is a regularization layer, it is only active at training time.

    :param stdev: standard deviation of the noise distribution

    >>> GaussianNoise = GaussianNoise(0.5)
    creating: createGaussianNoise
    '''
    def __init__(self,
                 stddev,
                 bigdl_type="float"):
        super(GaussianNoise, self).__init__(None, bigdl_type,
                                            stddev)

class View(Layer):

    '''
    This module creates a new view of the input tensor using the sizes passed to the constructor.
    The method setNumInputDims() allows to specify the expected number of dimensions of the
    inputs of the modules. This makes it possible to use minibatch inputs when using a size -1
    for one of the dimensions.


    :param size: sizes use for creates a new view


    >>> view = View([1024,2])
    creating: createView
    '''

    def __init__(self,
                 sizes,
                 num_input_dims=0,
                 bigdl_type="float"):
        super(View, self).__init__(None, bigdl_type,
                                   sizes,
                                   num_input_dims)


class Abs(Layer):

    '''
    an element-wise abs operation


    >>> abs = Abs()
    creating: createAbs
    '''

    def __init__(self,
                 bigdl_type="float"):
        super(Abs, self).__init__(None, bigdl_type)


class Add(Layer):

    '''
    adds a bias term to input data ;

    :param input_size: size of input data

    >>> add = Add(1)
    creating: createAdd
    '''

    def __init__(self,
                 input_size,
                 bigdl_type="float"):
        super(Add, self).__init__(None, bigdl_type,
                                  input_size)
    def set_init_method(self, weight_init_method = None, bias_init_method = None):
        callBigDlFunc(self.bigdl_type, "setInitMethod", self.value,
                      weight_init_method, bias_init_method)
        return self


class AddConstant(Layer):

    '''
    adding a constant


    :param constant_scalar: constant value
    :param inplace: Can optionally do its operation in-place without using extra state memory


    >>> addConstant = AddConstant(1e-5, True)
    creating: createAddConstant
    '''

    def __init__(self,
                 constant_scalar,
                 inplace=False,
                 bigdl_type="float"):
        super(AddConstant, self).__init__(None, bigdl_type,
                                          constant_scalar,
                                          inplace)

class BatchNormalization(Layer):

    '''
    This layer implements Batch Normalization as described in the paper:
             "Batch Normalization: Accelerating Deep Network Training by Reducing Internal
             Covariate Shift"
    by Sergey Ioffe, Christian Szegedy https://arxiv.org/abs/1502.03167


    This implementation is useful for inputs NOT coming from convolution layers. For convolution
    layers, use nn.SpatialBatchNormalization.


    The operation implemented is:
```
                ( x - mean(x) )
         y = -------------------- * gamma + beta
             standard-deviation(x)
```
    where gamma and beta are learnable parameters.The learning of gamma and beta is optional.


    :param n_output: output feature map number
    :param eps: avoid divide zero
    :param momentum: momentum for weight update
    :param affine: affine operation on output or not


    >>> batchNormalization = BatchNormalization(1, 1e-5, 1e-5, True)
    creating: createBatchNormalization
    >>> import numpy as np
    >>> init_weight = np.random.randn(2)
    >>> init_grad_weight = np.zeros([2])
    >>> init_bias = np.zeros([2])
    >>> init_grad_bias = np.zeros([2])
    >>> batchNormalization = BatchNormalization(2, 1e-5, 1e-5, True, init_weight, init_bias, init_grad_weight, init_grad_bias)
    creating: createBatchNormalization
    '''
    def __init__(self,
                 n_output,
                 eps=1e-5,
                 momentum=0.1,
                 affine=True,
                 init_weight=None,
                 init_bias=None,
                 init_grad_weight=None,
                 init_grad_bias=None,
                 bigdl_type="float"):
        super(BatchNormalization, self).__init__(None, bigdl_type,
                                                 n_output,
                                                 eps,
                                                 momentum,
                                                 affine,
                                                 JTensor.from_ndarray(init_weight),
                                                 JTensor.from_ndarray(init_bias),
                                                 JTensor.from_ndarray(init_grad_weight),
                                                 JTensor.from_ndarray(init_grad_bias))

    def set_init_method(self, weight_init_method = None, bias_init_method = None):
        callBigDlFunc(self.bigdl_type, "setInitMethod", self.value,
                      weight_init_method, bias_init_method)
        return self


class BifurcateSplitTable(Layer):
    '''
    Creates a module that takes a Tensor as input and
    outputs two tables, splitting the Tensor along
    the specified dimension `dimension`.

    The input to this layer is expected to be a tensor, or a batch of tensors;

    :param dimension to be split along this dimension
    :param T Numeric type. Only support float/double now

    >>> bifurcateSplitTable = BifurcateSplitTable(1)
    creating: createBifurcateSplitTable
    '''

    def __init__(self,
                 dimension,
                 bigdl_type="float"):
        super(BifurcateSplitTable, self).__init__(None, bigdl_type,
                                       dimension)


class Bilinear(Layer):

    '''
    a bilinear transformation with sparse inputs,
    The input tensor given in forward(input) is a table containing both inputs x_1 and x_2,
    which are tensors of size N x inputDimension1 and N x inputDimension2, respectively.

    :param input_size1 input dimension of x_1
    :param input_size2 input dimension of x_2
    :param output_size output dimension
    :param bias_res whether use bias
    :param wRegularizer: instance of [[Regularizer]](eg. L1 or L2 regularization), applied to the input weights matrices.
    :param bRegularizer: instance of [[Regularizer]]applied to the bias.

    >>> bilinear = Bilinear(1, 1, 1, True, L1Regularizer(0.5))
    creating: createL1Regularizer
    creating: createBilinear
    '''

    def __init__(self,
                 input_size1,
                 input_size2,
                 output_size,
                 bias_res=True,
                 wRegularizer=None,
                 bRegularizer=None,
                 bigdl_type="float"):
        super(Bilinear, self).__init__(None, bigdl_type,
                                       input_size1,
                                       input_size2,
                                       output_size,
                                       bias_res,
                                       wRegularizer,
                                       bRegularizer)
    def set_init_method(self, weight_init_method = None, bias_init_method = None):
        callBigDlFunc(self.bigdl_type, "setInitMethod", self.value,
                      weight_init_method, bias_init_method)
        return self


class Bottle(Container):

    '''
    Bottle allows varying dimensionality input to be forwarded through any module
    that accepts input of nInputDim dimensions, and generates output of nOutputDim dimensions.

    :param module: transform module
    :param n_input_dim: nInputDim dimensions of module
    :param n_output_dim1: output of nOutputDim dimensions


    >>> bottle = Bottle(Linear(100,10), 1, 1)
    creating: createLinear
    creating: createBottle
    '''

    def __init__(self,
                 module,
                 n_input_dim=2,
                 n_output_dim1=INTMAX,
                 bigdl_type="float"):
        super(Bottle, self).__init__(None, bigdl_type,
                                     module,
                                     n_input_dim,
                                     n_output_dim1)


class CAdd(Layer):

    '''
    This layer has a bias tensor with given size. The bias will be added element wise to the input
    tensor. If the element number of the bias tensor match the input tensor, a simply element wise
    will be done. Or the bias will be expanded to the same size of the input. The expand means
    repeat on unmatched singleton dimension(if some unmatched dimension isn't singleton dimension,
    it will report an error). If the input is a batch, a singleton dimension will be add to the
    first dimension before the expand.


    :param size: the size of the bias
    :param bRegularizer: instance of [[Regularizer]]applied to the bias.


    >>> cAdd = CAdd([1,2])
    creating: createCAdd
    '''

    def __init__(self,
                 size, bRegularizer=None,
                 bigdl_type="float"):
        super(CAdd, self).__init__(None, bigdl_type,
                                   size, bRegularizer)

    def set_init_method(self, weight_init_method = None, bias_init_method = None):
        callBigDlFunc(self.bigdl_type, "setInitMethod", self.value,
                      weight_init_method, bias_init_method)
        return self


class CAddTable(Layer):

    '''
    Merge the input tensors in the input table by element wise adding them together. The input
    table is actually an array of tensor with same size.


    :param inplace: reuse the input memory


    >>> cAddTable = CAddTable(True)
    creating: createCAddTable
    '''

    def __init__(self,
                 inplace=False,
                 bigdl_type="float"):
        super(CAddTable, self).__init__(None, bigdl_type,
                                        inplace)

class CAveTable(Layer):

    '''
    Merge the input tensors in the input table by element wise taking the average. The input
    table is actually an array of tensor with same size.


    :param inplace: reuse the input memory


    >>> cAveTable = CAveTable(True)
    creating: createCAveTable
    '''

    def __init__(self,
                 inplace=False,
                 bigdl_type="float"):
        super(CAveTable, self).__init__(None, bigdl_type,
                                        inplace)


class CDivTable(Layer):

    '''
    Takes a table with two Tensor and returns the component-wise division between them.


    >>> cDivTable = CDivTable()
    creating: createCDivTable
    '''

    def __init__(self,
                 bigdl_type="float"):
        super(CDivTable, self).__init__(None, bigdl_type)


class CMaxTable(Layer):

    '''
    Takes a table of Tensors and outputs the max of all of them.


    >>> cMaxTable = CMaxTable()
    creating: createCMaxTable
    '''

    def __init__(self,
                 bigdl_type="float"):
        super(CMaxTable, self).__init__(None, bigdl_type)


class CMinTable(Layer):

    '''
    Takes a table of Tensors and outputs the min of all of them.

    >>> cMinTable = CMinTable()
    creating: createCMinTable
    '''

    def __init__(self,
                 bigdl_type="float"):
        super(CMinTable, self).__init__(None, bigdl_type)


class CMul(Layer):

    '''
    Applies a component-wise multiplication to the incoming data


    :param size: size of the data


    >>> cMul = CMul([1,2])
    creating: createCMul
    '''

    def __init__(self,
                 size,
                 wRegularizer=None,
                 bigdl_type="float"):
        super(CMul, self).__init__(None, bigdl_type,
                                   size, wRegularizer)

    def set_init_method(self, weight_init_method = None, bias_init_method = None):
        callBigDlFunc(self.bigdl_type, "setInitMethod", self.value,
                      weight_init_method, bias_init_method)
        return self


class CMulTable(Layer):

    '''
    Takes a table of Tensors and outputs the multiplication of all of them.


    >>> cMulTable = CMulTable()
    creating: createCMulTable
    '''

    def __init__(self,
                 bigdl_type="float"):
        super(CMulTable, self).__init__(None, bigdl_type)


class CSubTable(Layer):

    '''
    Takes a table with two Tensor and returns the component-wise subtraction between them.


    >>> cSubTable = CSubTable()
    creating: createCSubTable
    '''

    def __init__(self,
                 bigdl_type="float"):
        super(CSubTable, self).__init__(None, bigdl_type)


class Clamp(Layer):

    '''
    Clamps all elements into the range [min_value, max_value].
    Output is identical to input in the range,
    otherwise elements less than min_value (or greater than max_value)
    are saturated to min_value (or max_value).


    :param min:
    :param max:


    >>> clamp = Clamp(1, 3)
    creating: createClamp
    '''

    def __init__(self,
                 min,
                 max,
                 bigdl_type="float"):
        super(Clamp, self).__init__(None, bigdl_type,
                                    min,
                                    max)


class Contiguous(Layer):

    '''
    used to make input, grad_output both contiguous


    >>> contiguous = Contiguous()
    creating: createContiguous
    '''

    def __init__(self,
                 bigdl_type="float"):
        super(Contiguous, self).__init__(None, bigdl_type)


class Cosine(Layer):

    '''
    Cosine calculates the cosine similarity of the input to k mean centers. The input given in
    forward(input) must be either a vector (1D tensor) or matrix (2D tensor). If the input is a
    vector, it must have the size of inputSize. If it is a matrix, then each row is assumed to be
    an input sample of given batch (the number of rows means the batch size and the number of
    columns should be equal to the inputSize).


    :param input_size: the size of each input sample
    :param output_size: the size of the module output of each sample


    >>> cosine = Cosine(2,3)
    creating: createCosine
    '''

    def __init__(self,
                 input_size,
                 output_size,
                 bigdl_type="float"):
        super(Cosine, self).__init__(None, bigdl_type,
                                     input_size,
                                     output_size)
    def set_init_method(self, weight_init_method = None, bias_init_method = None):
        callBigDlFunc(self.bigdl_type, "setInitMethod", self.value,
                      weight_init_method, bias_init_method)
        return self


class CosineDistance(Layer):

    '''
    Outputs the cosine distance between inputs


    >>> cosineDistance = CosineDistance()
    creating: createCosineDistance
    '''

    def __init__(self,
                 bigdl_type="float"):
        super(CosineDistance, self).__init__(None, bigdl_type)


class CrossProduct(Layer):

    """
    A layer which takes a table of multiple tensors(n >= 2) as input
    and calculate to dot product for `all combinations of pairs` among input tensors.

    Dot-product outputs are ordered according to orders of pairs in input Table.
    For instance, input (Table) is T(A, B, C), output (Tensor) will be [A.*B, A.*C, B.*C].

    Dimensions of input' Tensors could be one or two, if two, first dimension is `batchSize`.
    For convenience, output is 2-dim Tensor regardless of input' dims.

    Table size checking and Tensor size checking will be execute before each forward,
    when [[numTensor]] and [[embeddingSize]] are set values greater than zero.

    :param numTensor (for checking)number of Tensor input Table contains, :default 0(won't check)
    :param embeddingSize (for checking)vector length of dot product, :default 0(won't check)

    >>> crossProduct = CrossProduct()
    creating: createCrossProduct
    """

    def __init__(self,
                 numTensor=0,
                 embeddingSize=0,
                 bigdl_type="float"):
        super(CrossProduct, self).__init__(None, bigdl_type, numTensor, embeddingSize)


class UpSampling2D(Layer):
    """
    Upsampling layer for 2D inputs.
    Repeats the heights and widths of the data by size[0] and size[1] respectively.

    If input's dataformat is NCHW, then the size of output is (N, C, H * size[0], W * size[1])

    :param size tuple of 2 integers. The upsampling factors for heights and widths.
    :param format DataFormat, NCHW or NHWC

    >>> upsampled2d = UpSampling2D([2, 3])
    creating: createUpSampling2D
    """
    def __init__(self, size, data_format="nchw", bigdl_type="float"):
        super(UpSampling2D, self).__init__(None, bigdl_type, size, data_format)


class UpSampling1D(Layer):
    """
    Upsampling layer for 1D inputs.
    Repeats each temporal step length times along the time axis.

    If input's size is (batch, steps, features),
    then the output's size is (batch, steps * length, features)

    :param length integer, upsampling factor.
    >>> upsampled1d = UpSampling1D(2)
    creating: createUpSampling1D
    """
    def __init__(self, length, bigdl_type="float"):
        super(UpSampling1D, self).__init__(None, bigdl_type, length)

class Input(Node):

    '''
    Input layer do nothing to the input tensors, just passing them through. It is used as input to
    the Graph container (add a link) when the first layer of the graph container accepts multiple
    tensors as inputs.

    Each input node of the graph container should accept one tensor as input. If you want a module
    accepting multiple tensors as input, you should add some Input module before it and connect
    the outputs of the Input nodes to it.

    Please note that the return is not a layer but a Node containing input layer.

    >>> input = Input()
    creating: createInput
    '''

    def __init__(self,
                 bigdl_type="float"):
        super(Input, self).__init__(None, bigdl_type)


class DotProduct(Layer):

    '''
    This is a simple table layer which takes a table of two tensors as input
    and calculate the dot product between them as outputs


    >>> dotProduct = DotProduct()
    creating: createDotProduct
    '''

    def __init__(self,
                 bigdl_type="float"):
        super(DotProduct, self).__init__(None, bigdl_type)


class ELU(Layer):

    '''
    D-A Clevert, Thomas Unterthiner, Sepp Hochreiter
    Fast and Accurate Deep Network Learning by Exponential Linear Units (ELUs)
    [http://arxiv.org/pdf/1511.07289.pdf]


    >>> eLU = ELU(1e-5, True)
    creating: createELU
    '''

    def __init__(self,
                 alpha=1.0,
                 inplace=False,
                 bigdl_type="float"):
        super(ELU, self).__init__(None, bigdl_type,
                                  alpha,
                                  inplace)


class Euclidean(Layer):

    '''
    Outputs the Euclidean distance of the input to outputSize centers

    :param inputSize: inputSize
    :param outputSize: outputSize
    :param T: Numeric type. Only support float/double now


    >>> euclidean = Euclidean(1, 1, True)
    creating: createEuclidean
    '''



    def __init__(self,
                 input_size,
                 output_size,
                 fast_backward=True,
                 bigdl_type="float"):
        super(Euclidean, self).__init__(None, bigdl_type,
                                        input_size,
                                        output_size,
                                        fast_backward)

    def set_init_method(self, weight_init_method = None, bias_init_method = None):
        callBigDlFunc(self.bigdl_type, "setInitMethod", self.value,
                      weight_init_method, bias_init_method)
        return self


class Exp(Layer):

    '''
    Applies element-wise exp to input tensor.

    >>> exp = Exp()
    creating: createExp
    '''

    def __init__(self,
                 bigdl_type="float"):
        super(Exp, self).__init__(None, bigdl_type)


class FlattenTable(Layer):

    '''
    This is a table layer which takes an arbitrarily deep table of Tensors
    (potentially nested) as input and a table of Tensors without any nested
    table will be produced


    >>> flattenTable = FlattenTable()
    creating: createFlattenTable
    '''

    def __init__(self,
                 bigdl_type="float"):
        super(FlattenTable, self).__init__(None, bigdl_type)


class GradientReversal(Layer):

    '''
    It is a simple module preserves the input, but takes the
    gradient from the subsequent layer, multiplies it by -lambda
    and passes it to the preceding layer. This can be used to maximise
    an objective function whilst using gradient descent, as described in
     ["Domain-Adversarial Training of Neural Networks"
     (http://arxiv.org/abs/1505.07818)]


    :param lambda: hyper-parameter lambda can be set dynamically during training


    >>> gradientReversal = GradientReversal(1e-5)
    creating: createGradientReversal
    >>> gradientReversal = GradientReversal()
    creating: createGradientReversal
    '''

    def __init__(self,
                 the_lambda=1.0,
                 bigdl_type="float"):
        super(GradientReversal, self).__init__(None, bigdl_type,
                                               the_lambda)


class HardShrink(Layer):

    '''
    This is a transfer layer which applies the hard shrinkage function
    element-wise to the input Tensor. The parameter lambda is set to 0.5
    by default
```
            x, if x >  lambda
    f(x) =  x, if x < -lambda
            0, otherwise
```

   :param the_lambda: a threshold value whose default value is 0.5


    >>> hardShrink = HardShrink(1e-5)
    creating: createHardShrink
    '''

    def __init__(self,
                 the_lambda=0.5,
                 bigdl_type="float"):
        super(HardShrink, self).__init__(None, bigdl_type,
                                         the_lambda)


class HardTanh(Layer):

    '''
    Applies HardTanh to each element of input, HardTanh is defined:
```
             |  maxValue, if x > maxValue
      f(x) = |  minValue, if x < minValue
             |  x, otherwise
```
    :param min_value: minValue in f(x), default is -1.
    :param max_value: maxValue in f(x), default is 1.
    :param inplace: whether enable inplace model.


    >>> hardTanh = HardTanh(1e-5, 1e5, True)
    creating: createHardTanh
    >>> hardTanh = HardTanh()
    creating: createHardTanh
    '''

    def __init__(self,
                 min_value=-1.0,
                 max_value=1.0,
                 inplace=False,
                 bigdl_type="float"):
        super(HardTanh, self).__init__(None, bigdl_type,
                                       min_value,
                                       max_value,
                                       inplace)


class Index(Layer):

    '''
    Applies the Tensor index operation along the given dimension.


    :param dimension: the dimension to be indexed


    >>> index = Index(1)
    creating: createIndex
    '''

    def __init__(self,
                 dimension,
                 bigdl_type="float"):
        super(Index, self).__init__(None, bigdl_type,
                                    dimension)


class InferReshape(Layer):

    '''
    Reshape the input tensor with automatic size inference support.
    Positive numbers in the `size` argument are used to reshape the input to the
    corresponding dimension size.
    There are also two special values allowed in `size`:
       a. `0` means keep the corresponding dimension size of the input unchanged.
          i.e., if the 1st dimension size of the input is 2,
          the 1st dimension size of output will be set as 2 as well.
       b. `-1` means infer this dimension size from other dimensions.
          This dimension size is calculated by keeping the amount of output elements
          consistent with the input.
          Only one `-1` is allowable in `size`.

    For example,
       Input tensor with size: (4, 5, 6, 7)
       -> InferReshape(Array(4, 0, 3, -1))
       Output tensor with size: (4, 5, 3, 14)
    The 1st and 3rd dim are set to given sizes, keep the 2nd dim unchanged,
    and inferred the last dim as 14.

     :param size:      the target tensor size
     :param batch_mode: whether in batch mode


    >>> inferReshape = InferReshape([4, 0, 3, -1], False)
    creating: createInferReshape
    '''

    def __init__(self,
                 size,
                 batch_mode=False,
                 bigdl_type="float"):
        super(InferReshape, self).__init__(None, bigdl_type,
                                           size,
                                           batch_mode)


class JoinTable(Layer):

    '''
    It is a table module which takes a table of Tensors as input and
    outputs a Tensor by joining them together along the dimension `dimension`.


    The input to this layer is expected to be a tensor, or a batch of tensors;
    when using mini-batch, a batch of sample tensors will be passed to the layer and
    the user need to specify the number of dimensions of each sample tensor in the
    batch using `nInputDims`.


    :param dimension: to be join in this dimension
    :param nInputDims: specify the number of dimensions that this module will receiveIf it is more than the dimension of input tensors, the first dimensionwould be considered as batch size


    >>> joinTable = JoinTable(1, 1)
    creating: createJoinTable
    '''

    def __init__(self,
                 dimension,
                 n_input_dims,
                 bigdl_type="float"):
        super(JoinTable, self).__init__(None, bigdl_type,
                                        dimension,
                                        n_input_dims)

class SparseJoinTable(Layer):

    '''
    :: Experimental ::

    Sparse version of JoinTable. Backward just pass the origin gradOutput back to
    the next layers without split. So this layer may just works in Wide&Deep like models.


    :param dimension: to be join in this dimension


    >>> joinTable = SparseJoinTable(1)
    creating: createSparseJoinTable
    '''

    def __init__(self,
                 dimension,
                 bigdl_type="float"):
        super(SparseJoinTable, self).__init__(None, bigdl_type,
                                        dimension)


class L1Penalty(Layer):

    '''
    adds an L1 penalty to an input (for sparsity).
    L1Penalty is an inline module that in its forward propagation copies the input Tensor
    directly to the output, and computes an L1 loss of the latent state (input) and stores
    it in the module's loss field. During backward propagation: gradInput = gradOutput + gradLoss.


    :param l1weight:
    :param sizeAverage:
    :param provideOutput:


    >>> l1Penalty = L1Penalty(1, True, True)
    creating: createL1Penalty
    '''

    def __init__(self,
                 l1weight,
                 size_average=False,
                 provide_output=True,
                 bigdl_type="float"):
        super(L1Penalty, self).__init__(None, bigdl_type,
                                        l1weight,
                                        size_average,
                                        provide_output)

class NegativeEntropyPenalty(Layer):
    '''
    Penalize the input multinomial distribution if it has low entropy.
    The input to this layer should be a batch of vector each representing a
    multinomial distribution. The input is typically the output of a softmax layer.
    
    For forward, the output is the same as input and a NegativeEntropy loss of
    the latent state will be calculated each time. For backward,
    gradInput = gradOutput + gradLoss

    This can be used in reinforcement learning to discourage the policy from
    collapsing to a single action for a given state, which improves exploration.
    See the A3C paper for more detail (https://arxiv.org/pdf/1602.01783.pdf).
    
    >>> ne = NegativeEntropyPenalty(0.01)
    creating: createNegativeEntropyPenalty
    
    :param beta penalty coefficient
    '''

    def __init__(self, beta=0.01, bigdl_type="float"):
        super(NegativeEntropyPenalty, self).__init__(None,
                                                     bigdl_type,
                                                     beta)


class LeakyReLU(Layer):

    '''
    It is a transfer module that applies LeakyReLU, which parameter negval sets the slope of the
    negative part: LeakyReLU is defined as: f(x) = max(0, x) + negval * min(0, x)


    :param negval: sets the slope of the negative partl
    :param inplace: if it is true, doing the operation in-place without using extra state memory


    >>> leakyReLU = LeakyReLU(1e-5, True)
    creating: createLeakyReLU
    '''

    def __init__(self,
                 negval=0.01,
                 inplace=False,
                 bigdl_type="float"):
        super(LeakyReLU, self).__init__(None, bigdl_type,
                                        negval,
                                        inplace)


class Log(Layer):

    '''
    Applies the log function element-wise to the input Tensor,
     thus outputting a Tensor of the same dimension.


    >>> log = Log()
    creating: createLog
    '''

    def __init__(self,
                 bigdl_type="float"):
        super(Log, self).__init__(None, bigdl_type)


class LogSigmoid(Layer):

    '''
    This class is a transform layer corresponding to the sigmoid function:
    f(x) = Log(1 / (1 + e ^^ (-x)))


    >>> logSigmoid = LogSigmoid()
    creating: createLogSigmoid
    '''

    def __init__(self,
                 bigdl_type="float"):
        super(LogSigmoid, self).__init__(None, bigdl_type)


class LookupTable(Layer):

    '''
    a convolution of width 1, commonly used for word embeddings

    :param wRegularizer: instance of [[Regularizer]](eg. L1 or L2 regularization), applied to the input weights matrices.

    >>> lookupTable = LookupTable(1, 1, 1e-5, 1e-5, 1e-5, True, L1Regularizer(0.5))
    creating: createL1Regularizer
    creating: createLookupTable
    '''

    def __init__(self,
                 n_index,
                 n_output,
                 padding_value=0.0,
                 max_norm=DOUBLEMAX,
                 norm_type=2.0,
                 should_scale_grad_by_freq=False,
                 wRegularizer=None,
                 bigdl_type="float"):
        super(LookupTable, self).__init__(None, bigdl_type,
                                          n_index,
                                          n_output,
                                          padding_value,
                                          max_norm,
                                          norm_type,
                                          should_scale_grad_by_freq,
                                          wRegularizer)
    def set_init_method(self, weight_init_method = None, bias_init_method = None):
        callBigDlFunc(self.bigdl_type, "setInitMethod", self.value,
                      weight_init_method, bias_init_method)
        return self


class LookupTableSparse(Layer):

    '''
    LookupTable for multi-values.
    Also called embedding_lookup_sparse in TensorFlow.

    The input of LookupTableSparse should be a 2D SparseTensor or two 2D SparseTensors.
    If the input is a SparseTensor, the values are positive integer ids,
    values in each row of this SparseTensor will be turned into a dense vector.
    If the input is two SparseTensors, the first tensor should be the integer ids, just
    like the SparseTensor input. And the second tensor is the corresponding
    weights of the integer ids.

    :param wRegularizer: instance of [[Regularizer]](eg. L1 or L2 regularization), applied to the input weights matrices.

    >>> lookupTableSparse = LookupTableSparse(20, 5, "mean", 2, L1Regularizer(0.5))
    creating: createL1Regularizer
    creating: createLookupTableSparse
    >>> indices = np.array([[0, 0, 1, 2], [0, 1, 0, 3]])
    >>> values = np.array([2, 4, 1, 2])
    >>> weightValues = np.array([2, 0.5, 1, 3])
    >>> input = JTensor.sparse(values, indices, np.array([3, 4]))
    >>> weight = JTensor.sparse(weightValues, indices, np.array([3, 4]))
    >>> layer1 = LookupTableSparse(10, 4, "mean")
    creating: createLookupTableSparse
    >>> layer1.set_weights(np.arange(1, 41, 1).reshape(10, 4)) # set weight to 1 to 40
    >>> output = layer1.forward([input, weight])
    >>> expected_output = np.array([[6.5999999 , 7.60000038, 8.60000038, 9.60000038],[ 1., 2., 3., 4.], [5., 6., 7., 8.]])
    >>> np.testing.assert_allclose(output, expected_output, rtol=1e-6, atol=1e-6)
    '''

    def __init__(self,
                 n_index,
                 n_output,
                 combiner="sum",
                 max_norm=-1.0,
                 wRegularizer=None,
                 bigdl_type="float"):
        super(LookupTableSparse, self).__init__(None, bigdl_type,
                                          n_index,
                                          n_output,
                                          combiner,
                                          max_norm + 0.0,
                                          wRegularizer)
    def set_init_method(self, weight_init_method = None, bias_init_method = None):
        callBigDlFunc(self.bigdl_type, "setInitMethod", self.value,
                      weight_init_method, bias_init_method)
        return self

class MM(Layer):

    '''
    Module to perform matrix multiplication on two mini-batch inputs, producing a mini-batch.


    :param trans_a: specifying whether or not transpose the first input matrix
    :param trans_b: specifying whether or not transpose the second input matrix


    >>> mM = MM(True, True)
    creating: createMM
    '''
    def __init__(self,
                 trans_a=False,
                 trans_b=False,
                 bigdl_type="float"):
        super(MM, self).__init__(None, bigdl_type,
                                 trans_a,
                                 trans_b)


class MV(Layer):

    '''
    It is a module to perform matrix vector multiplication on two mini-batch inputs,
    producing a mini-batch.


    :param trans: whether make matrix transpose before multiplication


    >>> mV = MV(True)
    creating: createMV
    '''

    def __init__(self,
                 trans=False,
                 bigdl_type="float"):
        super(MV, self).__init__(None, bigdl_type,
                                 trans)


class MapTable(Container):

    '''
    This class is a container for a single module which will be applied
    to all input elements. The member module is cloned as necessary to
    process all input elements.


    >>> mapTable = MapTable(Linear(100,10))
    creating: createLinear
    creating: createMapTable
    '''

    def __init__(self,
                 module=None,
                 bigdl_type="float"):
        super(MapTable, self).__init__(None, bigdl_type,
                                       module)

class MaskedSelect(Layer):

    '''
    Performs a torch.MaskedSelect on a Tensor. The mask is supplied as a tabular argument with
    the input on the forward and backward passes.

    >>> maskedSelect = MaskedSelect()
    creating: createMaskedSelect
    '''

    def __init__(self,
                 bigdl_type="float"):
        super(MaskedSelect, self).__init__(None, bigdl_type)


class Max(Layer):

    '''
    Applies a max operation over dimension `dim`


   :param dim: max along this dimension
   :param num_input_dims: Optional. If in a batch model, set to the inputDims.


    >>> max = Max(1)
    creating: createMax
    '''

    def __init__(self,
                 dim,
                 num_input_dims=INTMIN,
                 bigdl_type="float"):
        super(Max, self).__init__(None, bigdl_type,
                                  dim,
                                  num_input_dims)


class Mean(Layer):

    '''
    It is a simple layer which applies a mean operation over the given dimension. When nInputDims
    is provided, the input will be considered as batches. Then the mean operation will be applied
    in (dimension + 1). The input to this layer is expected to be a tensor, or a batch of
    tensors; when using mini-batch, a batch of sample tensors will be passed to the layer and the
    user need to specify the number of dimensions of each sample tensor in the batch using
    nInputDims.


    :param dimension: the dimension to be applied mean operation
    :param n_input_dims: specify the number of dimensions that this module will receiveIf it is more than the dimension of input tensors, the first dimension would be consideredas batch size
    :param squeeze: default is true, which will squeeze the sum dimension; set it to false to keep the sum dimension 

    >>> mean = Mean(1, 1, True)
    creating: createMean
    '''

    def __init__(self,
                 dimension=1,
                 n_input_dims=-1,
                 squeeze=True,
                 bigdl_type="float"):
        super(Mean, self).__init__(None, bigdl_type,
                                   dimension,
                                   n_input_dims,
                                   squeeze)


class Min(Layer):

    '''
    Applies a min operation over dimension `dim`.


    :param dim: min along this dimension
    :param num_input_dims: Optional. If in a batch model, set to the input_dim.


    >>> min = Min(1)
    creating: createMin
    '''

    def __init__(self,
                 dim=1,
                 num_input_dims=INTMIN,
                 bigdl_type="float"):
        super(Min, self).__init__(None, bigdl_type,
                                  dim,
                                  num_input_dims)


class MixtureTable(Layer):

    '''
    Creates a module that takes a table {gater, experts} as input and outputs the mixture of experts
    (a Tensor or table of Tensors) using a gater Tensor. When dim is provided, it specifies the
    dimension of the experts Tensor that will be interpolated (or mixed). Otherwise, the experts
    should take the form of a table of Tensors. This Module works for experts of dimension 1D or
    more, and for a 1D or 2D gater, i.e. for single examples or mini-batches.


    >>> mixtureTable = MixtureTable()
    creating: createMixtureTable
    >>> mixtureTable = MixtureTable(10)
    creating: createMixtureTable
    '''

    def __init__(self,
                 dim=INTMAX,
                 bigdl_type="float"):
        super(MixtureTable, self).__init__(None, bigdl_type, dim)


class Mul(Layer):

    '''
    Multiply a single scalar factor to the incoming data


    >>> mul = Mul()
    creating: createMul
    '''

    def __init__(self,
                 bigdl_type="float"):
        super(Mul, self).__init__(None, bigdl_type)

    def set_init_method(self, weight_init_method = None, bias_init_method = None):
        callBigDlFunc(self.bigdl_type, "setInitMethod", self.value,
                      weight_init_method, bias_init_method)
        return self


class MulConstant(Layer):

    '''
    Multiplies input Tensor by a (non-learnable) scalar constant.
    This module is sometimes useful for debugging purposes.


    :param scalar: scalar constant
    :param inplace: Can optionally do its operation in-place without using extra state memory


    >>> mulConstant = MulConstant(2.5)
    creating: createMulConstant
    '''

    def __init__(self,
                 scalar,
                 inplace=False,
                 bigdl_type="float"):
        super(MulConstant, self).__init__(None, bigdl_type,
                                          scalar,
                                          inplace)


class Narrow(Layer):

    '''
    Narrow is application of narrow operation in a module.
    The module further supports a negative length in order to handle inputs with an unknown size.

    >>> narrow = Narrow(1, 1, 1)
    creating: createNarrow
    '''

    def __init__(self,
                 dimension,
                 offset,
                 length=1,
                 bigdl_type="float"):
        super(Narrow, self).__init__(None, bigdl_type,
                                     dimension,
                                     offset,
                                     length)


class NarrowTable(Layer):

    '''
    Creates a module that takes a table as input and outputs the subtable starting at index
    offset having length elements (defaults to 1 element). The elements can be either
    a table or a Tensor. If `length` is negative, it means selecting the elements from the
    offset to element which located at the abs(`length`) to the last element of the input.


    :param offset: the start index of table
    :param length: the length want to select


    >>> narrowTable = NarrowTable(1, 1)
    creating: createNarrowTable
    '''

    def __init__(self,
                 offset,
                 length=1,
                 bigdl_type="float"):
        super(NarrowTable, self).__init__(None, bigdl_type,
                                          offset,
                                          length)


class Normalize(Layer):

    '''
    Normalizes the input Tensor to have unit L_p norm. The smoothing parameter eps prevents
    division by zero when the input contains all zero elements (default = 1e-10).
    p can be the max value of double


    >>> normalize = Normalize(1e-5, 1e-5)
    creating: createNormalize
    '''

    def __init__(self,
                 p,
                 eps=1e-10,
                 bigdl_type="float"):
        super(Normalize, self).__init__(None, bigdl_type,
                                        p,
                                        eps)


class PReLU(Layer):

    '''
    Applies parametric ReLU, which parameter varies the slope of the negative part.


    PReLU: f(x) = max(0, x) + a * min(0, x)


    nOutputPlane's default value is 0, that means using PReLU in shared version and has
    only one parameters.


    Notice: Please don't use weight decay on this.


    :param n_output_plane: input map number. Default is 0.


    >>> pReLU = PReLU(1)
    creating: createPReLU
    '''

    def __init__(self,
                 n_output_plane=0,
                 bigdl_type="float"):
        super(PReLU, self).__init__(None, bigdl_type,
                                    n_output_plane)

    def set_init_method(self, weight_init_method = None, bias_init_method = None):
        callBigDlFunc(self.bigdl_type, "setInitMethod", self.value,
                      weight_init_method, bias_init_method)
        return self


class Padding(Layer):

    '''
    This module adds pad units of padding to dimension dim of the input. If pad is negative,
    padding is added to the left, otherwise, it is added to the right of the dimension.


    The input to this layer is expected to be a tensor, or a batch of tensors;
    when using mini-batch, a batch of sample tensors will be passed to the layer and
    the user need to specify the number of dimensions of each sample tensor in the
    batch using n_input_dim.


    :param dim: the dimension to be applied padding operation
    :param pad: num of the pad units
    :param n_input_dim: specify the number of dimensions that this module will receiveIf it is more than the dimension of input tensors, the first dimensionwould be considered as batch size
    :param value: padding value


    >>> padding = Padding(1, 1, 1, 1e-5, 1)
    creating: createPadding
    '''

    def __init__(self,
                 dim,
                 pad,
                 n_input_dim,
                 value=0.0,
                 n_index=1,
                 bigdl_type="float"):
        super(Padding, self).__init__(None, bigdl_type,
                                      dim,
                                      pad,
                                      n_input_dim,
                                      value,
                                      n_index)


class PairwiseDistance(Layer):

    '''
    It is a module that takes a table of two vectors as input and outputs
    the distance between them using the p-norm.
    The input given in `forward(input)` is a [[Table]] that contains two tensors which
    must be either a vector (1D tensor) or matrix (2D tensor). If the input is a vector,
    it must have the size of `inputSize`. If it is a matrix, then each row is assumed to be
    an input sample of the given batch (the number of rows means the batch size and
    the number of columns should be equal to the `inputSize`).

    :param norm: the norm of distance


    >>> pairwiseDistance = PairwiseDistance(2)
    creating: createPairwiseDistance
    '''

    def __init__(self,
                 norm=2,
                 bigdl_type="float"):
        super(PairwiseDistance, self).__init__(None, bigdl_type,
                                               norm)


class ParallelTable(Container):

    '''
    It is a container module that applies the i-th member module to the i-th
    input, and outputs an output in the form of Table


    >>> parallelTable = ParallelTable()
    creating: createParallelTable
    '''

    def __init__(self,
                 bigdl_type="float"):
        super(ParallelTable, self).__init__(None, bigdl_type)


class Power(Layer):

    '''
    Apply an element-wise power operation with scale and shift.
    f(x) = (shift + scale * x)^power^

    :param power: the exponent.
    :param scale: Default is 1.
    :param shift: Default is 0.


    >>> power = Power(1e-5)
    creating: createPower
    '''

    def __init__(self,
                 power,
                 scale=1.0,
                 shift=0.0,
                 bigdl_type="float"):
        super(Power, self).__init__(None, bigdl_type,
                                    power,
                                    scale,
                                    shift)


class RReLU(Layer):

    '''
    Applies the randomized leaky rectified linear unit (RReLU) element-wise to the input Tensor,
    thus outputting a Tensor of the same dimension. Informally the RReLU is also known as
    'insanity' layer. RReLU is defined as:
```
        f(x) = max(0,x) + a * min(0, x) where a ~ U(l, u).
```

    In training mode negative inputs are multiplied by a factor drawn from a uniform random
    distribution U(l, u).


    In evaluation mode a RReLU behaves like a LeakyReLU with a constant mean factor
        a = (l + u) / 2.


    By default, l = 1/8 and u = 1/3. If l == u a RReLU effectively becomes a LeakyReLU.


    Regardless of operating in in-place mode a RReLU will internally allocate an input-sized
    noise tensor to store random factors for negative inputs.


    The backward() operation assumes that forward() has been called before.


    For reference see [Empirical Evaluation of Rectified Activations in Convolutional Network](
    http://arxiv.org/abs/1505.00853).


    :param lower: lower boundary of uniform random distribution
    :param upper: upper boundary of uniform random distribution
    :param inplace: optionally do its operation in-place without using extra state memory


    >>> rReLU = RReLU(1e-5, 1e5, True)
    creating: createRReLU
    '''

    def __init__(self,
                 lower=1.0/8,
                 upper=1.0/3,
                 inplace=False,
                 bigdl_type="float"):
        super(RReLU, self).__init__(None, bigdl_type,
                                    lower,
                                    upper,
                                    inplace)

class SpatialSeparableConvolution(Layer):

    '''
    Separable convolutions consist in first performing a depthwise spatial convolution (which acts
    on each input channel separately) followed by a pointwise convolution which mixes together the
    resulting output channels. The  depth_multiplier argument controls how many output channels are
    generated per input channel in the depthwise step.

    :param n_input_channel The number of expected input planes in the image given into forward()
    :param n_output_channel The number of output planes the convolution layer will produce.
    :param depth_multiplier how many internal channels are generated per input channel
    :param kernel_w The kernel width of the convolution
    :param kernel_h The kernel height of the convolution
    :param stride_w The step of the convolution in the width dimension.
    :param stride_h The step of the convolution in the height dimension
    :param pad_w The additional zeros added per width to the input planes.
    :param pad_h The additional zeros added per height to the input planes.
    :param with_bias: the optional initial value for if need bias
    :param data_format: a string value of "NHWC" or "NCHW" to specify the input data format of this layer. In "NHWC" format
                       data is stored in the order of [batch_size, height, width, channels], in "NCHW" format data is stored
                       in the order of [batch_size, channels, height, width].
    :param w_regularizer: instance of [[Regularizer]](eg. L1 or L2 regularization), applied to the depth weights matrices.
    :param b_regularizer: instance of [[Regularizer]]applied to the pointwise bias.
    :param p_regularizer: instance of [[Regularizer]]applied to the pointwise weights.

    >>> conv = SpatialSeparableConvolution(6, 12, 1, 5, 5)
    creating: createSpatialSeparableConvolution
    >>> conv.setWRegularizer(L1Regularizer(0.5))
    creating: createL1Regularizer
    >>> conv.setBRegularizer(L1Regularizer(0.5))
    creating: createL1Regularizer
    >>> conv = SpatialSeparableConvolution(6, 12, 1, 5, 5, 1, 1, 0, 0, True, "NCHW", L1Regularizer(0.5), L1Regularizer(0.5), L1Regularizer(0.5))
    creating: createL1Regularizer
    creating: createL1Regularizer
    creating: createL1Regularizer
    creating: createSpatialSeparableConvolution
    '''

    def __init__(self,
                 n_input_channel,
                 n_output_channel,
                 depth_multiplier,
                 kernel_w,
                 kernel_h,
                 stride_w=1,
                 stride_h=1,
                 pad_w=0,
                 pad_h=0,
                 with_bias=True,
                 data_format="NCHW",
                 w_regularizer=None,
                 b_regularizer=None,
                 p_regularizer=None,
                 bigdl_type="float"):
        super(SpatialSeparableConvolution, self).__init__(None, bigdl_type,
                                                          n_input_channel,
                                                          n_output_channel,
                                                          depth_multiplier,
                                                          kernel_w,
                                                          kernel_h,
                                                          stride_w,
                                                          stride_h,
                                                          pad_w,
                                                          pad_h,
                                                          with_bias,
                                                          data_format,
                                                          w_regularizer,
                                                          b_regularizer,
                                                          p_regularizer,
                                                          )

class ReLU6(Layer):

    '''
    Same as ReLU except that the rectifying function f(x) saturates at x = 6


    :param inplace: either True = in-place or False = keeping separate state


    >>> reLU6 = ReLU6(True)
    creating: createReLU6
    '''

    def __init__(self,
                 inplace=False,
                 bigdl_type="float"):
        super(ReLU6, self).__init__(None, bigdl_type,
                                    inplace)

class SReLU(Layer):

    '''S-shaped Rectified Linear Unit.

    It follows:
    `f(x) = t^r + a^r(x - t^r) for x >= t^r`,
    `f(x) = x for t^r > x > t^l`,
    `f(x) = t^l + a^l(x - t^l) for x <= t^l`.

    # References
        - [Deep Learning with S-shaped Rectified Linear Activation Units](http://arxiv.org/abs/1512.07030)

    :param input_shape: shape for tleft, aleft, tright, aright.
            E.g. for a 4-D input, the shape is the last 3-D
    :param shared_axes: the axes along which to share learnable
            parameters for the activation function.
            For example, if the incoming feature maps
            are from a 2D convolution
            with output shape `(batch, height, width, channels)`,
            and you wish to share parameters across space
            so that each filter only has one set of parameters,
            set `shared_axes=[1, 2]`.

    >>> srelu = SReLU((2, 3))
    creating: createSReLU
    >>> srelu = SReLU((2, 2), (1, 2))
    creating: createSReLU
    >>> from bigdl.nn.initialization_method import Xavier
    >>> init = Xavier()
    creating: createXavier
    >>> srelu = srelu.set_init_method(tLeftInit=init, aLeftInit=init, tRightInit=init, aRightInit=init)
    '''

    def __init__(self,
                 input_shape,
                 share_axes=None,
                 bigdl_type="float"):
        super(SReLU, self).__init__(None, bigdl_type, input_shape,
                                    share_axes)

    def set_init_method(self, tLeftInit=None, aLeftInit=None,
                        tRightInit=None, aRightInit=None):
        callBigDlFunc(self.bigdl_type, "setInitMethod", self.value,
                      [tLeftInit, aLeftInit, tRightInit, aRightInit])
        return self

class ActivityRegularization(Layer):

    '''
    Layer that applies an update to the cost function based input activity.

    :param l1: L1 regularization factor (positive float).
    :param l2: L2 regularization factor (positive float).


    >>> ar = ActivityRegularization(0.1, 0.02)
    creating: createActivityRegularization
    '''

    def __init__(self,
                 l1=0.0,
                 l2=0.0,
                 bigdl_type="float"):
        super(ActivityRegularization, self).__init__(None, bigdl_type, l1, l2)

class Replicate(Layer):

    '''
    Replicate repeats input `nFeatures` times along its `dim` dimension.
    Notice: No memory copy, it set the stride along the `dim`-th dimension to zero.


    :param n_features: replicate times.
    :param dim: dimension to be replicated.
    :param n_dim: specify the number of non-batch dimensions.


    >>> replicate = Replicate(2)
    creating: createReplicate
    '''
    def __init__(self,
                 n_features,
                 dim=1,
                 n_dim=INTMAX,
                 bigdl_type="float"):
        super(Replicate, self).__init__(None, bigdl_type,
                                        n_features,
                                        dim,
                                        n_dim)


class RoiPooling(Layer):

    '''
    Region of interest pooling
    The RoIPooling uses max pooling to convert the features inside any valid region of interest
    into a small feature map with a fixed spatial extent of pooledH * pooledW (e.g., 7 * 7)
    an RoI is a rectangular window into a conv feature map.
    Each RoI is defined by a four-tuple (x1, y1, x2, y2) that specifies its
    top-left corner (x1, y1) and its bottom-right corner (x2, y2).
    RoI max pooling works by dividing the h * w RoI window into an pooledH * pooledW grid of
    sub-windows of approximate size h/H * w/W and then max-pooling the values in each sub-window
    into the corresponding output grid cell.
    Pooling is applied independently to each feature map channel


    :param pooled_w:      spatial extent in width
    :param pooled_h:      spatial extent in height
    :param spatial_scale: spatial scale


    >>> import numpy as np
    >>> input_data = np.random.rand(2,2,6,8)
    >>> input_rois = np.array([0, 0, 0, 7, 5, 1, 6, 2, 7, 5, 1, 3, 1, 6, 4, 0, 3, 3, 3, 3],dtype='float64').reshape(4,5)
    >>> m = RoiPooling(3,2,1.0)
    creating: createRoiPooling
    >>> out = m.forward([input_data,input_rois])
    '''

    def __init__(self,
                 pooled_w,
                 pooled_h,
                 spatial_scale,
                 bigdl_type="float"):
        super(RoiPooling, self).__init__(None, bigdl_type,
                                         pooled_w,
                                         pooled_h,
                                         spatial_scale)


class Scale(Layer):

    '''
    Scale is the combination of CMul and CAdd
    Computes the elementwise product of input and weight, with the shape of the weight "expand" to
    match the shape of the input.
    Similarly, perform a expand cdd bias and perform an elementwise add


    :param size: size of weight and bias


    >>> scale = Scale([1,2])
    creating: createScale
    '''

    def __init__(self,
                 size,
                 bigdl_type="float"):
        super(Scale, self).__init__(None, bigdl_type,
                                    size)


class SelectTable(Layer):

    '''
    Creates a module that takes a table as input and outputs the element at index `index`
    (positive or negative). This can be either a table or a Tensor.
    The gradients of the non-index elements are zeroed Tensors of the same size.
    This is true regardless of the depth of the encapsulated Tensor as the function used
    internally to do so is recursive.


    :param index: the index to be selected


    >>> selectTable = SelectTable(1)
    creating: createSelectTable
    '''

    def __init__(self,
                 index,
                 bigdl_type="float"):
        super(SelectTable, self).__init__(None, bigdl_type,
                                          index)


class SequenceBeamSearch(Layer):

    '''
    Find the translated sequence with the highest probability.


    :param vocab_size: size of tokens
    :param beam_size: number of beams
    :param alpha: defining the strength of length normalization
    :param decode_length: maximum length to decoded sequence
    :param eos_id: id of eos token, used to determine when a sequence has finished
    :param padding_value
    :param num_hidden_layers: number of hidden layers
    :param hidden_size: size of hidden layer


    >>> sequenceBeamSearch = SequenceBeamSearch(4, 3, 0.0, 10, 2.0, 1.0, 2, 5)
    creating: createSequenceBeamSearch
    '''

    def __init__(self,
                vocab_size,
                beam_size,
                alpha,
                decode_length,
                eos_id,
                padding_value,
                num_hidden_layers,
                hidden_size,
                bigdl_type="float"):
        super(SequenceBeamSearch, self).__init__(None, bigdl_type,
                                                 vocab_size,
                                                 beam_size,
                                                 alpha,
                                                 decode_length,
                                                 eos_id,
                                                 padding_value,
                                                 num_hidden_layers,
                                                 hidden_size)


class SoftMax(Layer):

    '''
    Applies the SoftMax function to an n-dimensional input Tensor, rescaling them so that the
    elements of the n-dimensional output Tensor lie in the range (0, 1) and sum to 1.
    Softmax is defined as: f_i(x) = exp(x_i - shift) / sum_j exp(x_j - shift)
    where shift = max_i(x_i).


    >>> softMax = SoftMax()
    creating: createSoftMax
    '''

    def __init__(self,
                 bigdl_type="float"):
        super(SoftMax, self).__init__(None, bigdl_type)


class SoftMin(Layer):

    '''
    Applies the SoftMin function to an n-dimensional input Tensor, rescaling them so that the
    elements of the n-dimensional output Tensor lie in the range (0,1) and sum to 1.
    Softmin is defined as: f_i(x) = exp(-x_i - shift) / sum_j exp(-x_j - shift)
    where shift = max_i(-x_i).


    >>> softMin = SoftMin()
    creating: createSoftMin
    '''

    def __init__(self,
                 bigdl_type="float"):
        super(SoftMin, self).__init__(None, bigdl_type)


class SoftPlus(Layer):

    '''
    Apply the SoftPlus function to an n-dimensional input tensor.
    SoftPlus function: f_i(x) = 1/beta * log(1 + exp(beta * x_i))


    :param beta: Controls sharpness of transfer function


    >>> softPlus = SoftPlus(1e-5)
    creating: createSoftPlus
    '''

    def __init__(self,
                 beta=1.0,
                 bigdl_type="float"):
        super(SoftPlus, self).__init__(None, bigdl_type,
                                       beta)


class SoftShrink(Layer):

    '''
    Apply the soft shrinkage function element-wise to the input Tensor


    SoftShrinkage operator:
```
           | x - lambda, if x >  lambda
    f(x) = | x + lambda, if x < -lambda
           | 0, otherwise
```

    :param the_lambda: lambda, default is 0.5


    >>> softShrink = SoftShrink(1e-5)
    creating: createSoftShrink
    '''

    def __init__(self,
                 the_lambda=0.5,
                 bigdl_type="float"):
        super(SoftShrink, self).__init__(None, bigdl_type,
                                         the_lambda)


class SoftSign(Layer):

    '''
    Apply SoftSign function to an n-dimensional input Tensor.


    SoftSign function: f_i(x) = x_i / (1+|x_i|)


    >>> softSign = SoftSign()
    creating: createSoftSign
    '''

    def __init__(self,
                 bigdl_type="float"):
        super(SoftSign, self).__init__(None, bigdl_type)


class SpatialDilatedConvolution(Layer):

    '''
    Apply a 2D dilated convolution over an input image.


    The input tensor is expected to be a 3D or 4D(with batch) tensor.


    If input is a 3D tensor nInputPlane x height x width,
    owidth  = floor(width + 2 * padW - dilationW * (kW-1) - 1) / dW + 1
    oheight = floor(height + 2 * padH - dilationH * (kH-1) - 1) / dH + 1


    Reference Paper: Yu F, Koltun V. Multi-scale context aggregation by dilated convolutions[J].
    arXiv preprint arXiv:1511.07122, 2015.


    :param n_input_plane: The number of expected input planes in the image given into forward().
    :param n_output_plane: The number of output planes the convolution layer will produce.
    :param kw: The kernel width of the convolution.
    :param kh: The kernel height of the convolution.
    :param dw: The step of the convolution in the width dimension. Default is 1.
    :param dh: The step of the convolution in the height dimension. Default is 1.
    :param pad_w: The additional zeros added per width to the input planes. Default is 0.
    :param pad_h: The additional zeros added per height to the input planes. Default is 0.
    :param dilation_w: The number of pixels to skip. Default is 1.
    :param dilation_h: The number of pixels to skip. Default is 1.
    :param init_method: Init method, Default, Xavier.
    :param wRegularizer: instance of [[Regularizer]](eg. L1 or L2 regularization), applied to the input weights matrices.
    :param bRegularizer: instance of [[Regularizer]]applied to the bias.


    >>> spatialDilatedConvolution = SpatialDilatedConvolution(1, 1, 1, 1)
    creating: createSpatialDilatedConvolution
    '''

    def __init__(self,
                 n_input_plane,
                 n_output_plane,
                 kw,
                 kh,
                 dw=1,
                 dh=1,
                 pad_w=0,
                 pad_h=0,
                 dilation_w=1,
                 dilation_h=1,
                 wRegularizer=None,
                 bRegularizer=None,
                 bigdl_type="float"):
        super(SpatialDilatedConvolution, self).__init__(None, bigdl_type,
                                                        n_input_plane,
                                                        n_output_plane,
                                                        kw,
                                                        kh,
                                                        dw,
                                                        dh,
                                                        pad_w,
                                                        pad_h,
                                                        dilation_w,
                                                        dilation_h,
                                                        wRegularizer,
                                                        bRegularizer)
                                                        
    def set_init_method(self, weight_init_method = None, bias_init_method = None):
        callBigDlFunc(self.bigdl_type, "setInitMethod", self.value,
                      weight_init_method, bias_init_method)
        return self


class SpatialFullConvolution(Layer):
    '''
    Apply a 2D full convolution over an input image.
    The input tensor is expected to be a 3D or 4D(with batch) tensor. Note that instead
    of setting adjW and adjH, SpatialFullConvolution[Table, T] also accepts a table input
    with two tensors: T(convInput, sizeTensor) where convInput is the standard input tensor,
    and the size of sizeTensor is used to set the size of the output (will ignore the adjW and
    adjH values used to construct the module). This module can be used without a bias by setting
    parameter noBias = true while constructing the module.


    If input is a 3D tensor nInputPlane x height x width,
    owidth  = (width  - 1) * dW - 2*padW + kW + adjW
    oheight = (height - 1) * dH - 2*padH + kH + adjH


    Other frameworks call this operation "In-network Upsampling", "Fractionally-strided convolution",
    "Backwards Convolution," "Deconvolution", or "Upconvolution."


    Reference Paper: Long J, Shelhamer E, Darrell T. Fully convolutional networks for semantic
    segmentation[C]//Proceedings of the IEEE Conference on Computer Vision and Pattern Recognition.
    2015: 3431-3440.

    :param nInputPlane The number of expected input planes in the image given into forward()
    :param nOutputPlane The number of output planes the convolution layer will produce.
    :param kW The kernel width of the convolution.
    :param kH The kernel height of the convolution.
    :param dW The step of the convolution in the width dimension. Default is 1.
    :param dH The step of the convolution in the height dimension. Default is 1.
    :param padW The additional zeros added per width to the input planes. Default is 0.
    :param padH The additional zeros added per height to the input planes. Default is 0.
    :param adjW Extra width to add to the output image. Default is 0.
    :param adjH Extra height to add to the output image. Default is 0.
    :param nGroup Kernel group number.
    :param noBias If bias is needed.
    :param initMethod Init method, Default, Xavier, Bilinear.
    :param wRegularizer: instance of [[Regularizer]](eg. L1 or L2 regularization), applied to the input weights matrices.
    :param bRegularizer: instance of [[Regularizer]]applied to the bias.


    >>> spatialFullConvolution = SpatialFullConvolution(1, 1, 1, 1)
    creating: createSpatialFullConvolution
    '''

    def __init__(self,
                 n_input_plane,
                 n_output_plane,
                 kw,
                 kh,
                 dw=1,
                 dh=1,
                 pad_w=0,
                 pad_h=0,
                 adj_w=0,
                 adj_h=0,
                 n_group=1,
                 no_bias=False,
                 wRegularizer=None,
                 bRegularizer=None,
                 bigdl_type="float"):
        super(SpatialFullConvolution, self).__init__(None, bigdl_type,
                                                     n_input_plane,
                                                     n_output_plane,
                                                     kw,
                                                     kh,
                                                     dw,
                                                     dh,
                                                     pad_w,
                                                     pad_h,
                                                     adj_w,
                                                     adj_h,
                                                     n_group,
                                                     no_bias,
                                                     wRegularizer,
                                                     bRegularizer)
    def set_init_method(self, weight_init_method = None, bias_init_method = None):
        callBigDlFunc(self.bigdl_type, "setInitMethod", self.value,
                      weight_init_method, bias_init_method)
        return self

class VolumetricFullConvolution(Layer):
    '''
    Apply a 3D full convolution over an 3D input image, a sequence of images, or a video etc.
    The input tensor is expected to be a 4D or 5D(with batch) tensor. Note that instead
    of setting adjT, adjW and adjH, `VolumetricFullConvolution` also accepts a table input
    with two tensors: T(convInput, sizeTensor) where convInput is the standard input tensor,
    and the size of sizeTensor is used to set the size of the output (will ignore the adjT, adjW and
    adjH values used to construct the module). This module can be used without a bias by setting
    parameter noBias = true while constructing the module.


    If input is a 4D tensor nInputPlane x depth x height x width,
    odepth = (depth  - 1) * dT - 2*padt + kT + adjT
    owidth  = (width  - 1) * dW - 2*padW + kW + adjW
    oheight = (height - 1) * dH - 2*padH + kH + adjH


    Other frameworks call this operation "In-network Upsampling", "Fractionally-strided convolution",
    "Backwards Convolution," "Deconvolution", or "Upconvolution."


    Reference Paper: Long J, Shelhamer E, Darrell T. Fully convolutional networks for semantic
    segmentation[C]//Proceedings of the IEEE Conference on Computer Vision and Pattern Recognition.
    2015: 3431-3440.

    :param nInputPlane The number of expected input planes in the image given into forward()
    :param nOutputPlane The number of output planes the convolution layer will produce.
    :param kT The kernel depth of the convolution.
    :param kW The kernel width of the convolution.
    :param kH The kernel height of the convolution.
    :param dT The step of the convolution in the depth dimension. Default is 1.
    :param dW The step of the convolution in the width dimension. Default is 1.
    :param dH The step of the convolution in the height dimension. Default is 1.
    :param padT The additional zeros added per depth to the input planes. Default is 0.
    :param padW The additional zeros added per width to the input planes. Default is 0.
    :param padH The additional zeros added per height to the input planes. Default is 0.
    :param adjT Extra depth to add to the output image. Default is 0.
    :param adjW Extra width to add to the output image. Default is 0.
    :param adjH Extra height to add to the output image. Default is 0.
    :param nGroup Kernel group number.
    :param noBias If bias is needed.
    :param wRegularizer: instance of [[Regularizer]](eg. L1 or L2 regularization), applied to the input weights matrices.
    :param bRegularizer: instance of [[Regularizer]]applied to the bias.


    >>> volumetricFullConvolution = VolumetricFullConvolution(1, 1, 1, 1, 1, 1)
    creating: createVolumetricFullConvolution
    '''

    def __init__(self,
                 n_input_plane,
                 n_output_plane,
                 kt,
                 kw,
                 kh,
                 dt=1,
                 dw=1,
                 dh=1,
                 pad_t=0,
                 pad_w=0,
                 pad_h=0,
                 adj_t=0,
                 adj_w=0,
                 adj_h=0,
                 n_group=1,
                 no_bias=False,
                 wRegularizer=None,
                 bRegularizer=None,
                 bigdl_type="float"):
        super(VolumetricFullConvolution, self).__init__(None, bigdl_type,
                                                     n_input_plane,
                                                     n_output_plane,
                                                     kt,
                                                     kw,
                                                     kh,
                                                     dt,
                                                     dw,
                                                     dh,
                                                     pad_t,
                                                     pad_w,
                                                     pad_h,
                                                     adj_t,
                                                     adj_w,
                                                     adj_h,
                                                     n_group,
                                                     no_bias,
                                                     wRegularizer,
                                                     bRegularizer)
    def set_init_method(self, weight_init_method = None, bias_init_method = None):
        callBigDlFunc(self.bigdl_type, "setInitMethod", self.value,
                      weight_init_method, bias_init_method)
        return self

class SpatialShareConvolution(Layer):

    '''

    >>> spatialShareConvolution = SpatialShareConvolution(1, 1, 1, 1)
    creating: createSpatialShareConvolution
    >>> import numpy as np
    >>> init_weight = np.random.randn(1, 12, 6, 5, 5)
    >>> init_bias = np.random.randn(12)
    >>> init_grad_weight = np.zeros([1, 12, 6, 5, 5])
    >>> init_grad_bias = np.zeros([12])
    >>> conv = SpatialShareConvolution(6, 12, 5, 5, 1, 1, 0, 0, 1, True, L1Regularizer(0.5), L1Regularizer(0.5), init_weight, init_bias, init_grad_weight, init_grad_bias)
    creating: createL1Regularizer
    creating: createL1Regularizer
    creating: createSpatialShareConvolution
    '''

    def __init__(self,
                 n_input_plane,
                 n_output_plane,
                 kernel_w,
                 kernel_h,
                 stride_w=1,
                 stride_h=1,
                 pad_w=0,
                 pad_h=0,
                 n_group=1,
                 propagate_back=True,
                 wRegularizer=None,
                 bRegularizer=None,
                 init_weight=None,
                 init_bias=None,
                 init_grad_weight=None,
                 init_grad_bias=None,
                 with_bias=True,
                 bigdl_type="float"):
        super(SpatialShareConvolution, self).__init__(None, bigdl_type,
                                                      n_input_plane,
                                                      n_output_plane,
                                                      kernel_w,
                                                      kernel_h,
                                                      stride_w,
                                                      stride_h,
                                                      pad_w,
                                                      pad_h,
                                                      n_group,
                                                      propagate_back,
                                                      wRegularizer,
                                                      bRegularizer,
                                                      JTensor.from_ndarray(init_weight),
                                                      JTensor.from_ndarray(init_bias),
                                                      JTensor.from_ndarray(init_grad_weight),
                                                      JTensor.from_ndarray(init_grad_bias),
                                                      with_bias)
    def set_init_method(self, weight_init_method = None, bias_init_method = None):
        callBigDlFunc(self.bigdl_type, "setInitMethod", self.value,
                      weight_init_method, bias_init_method)
        return self


class VolumetricConvolution(Layer):

    '''
    Applies a 3D convolution over an input image composed of several input planes. The input tensor
    in forward(input) is expected to be a 4D tensor (nInputPlane x time x height x width).

    :param n_input_plane: The number of expected input planes in the image given into forward()
    :param n_output_plane: The number of output planes the convolution layer will produce.
    :param k_t: The kernel size of the convolution in time
    :param k_w: The kernel width of the convolution
    :param k_h: The kernel height of the convolution
    :param d_t: The step of the convolution in the time dimension. Default is 1
    :param d_w: The step of the convolution in the width dimension. Default is 1
    :param d_h: The step of the convolution in the height dimension. Default is 1
    :param pad_t: Additional zeros added to the input plane data on both sides of time axis.Default is 0. (kT-1)/2 is often used here.
    :param pad_w: The additional zeros added per width to the input planes.
    :param pad_h: The additional zeros added per height to the input planes.
    :param with_bias: whether with bias
    :param wRegularizer: instance of [[Regularizer]] (eg. L1 or L2 regularization), applied to the input weights matrices.
    :param bRegularizer: instance of [[Regularizer]] applied to the bias.


    >>> volumetricConvolution = VolumetricConvolution(6, 12, 5, 5, 5, 1, 1, 1)
    creating: createVolumetricConvolution
    '''

    def __init__(self,
                 n_input_plane,
                 n_output_plane,
                 k_t,
                 k_w,
                 k_h,
                 d_t=1,
                 d_w=1,
                 d_h=1,
                 pad_t=0,
                 pad_w=0,
                 pad_h=0,
                 with_bias=True,
                 wRegularizer=None,
                 bRegularizer=None,
                 bigdl_type="float"):
        super(VolumetricConvolution, self).__init__(None, bigdl_type,
                                                    n_input_plane,
                                                    n_output_plane,
                                                    k_t,
                                                    k_w,
                                                    k_h,
                                                    d_t,
                                                    d_w,
                                                    d_h,
                                                    pad_t,
                                                    pad_w,
                                                    pad_h,
                                                    with_bias,
                                                    wRegularizer,
                                                    bRegularizer)

    def set_init_method(self, weight_init_method = None, bias_init_method = None):
        callBigDlFunc(self.bigdl_type, "setInitMethod", self.value,
                      weight_init_method, bias_init_method)
        return self


class VolumetricMaxPooling(Layer):

    '''
    Applies 3D max-pooling operation in kTxkWxkH regions by step size dTxdWxdH.
    The number of output features is equal to the number of input planes / dT.
    The input can optionally be padded with zeros. Padding should be smaller than
    half of kernel size. That is, padT < kT/2, padW < kW/2 and padH < kH/2

    :param k_t: The kernel size
    :param k_w: The kernel width
    :param k_h: The kernel height
    :param d_t: The step in the time dimension
    :param d_w: The step in the width dimension
    :param d_h: The step in the height dimension
    :param pad_t: The padding in the time dimension
    :param pad_w: The padding in the width dimension
    :param pad_h: The padding in the height dimension


    >>> volumetricMaxPooling = VolumetricMaxPooling(5, 5, 5, 1, 1, 1)
    creating: createVolumetricMaxPooling
    '''

    def __init__(self,
                 k_t,
                 k_w,
                 k_h,
                 d_t,
                 d_w,
                 d_h,
                 pad_t=0,
                 pad_w=0,
                 pad_h=0,
                 bigdl_type="float"):
        super(VolumetricMaxPooling, self).__init__(None, bigdl_type,
                                                    k_t,
                                                    k_w,
                                                    k_h,
                                                    d_t,
                                                    d_w,
                                                    d_h,
                                                    pad_t,
                                                    pad_w,
                                                    pad_h)


class VolumetricAveragePooling(Layer):

    '''
    Applies 3D average-pooling operation in kTxkWxkH regions by step size dTxdWxdH.
    The number of output features is equal to the number of input planes / dT.
    The input can optionally be padded with zeros. Padding should be smaller than
    half of kernel size. That is, padT < kT/2, padW < kW/2 and padH < kH/2

    :param k_t: The kernel size
    :param k_w: The kernel width
    :param k_h: The kernel height
    :param d_t: The step in the time dimension
    :param d_w: The step in the width dimension
    :param d_h: The step in the height dimension
    :param pad_t: The padding in the time dimension
    :param pad_w: The padding in the width dimension
    :param pad_h: The padding in the height dimension
    :param count_include_pad: whether to include padding when dividing the number of elements in pooling region
    :param ceil_mode: whether the output size is to be ceiled or floored


    >>> volumetricAveragePooling = VolumetricAveragePooling(5, 5, 5, 1, 1, 1)
    creating: createVolumetricAveragePooling
    '''

    def __init__(self,
                 k_t,
                 k_w,
                 k_h,
                 d_t,
                 d_w,
                 d_h,
                 pad_t=0,
                 pad_w=0,
                 pad_h=0,
                 count_include_pad=True,
                 ceil_mode=False,
                 bigdl_type="float"):
        super(VolumetricAveragePooling, self).__init__(None, bigdl_type,
                                                        k_t,
                                                        k_w,
                                                        k_h,
                                                        d_t,
                                                        d_w,
                                                        d_h,
                                                        pad_t,
                                                        pad_w,
                                                        pad_h,
                                                        count_include_pad,
                                                        ceil_mode)

class SpatialZeroPadding(Layer):

    '''
    Each feature map of a given input is padded with specified number of zeros.
    If padding values are negative, then input is cropped.

    :param padLeft: pad left position
    :param padRight: pad right position
    :param padTop: pad top position
    :param padBottom: pad bottom position


    >>> spatialZeroPadding = SpatialZeroPadding(1, 1, 1, 1)
    creating: createSpatialZeroPadding
    '''

    def __init__(self,
                 pad_left,
                 pad_right,
                 pad_top,
                 pad_bottom,
                 bigdl_type="float"):
        super(SpatialZeroPadding, self).__init__(None, bigdl_type,
                                                 pad_left,
                                                 pad_right,
                                                 pad_top,
                                                 pad_bottom)


class SplitTable(Layer):

    '''
    Creates a module that takes a Tensor as input and
    outputs several tables, splitting the Tensor along
    the specified dimension `dimension`. Please note the dimension starts from 1.


    The input to this layer is expected to be a tensor, or a batch of tensors;
    when using mini-batch, a batch of sample tensors will be passed to the layer and
    the user needs to specify the number of dimensions of each sample tensor in a
    batch using `nInputDims`.


    :param dimension: to be split along this dimension
    :param n_input_dims: specify the number of dimensions that this module will receiveIf it is more than the dimension of input tensors, the first dimensionwould be considered as batch size


    >>> splitTable = SplitTable(1, 1)
    creating: createSplitTable
    '''

    def __init__(self,
                 dimension,
                 n_input_dims=-1,
                 bigdl_type="float"):
        super(SplitTable, self).__init__(None, bigdl_type,
                                         dimension,
                                         n_input_dims)


class Sqrt(Layer):

    '''
    Apply an element-wise sqrt operation.


    >>> sqrt = Sqrt()
    creating: createSqrt
    '''

    def __init__(self,
                 bigdl_type="float"):
        super(Sqrt, self).__init__(None, bigdl_type)


class Square(Layer):

    '''
    Apply an element-wise square operation.

    >>> square = Square()
    creating: createSquare
    '''

    def __init__(self,
                 bigdl_type="float"):
        super(Square, self).__init__(None, bigdl_type)


class Squeeze(Layer):

    '''
    Delete singleton all dimensions or a specific dim.


    :param dim: Optional. The dimension to be delete. Default: delete all dimensions.
    :param num_input_dims: Optional. If in a batch model, set to the inputDims.




    >>> squeeze = Squeeze(1)
    creating: createSqueeze
    '''

    def __init__(self,
                 dim,
                 num_input_dims=INTMIN,
                 bigdl_type="float"):
        super(Squeeze, self).__init__(None, bigdl_type,
                                      dim,
                                      num_input_dims)


class Sum(Layer):

    '''
    It is a simple layer which applies a sum operation over the given dimension.
    When nInputDims is provided, the input will be considered as a batches.
    Then the sum operation will be applied in (dimension + 1)
    The input to this layer is expected to be a tensor, or a batch of tensors;
    when using mini-batch, a batch of sample tensors will be passed to the layer and
    the user need to specify the number of dimensions of each sample tensor in the
    batch using `nInputDims`.


    :param dimension: the dimension to be applied sum operation
    :param n_input_dims: specify the number of dimensions that this module will receiveIf it is more than the dimension of input tensors, the first dimensionwould be considered as batch size
    :param size_average: default is false, if it is true, it will return the mean instead
    :param squeeze: default is true, which will squeeze the sum dimension; set it to false to keep the sum dimension


    >>> sum = Sum(1, 1, True, True)
    creating: createSum
    '''

    def __init__(self,
                 dimension=1,
                 n_input_dims=-1,
                 size_average=False,
                 squeeze=True,
                 bigdl_type="float"):
        super(Sum, self).__init__(None, bigdl_type,
                                  dimension,
                                  n_input_dims,
                                  squeeze,
                                  size_average)


class TanhShrink(Layer):

    '''
    A simple layer for each element of the input tensor, do the following operation
    during the forward process:
    [f(x) = tanh(x) - 1]


    >>> tanhShrink = TanhShrink()
    creating: createTanhShrink
    '''

    def __init__(self,
                 bigdl_type="float"):
        super(TanhShrink, self).__init__(None, bigdl_type)


class Threshold(Layer):

    '''
    Threshold input Tensor.
    If values in the Tensor smaller than th, then replace it with v


    :param th: the threshold to compare with
    :param v: the value to replace with
    :param ip: inplace mode


    >>> threshold = Threshold(1e-5, 1e-5, True)
    creating: createThreshold
    '''

    def __init__(self,
                 th=1e-6,
                 v=0.0,
                 ip=False,
                 bigdl_type="float"):
        super(Threshold, self).__init__(None, bigdl_type,
                                        th,
                                        v,
                                        ip)

class Negative(Layer):

    '''
    Create an Negative layer.  Computing negative value of each element of input tensor

    :param inplace: if output tensor reuse input tensor storage. Default value is false


    >>> negative = Negative(False)
    creating: createNegative
    '''

    def __init__(self,
                 inplace = False,
                 bigdl_type="float"):
        super(Negative, self).__init__(None, bigdl_type, inplace)


class Unsqueeze(Layer):

    '''
    Create an Unsqueeze layer.  Insert singleton dim (i.e., dimension 1) at position pos.
    For an input with dim = input.dim(),
    there are dim + 1 possible positions to insert the singleton dimension.


    :param pos: The position will be insert singleton.
    :param num_input_dims: Optional. If in a batch model, set to the inputDim


    >>> unsqueeze = Unsqueeze(1, 1)
    creating: createUnsqueeze
    '''

    def __init__(self,
                 pos,
                 num_input_dims=INTMIN,
                 bigdl_type="float"):
        super(Unsqueeze, self).__init__(None, bigdl_type,
                                        pos,
                                        num_input_dims)


class Reshape(Layer):
    '''
    The forward(input) reshape the input tensor into a size(0) * size(1) * ... tensor, taking the
    elements row-wise.


    :param size: the reshape size


    >>> reshape = Reshape([1, 28, 28])
    creating: createReshape
    >>> reshape = Reshape([1, 28, 28], False)
    creating: createReshape
    '''

    def __init__(self, size, batch_mode=None, bigdl_type="float"):
        super(Reshape, self).__init__(None, bigdl_type, size, batch_mode)


class BiRecurrent(Container):
    '''
    Create a Bidirectional recurrent layer


    :param merge: merge layer


    >>> biRecurrent = BiRecurrent(CAddTable())
    creating: createCAddTable
    creating: createBiRecurrent
    >>> biRecurrent = BiRecurrent()
    creating: createBiRecurrent
    '''

    def __init__(self,
                 merge=None,
                 bigdl_type="float"):
        super(BiRecurrent, self).__init__(None, bigdl_type, merge)


class ConcatTable(Container):
    '''
    ConcateTable is a container module like Concate. Applies an input
    to each member module, input can be a tensor or a table.


    ConcateTable usually works with CAddTable and CMulTable to
    implement element wise add/multiply on outputs of two modules.


    >>> concatTable = ConcatTable()
    creating: createConcatTable
    '''

    def __init__(self,
                 bigdl_type="float"):
        super(ConcatTable, self).__init__(None, bigdl_type)


class Identity(Layer):
    '''
    Identity just return the input to output.
    It's useful in same parallel container to get an origin input.


    >>> identity = Identity()
    creating: createIdentity
    '''

    def __init__(self,
                 bigdl_type="float"):
        super(Identity, self).__init__(None, bigdl_type)


class Reverse(Layer):
    '''
    Reverse the input w.r.t given dimension.
    The input can be a Tensor or Table.


    :param dim:


    >>> reverse = Reverse()
    creating: createReverse
    >>> reverse = Reverse(1, False)
    creating: createReverse
    '''

    def __init__(self,
                 dimension=1,
                 is_inplace=False,
                 bigdl_type="float"):
        super(Reverse, self).__init__(None, bigdl_type,
                                      dimension,
                                      is_inplace)


class Transpose(Layer):
    '''
    Transpose input along specified dimensions


    :param permutations: dimension pairs that need to swap


    >>> transpose = Transpose([(1,2)])
    creating: createTranspose
    '''

    def __init__(self,
                 permutations,
                 bigdl_type="float"):
        super(Transpose, self).__init__(None, bigdl_type,
                                        permutations)


class SpatialContrastiveNormalization(Layer):
    '''
    Subtractive + divisive contrast normalization.


    :param n_input_plane:
    :param kernel:
    :param threshold:
    :param thresval:


    >>> kernel = np.ones([9,9]).astype("float32")
    >>> spatialContrastiveNormalization = SpatialContrastiveNormalization(1, kernel)
    creating: createSpatialContrastiveNormalization
    >>> spatialContrastiveNormalization = SpatialContrastiveNormalization()
    creating: createSpatialContrastiveNormalization
    '''

    def __init__(self,
                 n_input_plane=1,
                 kernel=None,
                 threshold=1e-4,
                 thresval=1e-4,
                 bigdl_type="float"):
        super(SpatialContrastiveNormalization, self).__init__(None, bigdl_type,
                                                              n_input_plane,
                                                              JTensor.from_ndarray(kernel),
                                                              threshold,
                                                              thresval)


class SpatialConvolutionMap(Layer):
    '''
    This class is a generalization of SpatialConvolution.
    It uses a generic connection table between input and output features.
    The SpatialConvolution is equivalent to using a full connection table.
    
    When padW and padH are both -1, we use a padding algorithm similar to the "SAME"
    padding of tensorflow. That is
 
     outHeight = Math.ceil(inHeight.toFloat/strideH.toFloat)
     outWidth = Math.ceil(inWidth.toFloat/strideW.toFloat)
 
     padAlongHeight = Math.max(0, (outHeight - 1) * strideH + kernelH - inHeight)
     padAlongWidth = Math.max(0, (outWidth - 1) * strideW + kernelW - inWidth)
 
     padTop = padAlongHeight / 2
     padLeft = padAlongWidth / 2

    :param wRegularizer: instance of [[Regularizer]](eg. L1 or L2 regularization), applied to the input weights matrices.
    :param bRegularizer: instance of [[Regularizer]]applied to the bias.

    >>> ct = np.ones([9,9]).astype("float32")
    >>> spatialConvolutionMap = SpatialConvolutionMap(ct, 9, 9)
    creating: createSpatialConvolutionMap
    '''

    def __init__(self,
                 conn_table,
                 kw,
                 kh,
                 dw=1,
                 dh=1,
                 pad_w=0,
                 pad_h=0,
                 wRegularizer=None,
                 bRegularizer=None,
                 bigdl_type="float"):
        super(SpatialConvolutionMap, self).__init__(None, bigdl_type,
                                                    JTensor.from_ndarray(conn_table),
                                                    kw,
                                                    kh,
                                                    dw,
                                                    dh,
                                                    pad_w,
                                                    pad_h,
                                                    wRegularizer,
                                                    bRegularizer)


class SpatialDivisiveNormalization(Layer):
    '''
    Applies a spatial division operation on a series of 2D inputs using kernel for
    computing the weighted average in a neighborhood. The neighborhood is defined for
    a local spatial region that is the size as kernel and across all features. For
    an input image, since there is only one feature, the region is only spatial. For
    an RGB image, the weighted average is taken over RGB channels and a spatial region.


    If the kernel is 1D, then it will be used for constructing and separable 2D kernel.
    The operations will be much more efficient in this case.


    The kernel is generally chosen as a gaussian when it is believed that the correlation
    of two pixel locations decrease with increasing distance. On the feature dimension,
    a uniform average is used since the weighting across features is not known.




    :param nInputPlane: number of input plane, default is 1.
    :param kernel: kernel tensor, default is a 9 x 9 tensor.
    :param threshold: threshold
    :param thresval: threshhold value to replace withif data is smaller than theshold


    >>> kernel = np.ones([9,9]).astype("float32")
    >>> spatialDivisiveNormalization = SpatialDivisiveNormalization(2,kernel)
    creating: createSpatialDivisiveNormalization
    >>> spatialDivisiveNormalization = SpatialDivisiveNormalization()
    creating: createSpatialDivisiveNormalization
    '''

    def __init__(self,
                 n_input_plane=1,
                 kernel=None,
                 threshold=1e-4,
                 thresval=1e-4,
                 bigdl_type="float"):
        super(SpatialDivisiveNormalization, self).__init__(None, bigdl_type,
                                                           n_input_plane,
                                                           JTensor.from_ndarray(kernel),
                                                           threshold,
                                                           thresval)


class SpatialSubtractiveNormalization(Layer):
    '''
    Applies a spatial subtraction operation on a series of 2D inputs using kernel for
    computing the weighted average in a neighborhood. The neighborhood is defined for
    a local spatial region that is the size as kernel and across all features. For a
    an input image, since there is only one feature, the region is only spatial. For
    an RGB image, the weighted average is taken over RGB channels and a spatial region.


    If the kernel is 1D, then it will be used for constructing and separable 2D kernel.
    The operations will be much more efficient in this case.


    The kernel is generally chosen as a gaussian when it is believed that the correlation
    of two pixel locations decrease with increasing distance. On the feature dimension,
    a uniform average is used since the weighting across features is not known.


    :param n_input_plane: number of input plane, default is 1.
    :param kernel: kernel tensor, default is a 9 x 9 tensor.


    >>> kernel = np.ones([9,9]).astype("float32")
    >>> spatialSubtractiveNormalization = SpatialSubtractiveNormalization(2,kernel)
    creating: createSpatialSubtractiveNormalization
    >>> spatialSubtractiveNormalization = SpatialSubtractiveNormalization()
    creating: createSpatialSubtractiveNormalization
    '''

    def __init__(self,
                 n_input_plane=1,
                 kernel=None,
                 bigdl_type="float"):
        super(SpatialSubtractiveNormalization, self).__init__(None, bigdl_type,
                                                              n_input_plane,
                                                              JTensor.from_ndarray(kernel))


class SpatialWithinChannelLRN(Layer):
    '''
    The local response normalization layer performs a kind of lateral inhibition
    by normalizing over local input regions. the local regions extend spatially,
    in separate channels (i.e., they have shape 1 x local_size x local_size).

    :param size  the side length of the square region to sum over
    :param alpha the scaling parameter
    :param beta the exponent


    >>> layer = SpatialWithinChannelLRN()
    creating: createSpatialWithinChannelLRN
    '''

    def __init__(self,
                 size=5,
                 alpha=1.0,
                 beta=0.75,
                 bigdl_type="float"):
        super(SpatialWithinChannelLRN, self).__init__(None, bigdl_type,
                                                      size,
                                                      alpha,
                                                      beta)

class Pack(Layer):
    '''
    Stacks a list of n-dimensional tensors into one (n+1)-dimensional tensor.
    
    >>> layer = Pack(1)
    creating: createPack
    '''

    def __init__(self, dimension, bigdl_type="float"):
        super(Pack, self).__init__(None, bigdl_type, dimension)

class ConvLSTMPeephole(Layer):
    '''
    
|   Convolution Long Short Term Memory architecture with peephole.
|   Ref. A.: https://arxiv.org/abs/1506.04214 (blueprint for this module)
|   B. https://github.com/viorik/ConvLSTM

    :param input_size: number of input planes in the image given into forward()
    :param output_size: number of output planes the convolution layer will produce
    :param kernel_i: Convolutional filter size to convolve input
    :param kernel_c: Convolutional filter size to convolve cell
    :param stride: The step of the convolution, default is 1
    :param padding: The additional zeros added, default is -1
    :param activation: activation function, by default to be Tanh if not specified.
                        It can also be the name of an existing activation as a string.
    :param inner_activation: activation function for the inner cells, by default to be Sigmoid if not specified.
                            It can also be the name of an existing activation as a string.
    :param wRegularizer: instance of [[Regularizer]](eg. L1 or L2 regularization), applied to the input weights matrices
    :param uRegularizer: instance [[Regularizer]](eg. L1 or L2 regularization), applied to the recurrent weights matrices
    :param bRegularizer: instance of [[Regularizer]]applied to the bias.
    :param cRegularizer: instance of [[Regularizer]]applied to peephole.
    :param with_peephole: whether use last cell status control a gate.

    >>> convlstm = ConvLSTMPeephole(4, 3, 3, 3, 1, -1, Tanh(), HardSigmoid(), L1Regularizer(0.5), L1Regularizer(0.5), L1Regularizer(0.5), L1Regularizer(0.5))
    creating: createTanh
    creating: createHardSigmoid
    creating: createL1Regularizer
    creating: createL1Regularizer
    creating: createL1Regularizer
    creating: createL1Regularizer
    creating: createConvLSTMPeephole
    '''

    def __init__(self, input_size, output_size, kernel_i, kernel_c, stride=1, padding=-1,
                 activation=None, inner_activation=None,
                 wRegularizer=None, uRegularizer=None, bRegularizer=None, cRegularizer=None,
                 with_peephole=True, bigdl_type="float"):
        if not activation:
            activation = Tanh()
        if not inner_activation:
            inner_activation = Sigmoid()
        if isinstance(activation, six.string_types):
            activation = get_activation_by_name(activation)
        if isinstance(inner_activation, six.string_types):
            inner_activation = get_activation_by_name(inner_activation)
        super(ConvLSTMPeephole, self).__init__(None, bigdl_type, input_size, output_size, kernel_i, kernel_c,
                                               stride, padding, activation, inner_activation,
                                               wRegularizer, uRegularizer, bRegularizer, cRegularizer, with_peephole)

class Tile(Layer):
    '''
    Replicate 'copies' copy along 'dim' dimension

    >>> layer = Tile(1, 2)
    creating: createTile
    '''
    def __init__(self, dim = 1, copies = 2, bigdl_type="float"):
        super(Tile, self).__init__(None, bigdl_type, dim, copies)

class BinaryThreshold(Layer):
    '''
    Binary threshold, 1 if value > th, 0 otherwise
    >>> layer = BinaryThreshold(0.1, False)
    creating: createBinaryThreshold
    '''
    def __init__(self, th=1e-6, ip = False, bigdl_type="float"):
        super(BinaryThreshold, self).__init__(None, bigdl_type, th, ip)

class ConvLSTMPeephole3D(Layer):
    '''

    :param input_size: number of input planes in the image given into forward()
    :param output_size: number of output planes the convolution layer will produce
    :param kernel_i Convolutional filter size to convolve input
    :param kernel_c Convolutional filter size to convolve cell
    :param stride The step of the convolution
    :param padding The additional zeros added
    :param wRegularizer: instance of [[Regularizer]](eg. L1 or L2 regularization), applied to the input weights matrices
    :param uRegularizer: instance [[Regularizer]](eg. L1 or L2 regularization), applied to the recurrent weights matrices
    :param bRegularizer: instance of [[Regularizer]]applied to the bias.
    :param cRegularizer: instance of [[Regularizer]]applied to peephole.
    :param with_peephole: whether use last cell status control a gate.

    >>> convlstm = ConvLSTMPeephole3D(4, 3, 3, 3, 1, -1, L1Regularizer(0.5), L1Regularizer(0.5), L1Regularizer(0.5), L1Regularizer(0.5))
    creating: createL1Regularizer
    creating: createL1Regularizer
    creating: createL1Regularizer
    creating: createL1Regularizer
    creating: createConvLSTMPeephole3D
    '''

    def __init__(self, input_size, output_size, kernel_i, kernel_c, stride=1, padding=-1, wRegularizer=None, uRegularizer=None,
                 bRegularizer=None, cRegularizer=None, with_peephole=True, bigdl_type="float"):
        super(ConvLSTMPeephole3D, self).__init__(None, bigdl_type, input_size, output_size, kernel_i, kernel_c, stride,
                                                 padding, wRegularizer, uRegularizer, bRegularizer, cRegularizer, with_peephole)


class MultiRNNCell(Layer):
    '''
    A cell that enables stack multiple simple rnn cells

    >>> cells = []
    >>> cells.append(ConvLSTMPeephole3D(4, 3, 3, 3, 1))
    creating: createConvLSTMPeephole3D
    >>> cells.append(ConvLSTMPeephole3D(4, 3, 3, 3, 1))
    creating: createConvLSTMPeephole3D
    >>> stacked_convlstm = MultiRNNCell(cells)
    creating: createMultiRNNCell
    '''

    def __init__(self, cells, bigdl_type="float"):
        super(MultiRNNCell, self).__init__(None, bigdl_type, cells)

class ResizeBilinear(Layer):
    """
    Resize the input image with bilinear interpolation. The input image must be a float tensor with
    NHWC or NCHW layout

    :param output_height: output height
    :param output_width: output width
    :param align_corner: align corner or not
    :param data_format: the data format of the input image, NHWC or NCHW

    >>> resizeBilinear = ResizeBilinear(10, 20, False, "NCHW")
    creating: createResizeBilinear
    """
    def __init__(self, output_height, output_width, align_corner=False, data_format="NCHW", bigdl_type="float"):
        super(ResizeBilinear, self).__init__(None, bigdl_type, output_height,
                                             output_width, align_corner, data_format)

class GaussianSampler(Layer):
    """
    Takes {mean, log_variance} as input and samples from the Gaussian distribution
    >>> sampler = GaussianSampler()
    creating: createGaussianSampler
    """
    def __init__(self, bigdl_type="float"):
        super(GaussianSampler, self).__init__(None, bigdl_type)

class Masking(Layer):

    '''
    Use a mask value to skip timesteps for a sequence
    ```
   :param mask_value: mask value

    >>> masking = Masking(0.0)
    creating: createMasking
    '''

    def __init__(self,
                 mask_value,
                 bigdl_type="float"):
        super(Masking, self).__init__(None, bigdl_type,
                                         mask_value)

class Maxout(Layer):
    
    '''
    A linear maxout layer Maxout layer select the element-wise maximum value of
    maxoutNumber Linear(inputSize, outputSize) layers
    ```    
    :param input_size: the size the each input sample
    :param output_size: the size of the module output of each sample
    :param maxout_number: number of Linear layers to use
    :param with_bias: whether use bias in Linear
    :param w_regularizer: instance of [[Regularizer]]
          (eg. L1 or L2 regularization), applied to the input weights matrices.
    :param b_regularizer: instance of [[Regularizer]]
           applied to the bias.
    :param init_weight: initial weight
    :param init_bias: initial bias
    
    >>> maxout = Maxout(2, 5, 3)
    creating: createMaxout
    '''    
    def __init__(self,
                 input_size,
                 output_size,
                 maxout_number,
                 with_bias=True,
                 w_regularizer=None,
                 b_regularizer=None,
                 init_weight=None,
                 init_bias=None,
                 bigdl_type="float"):
        super(Maxout, self).__init__(None, bigdl_type,
                                      input_size, output_size, maxout_number, with_bias,
                                      w_regularizer, b_regularizer, init_weight, init_bias)

class HardSigmoid(Layer):
    """
    Apply Hard-sigmoid function
```   
               |  0, if x < -2.5
        f(x) = |  1, if x > 2.5
               |  0.2 * x + 0.5, otherwise
```
    >>> hardSigmoid = HardSigmoid()
    creating: createHardSigmoid
    """
    def __init__(self, bigdl_type="float"):
        super(HardSigmoid, self).__init__(None, bigdl_type)

class Highway(Layer):
    """
    Densely connected highway network.
    Highway layers are a natural extension of LSTMs to feedforward networks.

    :param size input size
    :param with_bias whether to include a bias
    :param activation activation function. It can also be the name of an existing activation as a string.
    :param wRegularizer: instance of [[Regularizer]](eg. L1 or L2 regularization), applied to the input weights matrices.
    :param bRegularizer: instance of [[Regularizer]], applied to the bias.

    >>> highway = Highway(2)
    creating: createHighway
    """
    def __init__(self, size, with_bias=True, activation=None, wRegularizer=None, bRegularizer=None, bigdl_type="float"):
        if isinstance(activation, six.string_types):
            activation = get_activation_by_name(activation)
        super(Highway, self).__init__(None, bigdl_type, size, with_bias, activation, wRegularizer, bRegularizer)

class UpSampling3D(Layer):
    """
    Upsampling layer for 3D inputs.
    Repeats the 1st, 2nd and 3rd dimensions
    of the data by size[0], size[1] and size[2] respectively.
    The input data is assumed to be of the form `minibatch x channels x depth x height x width`.

    :param size Repeats the depth, height, width dimensions of the data by
    >>> upsample3d = UpSampling3D([1, 2, 3])
    creating: createUpSampling3D
    """
    def __init__(self, size, bigdl_type="float"):
        super(UpSampling3D, self).__init__(None, bigdl_type, size)

class PriorBox(Layer):
    """
    Generate the prior boxes of designated sizes and aspect ratios across
    all dimensions (H * W)
    Intended for use with MultiBox detection method to generate prior
    :param min_sizes minimum box size in pixels. can be multiple. required!
    :param max_sizes maximum box size in pixels. can be ignored or same as the # of min_size.
    :param aspect_ratios optional aspect ratios of the boxes. can be multiple
    :param is_flip optional bool, default true. if set, flip the aspect ratio.
    :param is_clip whether to clip the prior's coordidate such that it is within [0, 1]
    >>> layer = PriorBox([0.1])
    creating: createPriorBox
    """
    def __init__(self, min_sizes,
                 max_sizes=None,
                 aspect_ratios=None,
                 is_flip=True,
                 is_clip=False,
                 variances=None,
                 offset = 0.5,
                 img_h=0,
                 img_w=0,
                 img_size=0,
                 step_h=0.0,
                 step_w=0.0,
                 step=0.0,
                 bigdl_type="float"):
        super(PriorBox, self).__init__(None, bigdl_type,
                                       min_sizes,
                                       max_sizes,
                                       aspect_ratios,
                                       is_flip,
                                       is_clip,
                                       variances,
                                       offset,
                                       img_h,
                                       img_w,
                                       img_size,
                                       step_h,
                                       step_w,
                                       step)

class NormalizeScale(Layer):
    """
    NormalizeScale is conposed of normalize and scale, this is equal to caffe Normalize layer
    :param p L_p norm
    :param eps smoothing parameter
    :param scale scale parameter
    :param size size of scale input
    :param w_regularizer weight regularizer
    >>> layer = NormalizeScale(2.0, scale = 20.0, size = [1, 5, 1, 1])
    creating: createNormalizeScale
    """
    def __init__(self, p, scale, size, w_regularizer=None, eps=1e-10,
                 bigdl_type="float"):
        super(NormalizeScale, self).__init__(None, bigdl_type, p, eps, scale, size, w_regularizer)

class Proposal(Layer):
    """
    Outputs object detection proposals by applying estimated bounding-box
    transformations to a set of regular boxes (called "anchors").
    rois: holds R regions of interest, each is a 5-tuple
    (n, x1, y1, x2, y2) specifying an image batch index n and a rectangle (x1, y1, x2, y2)
    scores: holds scores for R regions of interest
    >>> layer = Proposal(1000, 200, [0.1, 0.2], [2.0, 3.0])
    creating: createProposal
    """
    def __init__(self, pre_nms_topn, post_nms_topn, ratios, scales,
                 rpn_pre_nms_topn_train=12000, rpn_post_nms_topn_train=2000,
                 bigdl_type="float"):
        super(Proposal, self).__init__(None, bigdl_type,
                                       pre_nms_topn,
                                       post_nms_topn,
                                       ratios,
                                       scales,
                                       rpn_pre_nms_topn_train,
                                       rpn_post_nms_topn_train)

class DetectionOutputSSD(Layer):
    """
    Layer to Post-process SSD output
    :param n_classes number of classes
    :param share_location whether to share location, default is true
    :param bg_label background label
    :param nms_thresh nms threshold
    :param nms_topk nms topk
    :param keep_top_k result topk
    :param conf_thresh confidence threshold
    :param variance_encoded_in_target if variance is encoded in target,
    we simply need to retore the offset predictions,
    else if variance is encoded in bbox,
    we need to scale the offset accordingly.
    :param conf_post_process whether add some additional post process to confidence prediction
    >>> layer = DetectionOutputSSD()
    creating: createDetectionOutputSSD
    """

    def __init__(self, n_classes=21,
                 share_location=True,
                 bg_label=0,
                 nms_thresh=0.45,
                 nms_topk=400,
                 keep_top_k=200,
                 conf_thresh=0.01,
                 variance_encoded_in_target=False,
                 conf_post_process=True,
                 bigdl_type="float"):
        super(DetectionOutputSSD, self).__init__(None,
                                                 bigdl_type,
                                                 n_classes,
                                                 share_location,
                                                 bg_label,
                                                 nms_thresh,
                                                 nms_topk,
                                                 keep_top_k,
                                                 conf_thresh,
                                                 variance_encoded_in_target,
                                                 conf_post_process)

class DetectionOutputFrcnn(Layer):
    """
    Post process Faster-RCNN models
    :param nms_thresh nms threshold
    :param n_classes number of classes
    :param bbox_vote whether to vote for detections
    :param max_per_image limit max number of detections per image
    :param thresh score threshold
    >>> layer = DetectionOutputFrcnn(21, True)
    creating: createDetectionOutputFrcnn
    """

    def __init__(self, n_classes, bbox_vote, nms_thresh = 0.3,
                 max_per_image=100, thresh=0.05,
                 bigdl_type="float"):
        super(DetectionOutputFrcnn, self).__init__(None, bigdl_type, nms_thresh,
                                                   n_classes,
                                                   bbox_vote,
                                                   max_per_image,
                                                   thresh)

class Cropping2D(Layer):
    """
    Cropping layer for 2D input (e.g. picture).
    It crops along spatial dimensions, i.e. width and height.

    # Input shape
        4D tensor with shape:
        `(batchSize, channels, first_axis_to_crop, second_axis_to_crop)`

    # Output shape
        4D tensor with shape:
        `(batchSize, channels, first_cropped_axis, second_cropped_axis)`

    :param heightCrop Array of length 2. How many units should be trimmed off at the beginning
                      and end of the height dimension.
    :param widthCrop Array of length 2. How many units should be trimmed off at the beginning
                      and end of the width dimension.
    :param data_format a string value (or DataFormat Object in Scala) of "NHWC" or "NCHW" to specify the input data format of this layer. In "NHWC" format
                        data is stored in the order of [batch_size, height, width, channels], in "NCHW" format data is stored
                        in the order of [batch_size, channels, height, width].
    >>> cropping2D = Cropping2D([1, 1], [2, 2])
    creating: createCropping2D
    """
    def __init__(self, heightCrop, widthCrop, data_format="NCHW", bigdl_type="float"):
        super(Cropping2D, self).__init__(None, bigdl_type, heightCrop, widthCrop, data_format)

class Cropping3D(Layer):
    """
    Cropping layer for 3D data (e.g. spatial or spatio-temporal).

    # Input shape
        5D tensor with shape:
        `(batchSize, channels, first_axis_to_crop, second_axis_to_crop, third_axis_to_crop)`

    # Output shape
        5D tensor with shape:
        `(batchSize, channels, first_cropped_axis, second_cropped_axis, third_cropped_axis)`

    :param dim1Crop Array of length 2. How many units should be trimmed off at the beginning
                      and end of the first dimension.
    :param dim2Crop Array of length 2. How many units should be trimmed off at the beginning
                      and end of the second dimension.
    :param dim3Crop Array of length 2. How many units should be trimmed off at the beginning
                      and end of the third dimension.
    :param data_format a string value. "channel_first" or "channel_last"
    >>> cropping3D = Cropping3D([1, 1], [2, 2], [1, 1])
    creating: createCropping3D
    """
    def __init__(self, dim1Crop, dim2Crop, dim3Crop, data_format="channel_first", bigdl_type="float"):
        super(Cropping3D, self).__init__(None, bigdl_type, dim1Crop, dim2Crop, dim3Crop, data_format)

<<<<<<< HEAD
class Shape(Layer):
    """
    A layer which takes a tensor as input and outputs an 1D tensor containing the shape of the input.

    >>> shape = Shape()
    creating: createCropping3D
    """
    def __init__(self, bigdl_type="float"):
        super(Shape, self).__init__(None, bigdl_type)

=======
class RoiAlign(Layer):
    """
    Region of interest aligning (RoIAlign) for Mask-RCNN

    The RoIAlign uses average pooling on bilinear-interpolated sub-windows to convert
    the features inside any valid region of interest into a small feature map with a
    fixed spatial extent of pooledH * pooledW (e.g., 7 * 7).

    An RoI is a rectangular window into a conv feature map.
    Each RoI is defined by a four-tuple (x1, y1, x2, y2) that specifies its
    top-left corner (x1, y1) and its bottom-right corner (x2, y2).

    RoIAlign works by dividing the h * w RoI window into an pooledH * pooledW grid of
    sub-windows of approximate size h/H * w/W. In each sub-window, compute exact values
    of input features at four regularly sampled locations, and then do average pooling on
    the values in each sub-window.

    Pooling is applied independently to each feature map channel

    :param spatial_scale:  spatial scale
    :param sampling_ratio: sampling ratio
    :param pooled_h:       spatial extent in height
    :param pooled_w:       spatial extent in width

    >>> import numpy as np
    >>> input_data = np.random.rand(1,2,6,8)
    >>> input_rois = np.array([0, 0, 7, 5, 6, 2, 7, 5, 3, 1, 6, 4, 3, 3, 3, 3],dtype='float').reshape(4,4)
    >>> m = RoiAlign(1.0,3,2,2)
    creating: createRoiAlign
    >>> out = m.forward([input_data,input_rois])
    """

    def __init__(self,
                 spatial_scale,
                 sampling_ratio,
                 pooled_h,
                 pooled_w,
                 bigdl_type="float"):
        super(RoiAlign, self).__init__(None, bigdl_type,
                                         spatial_scale,
                                         sampling_ratio,
                                         pooled_h,
                                         pooled_w)
>>>>>>> 6d708cf9

def _test():
    import doctest
    from pyspark import SparkContext
    from bigdl.nn import layer
    from bigdl.util.common import init_engine
    from bigdl.util.common import create_spark_conf
    globs = layer.__dict__.copy()
    sc = SparkContext(master="local[4]", appName="test layer",
                      conf=create_spark_conf())
    globs['sc'] = sc
    init_engine()

    (failure_count, test_count) = doctest.testmod(globs=globs,
                                                  optionflags=doctest.ELLIPSIS)
    if failure_count:
        exit(-1)

if __name__ == "__main__":
    _test()<|MERGE_RESOLUTION|>--- conflicted
+++ resolved
@@ -5640,7 +5640,7 @@
     def __init__(self, dim1Crop, dim2Crop, dim3Crop, data_format="channel_first", bigdl_type="float"):
         super(Cropping3D, self).__init__(None, bigdl_type, dim1Crop, dim2Crop, dim3Crop, data_format)
 
-<<<<<<< HEAD
+        
 class Shape(Layer):
     """
     A layer which takes a tensor as input and outputs an 1D tensor containing the shape of the input.
@@ -5651,7 +5651,7 @@
     def __init__(self, bigdl_type="float"):
         super(Shape, self).__init__(None, bigdl_type)
 
-=======
+        
 class RoiAlign(Layer):
     """
     Region of interest aligning (RoIAlign) for Mask-RCNN
@@ -5695,7 +5695,7 @@
                                          sampling_ratio,
                                          pooled_h,
                                          pooled_w)
->>>>>>> 6d708cf9
+
 
 def _test():
     import doctest

#
# Copyright 2016 The BigDL Authors.
#
# Licensed under the Apache License, Version 2.0 (the "License");
# you may not use this file except in compliance with the License.
# You may obtain a copy of the License at
#
#     http://www.apache.org/licenses/LICENSE-2.0
#
# Unless required by applicable law or agreed to in writing, software
# distributed under the License is distributed on an "AS IS" BASIS,
# WITHOUT WARRANTIES OR CONDITIONS OF ANY KIND, either express or implied.
# See the License for the specific language governing permissions and
# limitations under the License.
#
# Still in experimental stage!

from optparse import OptionParser

from dataset import mnist
from dataset.transformer import *
from nn.layer import *
from nn.criterion import *
from optim.optimizer import *
from util.common import *


def build_model(class_num):
    model = Sequential()
    model.add(Reshape([1, 28, 28]))
    model.add(SpatialConvolution(1, 6, 5, 5))
    model.add(Tanh())
    model.add(SpatialMaxPooling(2, 2, 2, 2))
    model.add(Tanh())
    model.add(SpatialConvolution(6, 12, 5, 5))
    model.add(SpatialMaxPooling(2, 2, 2, 2))
    model.add(Reshape([12 * 4 * 4]))
    model.add(Linear(12 * 4 * 4, 100))
    model.add(Tanh())
    model.add(Linear(100, class_num))
    model.add(LogSoftMax())
    return model


def get_minst(sc, data_type="train", location="/tmp/mnist"):
    """
    Get and normalize the mnist data. We would download it automatically
    if the data doesn't present at the specific location.
    :param sc: SparkContext
    :param data_type: training data or testing data
    :param location: Location storing the mnist
    :return: A RDD of Sample
    """
    (images, labels) = mnist.read_data_sets(location, data_type)
    images = sc.parallelize(images)
    labels = sc.parallelize(labels)
    # Target start from 1 in BigDL

    # record = images.zip(labels).map(lambda features_label:
    #                                 Sample.from_ndarray(features_label[0], features_label[1] + 1))
    record = images.zip(labels)
    return record


if __name__ == "__main__":
    parser = OptionParser()
    parser.add_option("-a", "--action", dest="action", default="train")
<<<<<<< HEAD
    parser.add_option("-b", "--batchSize", dest="batchSize", default="128")
    parser.add_option("--model", dest="model", default="")
=======
    parser.add_option("-b", "--batchSize", type=int, dest="batchSize", default="128")
    parser.add_option("-m", "--modelPath", dest="modelPath", default="")
>>>>>>> c220611b

    (options, args) = parser.parse_args(sys.argv)

    sc = SparkContext(appName="lenet5", conf=create_spark_conf())
    init_engine()

    if options.action == "train":
        transformer = Transformer([Normalizer(mnist.TRAIN_MEAN, mnist.TRAIN_STD)])
        train_data = get_minst(sc, "train").map(
            lambda features_label: (transformer(features_label[0]), features_label[1])).map(
            lambda features_label: Sample.from_ndarray(features_label[0], features_label[1] + 1))

        test_data = get_minst(sc, "test").map(
            lambda features_label: (transformer(features_label[0]), features_label[1])).map(
            lambda features_label: Sample.from_ndarray(features_label[0], features_label[1] + 1))

        state = {"learningRate": 0.01,
                 "learningRateDecay": 0.0002}

        optimizer = Optimizer(
            model=build_model(10),
            training_rdd=train_data,
            criterion=ClassNLLCriterion(),
            optim_method=SGD(learningrate=0.01, learningrate_decay=0.0002),
            end_trigger=MaxEpoch(20),
            batch_size=options.batchSize)
        optimizer.set_validation(
            batch_size=options.batchSize,
            val_rdd=test_data,
            trigger=EveryEpoch(),
            val_method=["Top1Accuracy"]
        )
        optimizer.set_checkpoint(EveryEpoch(), "/tmp/lenet5/")
        trained_model = optimizer.optimize()
        parameters = trained_model.parameters()
    elif options.action == "test":
        # Load a pre-trained model and then validate it through top1 accuracy.
        transformer = Transformer([Normalizer(mnist.TRAIN_MEAN, mnist.TRAIN_STD)])
        test_data = get_minst(sc, "test").map(
<<<<<<< HEAD
            normalizer(mnist.TEST_MEAN, mnist.TEST_STD))
        model = Model.load(options.model)
        results = model.test(test_data, 32, ["Top1Accuracy"])
=======
            lambda features_label: (transformer(features_label[0]), features_label[1])).map(
            lambda features_label: Sample.from_ndarray(features_label[0], features_label[1] + 1))
        model = Model.load(options.modelPath)
        results = model.test(test_data, options.batchSize, ["Top1Accuracy"])
>>>>>>> c220611b
        for result in results:
            print(result)<|MERGE_RESOLUTION|>--- conflicted
+++ resolved
@@ -65,13 +65,8 @@
 if __name__ == "__main__":
     parser = OptionParser()
     parser.add_option("-a", "--action", dest="action", default="train")
-<<<<<<< HEAD
-    parser.add_option("-b", "--batchSize", dest="batchSize", default="128")
-    parser.add_option("--model", dest="model", default="")
-=======
     parser.add_option("-b", "--batchSize", type=int, dest="batchSize", default="128")
     parser.add_option("-m", "--modelPath", dest="modelPath", default="")
->>>>>>> c220611b
 
     (options, args) = parser.parse_args(sys.argv)
 
@@ -79,7 +74,7 @@
     init_engine()
 
     if options.action == "train":
-        transformer = Transformer([Normalizer(mnist.TRAIN_MEAN, mnist.TRAIN_STD)])
+        transformer = ImgTransformer([Normalizer(mnist.TRAIN_MEAN, mnist.TRAIN_STD)])
         train_data = get_minst(sc, "train").map(
             lambda features_label: (transformer(features_label[0]), features_label[1])).map(
             lambda features_label: Sample.from_ndarray(features_label[0], features_label[1] + 1))
@@ -109,17 +104,11 @@
         parameters = trained_model.parameters()
     elif options.action == "test":
         # Load a pre-trained model and then validate it through top1 accuracy.
-        transformer = Transformer([Normalizer(mnist.TRAIN_MEAN, mnist.TRAIN_STD)])
+        transformer = ImgTransformer([Normalizer(mnist.TRAIN_MEAN, mnist.TRAIN_STD)])
         test_data = get_minst(sc, "test").map(
-<<<<<<< HEAD
-            normalizer(mnist.TEST_MEAN, mnist.TEST_STD))
-        model = Model.load(options.model)
-        results = model.test(test_data, 32, ["Top1Accuracy"])
-=======
             lambda features_label: (transformer(features_label[0]), features_label[1])).map(
             lambda features_label: Sample.from_ndarray(features_label[0], features_label[1] + 1))
         model = Model.load(options.modelPath)
         results = model.test(test_data, options.batchSize, ["Top1Accuracy"])
->>>>>>> c220611b
         for result in results:
             print(result)
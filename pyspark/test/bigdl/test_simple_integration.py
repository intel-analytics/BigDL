--- conflicted
+++ resolved
@@ -602,11 +602,7 @@
                                        JTensor.from_ndarray(np.ones([4, 3]))])
         assert result4.shape == (4,)
 
-<<<<<<< HEAD
-    def test_train_image_frame(self):
-=======
     def test_train_DataSet(self):
->>>>>>> 36b475f4
         batch_size = 8
         epoch_num = 5
         images = []
@@ -620,17 +616,6 @@
         image_frame = DistributedImageFrame(self.sc.parallelize(images),
                                             self.sc.parallelize(labels))
 
-<<<<<<< HEAD
-        transformer = Pipeline([Resize(256, 256), CenterCrop(224, 224),
-                                ChannelNormalize(0.485, 0.456, 0.406, 0.229, 0.224, 0.225),
-                                MatToTensor(), ImageFrameToSample(target_keys=['label'])])
-        image_frame.transform(transformer)
-
-        model = Sequential()
-        model.add(SpatialConvolution(3, 6, 5, 5))
-        model.add(View([6 * 220 * 220]))
-        model.add(Linear(6 * 220 * 220, 20))
-=======
         transformer = Pipeline([BytesToMat(), Resize(256, 256), CenterCrop(224, 224),
                                 ChannelNormalize(0.485, 0.456, 0.406, 0.229, 0.224, 0.225),
                                 MatToTensor(), ImageFrameToSample(target_keys=['label'])])
@@ -640,38 +625,25 @@
         model.add(SpatialConvolution(3, 1, 5, 5))
         model.add(View([1 * 220 * 220]))
         model.add(Linear(1 * 220 * 220, 20))
->>>>>>> 36b475f4
         model.add(LogSoftMax())
         optim_method = SGD(learningrate=0.01)
         optimizer = Optimizer.create(
             model=model,
-<<<<<<< HEAD
-            training_set=image_frame,
-=======
             training_set=data_set,
->>>>>>> 36b475f4
             criterion=ClassNLLCriterion(),
             optim_method=optim_method,
             end_trigger=MaxEpoch(epoch_num),
             batch_size=batch_size)
         optimizer.set_validation(
             batch_size=batch_size,
-<<<<<<< HEAD
-            val_rdd=image_frame,
-=======
             val_rdd=data_set,
->>>>>>> 36b475f4
             trigger=EveryEpoch(),
             val_method=[Top1Accuracy()]
         )
 
         trained_model = optimizer.optimize()
 
-<<<<<<< HEAD
-        predict_result = trained_model.predict_image(image_frame)
-=======
         predict_result = trained_model.predict_image(image_frame.transform(transformer))
->>>>>>> 36b475f4
         assert_allclose(predict_result.get_predict().count(), 8)
 
 

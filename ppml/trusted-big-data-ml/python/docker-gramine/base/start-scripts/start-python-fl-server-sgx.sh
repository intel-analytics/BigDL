#!/bin/bash
port=8980
client_num=2

while getopts "p:c:" opt
do
    case $opt in
        p)
            port=$OPTARG
        ;;
        c)
            client_num=$OPTARG
        ;;
    esac
done
cd /ppml/trusted-big-data-ml
<<<<<<< HEAD
export sgx_command"/opt/jdk8/bin/java\
=======
export sgx_command="/opt/jdk8/bin/java\
>>>>>>> e7359f92
        -cp '/ppml/trusted-big-data-ml/work/spark-${SPARK_VERSION}/conf/:/ppml/trusted-big-data-ml/work/spark-${SPARK_VERSION}/jars/*:/ppml/trusted-big-data-ml/work/spark-${SPARK_VERSION}/examples/jars/*'\
        -Xmx10g org.apache.spark.deploy.SparkSubmit\
        --master local[4] \
        /ppml/trusted-big-data-ml/fl/start-fl-server.py -p $port -c $client_num"
gramine-sgx bash 2>&1 | tee fl-server-sgx.log<|MERGE_RESOLUTION|>--- conflicted
+++ resolved
@@ -14,11 +14,7 @@
     esac
 done
 cd /ppml/trusted-big-data-ml
-<<<<<<< HEAD
-export sgx_command"/opt/jdk8/bin/java\
-=======
 export sgx_command="/opt/jdk8/bin/java\
->>>>>>> e7359f92
         -cp '/ppml/trusted-big-data-ml/work/spark-${SPARK_VERSION}/conf/:/ppml/trusted-big-data-ml/work/spark-${SPARK_VERSION}/jars/*:/ppml/trusted-big-data-ml/work/spark-${SPARK_VERSION}/examples/jars/*'\
         -Xmx10g org.apache.spark.deploy.SparkSubmit\
         --master local[4] \

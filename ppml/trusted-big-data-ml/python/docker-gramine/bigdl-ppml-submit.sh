#!/bin/bash
SGX_ENABLED=false
LOG_FILE="bigdl-ppml-submit.log"
application_args=""
input_args=""

while [[ $# -gt 0 ]]; do
  case $1 in
    --master)
      MASTER="$2"
      input_args="$input_args $1 $2"
      shift # past argument
      shift # past value
      ;;
    --deploy-mode)
      DEPLOY_MODE="$2"
      input_args="$input_args $1 $2"
      shift # past argument
      shift # past value
      ;;
    --sgx-enabled)
      SGX_ENABLED="$2"
      shift # past argument
      shift # past value
      ;;
    --sgx-log-level)
      SGX_LOG_LEVEL="$2"
      shift # past argument
      shift # past value
      ;;
    --sgx-driver-jvm-memory)
      SGX_DRIVER_JVM_MEM="$2"
      shift # past argument
      shift # past value
      ;;
    --sgx-executor-jvm-memory)
      SGX_EXECUTOR_JVM_MEM="$2"
      shift # past argument
      shift # past value
      ;;
    --verbose)
      input_args="$input_args $1"
      shift # past argument
      ;;
    --log-file)
      LOG_FILE="$2"
      shift
      shift
      ;;
    -*|--*)
      input_args="$input_args $1 $2"
      shift
      shift
      ;;
    *)
      application_args="${@}" # save positional arg
      break
      ;;
  esac
done

echo "input_args $input_args"
echo "app_args $application_args"
echo $MASTER
if [ "$MASTER" == k8s* ] && [ "$DEPLOY_MODE" = "" ]; then
  echo "--deploy-mode should be specified for k8s cluster"
  exit 1
fi


if [ "$SGX_ENABLED" = "true" ]; then
  if [ "$SGX_DRIVER_JVM_MEM" = "" ] || [ "$SGX_EXECUTOR_JVM_MEM" = "" ] || [ "$SGX_LOG_LEVEL" = "" ]; then
    echo "--sgx-driver-jvm-memory, --sgx-executor-jvm-memory, --sgx-log-level must be specified when sgx is enabled"
    exit 1
  else
    sgx_commands="--conf spark.kubernetes.sgx.enabled=$SGX_ENABLED \
        --conf spark.kubernetes.sgx.driver.jvm.mem=$SGX_DRIVER_JVM_MEM \
        --conf spark.kubernetes.sgx.executor.jvm.mem=$SGX_EXECUTOR_JVM_MEM \
        --conf spark.kubernetes.sgx.log.level=$SGX_LOG_LEVEL"
  fi
else
  sgx_commands=""
fi

default_config="--conf spark.driver.host=$LOCAL_IP \
        --conf spark.driver.port=$RUNTIME_DRIVER_PORT \
        --conf spark.network.timeout=10000000 \
        --conf spark.executor.heartbeatInterval=10000000 \
        --conf spark.python.use.daemon=false \
        --conf spark.python.worker.reuse=false \
        --conf spark.kubernetes.authenticate.driver.serviceAccountName=spark \
        --conf spark.kubernetes.driver.podTemplateFile=/ppml/trusted-big-data-ml/spark-driver-template.yaml \
        --conf spark.kubernetes.executor.podTemplateFile=/ppml/trusted-big-data-ml/spark-executor-template.yaml \
        --conf spark.kubernetes.executor.deleteOnTermination=false"

if [ $secure_password ]; then
   SSL="--conf spark.authenticate=true \
    --conf spark.authenticate.secret=$secure_password \
    --conf spark.kubernetes.executor.secretKeyRef.SPARK_AUTHENTICATE_SECRET="spark-secret:secret"  \
    --conf spark.kubernetes.driver.secretKeyRef.SPARK_AUTHENTICATE_SECRET="spark-secret:secret"  \
    --conf spark.authenticate.enableSaslEncryption=true \
    --conf spark.network.crypto.enabled=true  \
    --conf spark.network.crypto.keyLength=128  \
    --conf spark.network.crypto.keyFactoryAlgorithm=PBKDF2WithHmacSHA1 \
    --conf spark.io.encryption.enabled=true \
    --conf spark.io.encryption.keySizeBits=128 \
    --conf spark.io.encryption.keygen.algorithm=HmacSHA1 \
    --conf spark.ssl.enabled=true \
    --conf spark.ssl.port=8043 \
    --conf spark.ssl.keyPassword=$secure_password \
    --conf spark.ssl.keyStore=/ppml/trusted-big-data-ml/work/keys/keystore.jks  \
    --conf spark.ssl.keyStorePassword=$secure_password \
    --conf spark.ssl.keyStoreType=JKS \
    --conf spark.ssl.trustStore=/ppml/trusted-big-data-ml/work/keys/keystore.jks \
    --conf spark.ssl.trustStorePassword=$secure_password \
    --conf spark.ssl.trustStoreType=JKS"
else
   SSL=""
fi

spark_submit_command="${JAVA_HOME}/bin/java \
        -cp ${SPARK_HOME}/conf/:${SPARK_HOME}/jars/* \
        -Xmx${RUNTIME_DRIVER_MEMORY} \
        org.apache.spark.deploy.SparkSubmit \
        $SSL \
        $default_config \
        $sgx_commands"

set -x

spark_submit_command="${spark_submit_command} ${input_args} ${application_args}"
echo "spark_submit_command $spark_submit_command"
if [ "$SGX_ENABLED" == "true" ] && [ "$DEPLOY_MODE" != "cluster" ]; then
<<<<<<< HEAD
    gramine-sgx bash 2>&1 | tee bigdl-ppml-submit.log
=======
    ./clean.sh
    gramine-argv-serializer bash -c "$spark_submit_command" > /ppml/trusted-big-data-ml/secured_argvs

    ./init.sh
    gramine-sgx bash 2>&1 | tee $LOG_FILE
>>>>>>> ef694005
else
    $spark_submit_command 2>&1 | tee $LOG_FILE
fi<|MERGE_RESOLUTION|>--- conflicted
+++ resolved
@@ -131,15 +131,7 @@
 spark_submit_command="${spark_submit_command} ${input_args} ${application_args}"
 echo "spark_submit_command $spark_submit_command"
 if [ "$SGX_ENABLED" == "true" ] && [ "$DEPLOY_MODE" != "cluster" ]; then
-<<<<<<< HEAD
-    gramine-sgx bash 2>&1 | tee bigdl-ppml-submit.log
-=======
-    ./clean.sh
-    gramine-argv-serializer bash -c "$spark_submit_command" > /ppml/trusted-big-data-ml/secured_argvs
-
-    ./init.sh
     gramine-sgx bash 2>&1 | tee $LOG_FILE
->>>>>>> ef694005
 else
     $spark_submit_command 2>&1 | tee $LOG_FILE
 fi
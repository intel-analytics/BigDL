ARG BIGDL_VERSION=2.3.0-SNAPSHOT
ARG TINI_VERSION=v0.18.0
ARG BASE_IMAGE_NAME
ARG BASE_IMAGE_TAG
ARG JDK_VERSION=11

#Stage.1 Torchserve Frontend
FROM $BASE_IMAGE_NAME:$BASE_IMAGE_TAG as temp
ARG http_proxy
ARG https_proxy
ARG JDK_VERSION
ENV JDK_HOME                /opt/jdk${JDK_VERSION}
ENV JAVA_HOME                           /opt/jdk${JDK_VERSION}

RUN apt-get install -y openjdk-${JDK_VERSION}-jdk && \
    mkdir -p ${JAVA_HOME} && \
    cp -r /usr/lib/jvm/java-${JDK_VERSION}-openjdk-amd64/* ${JAVA_HOME} && \
    git clone https://github.com/analytics-zoo/pytorch-serve.git && \
    cd pytorch-serve/frontend && \
    ./gradlew clean assemble && \
    mkdir -p /ppml/torchserve && \
    mv server/build/libs/server-1.0.jar /ppml/torchserve/frontend.jar

FROM $BASE_IMAGE_NAME:$BASE_IMAGE_TAG
ARG http_proxy
ARG https_proxy
ARG no_proxy
ARG TINI_VERSION
ENV TINI_VERSION                        $TINI_VERSION
ARG JDK_VERSION
ENV JDK_HOME                            /opt/jdk${JDK_VERSION}
ENV JAVA_HOME                           /opt/jdk${JDK_VERSION}
# Environment used for build pytorch
ARG USE_CUDA=0 USE_CUDNN=0 USE_MKLDNN=1 USE_DISTRIBUTED=1 USE_GLOO=1 USE_GLOO_WITH_OPENSSL=1 USE_MKL=1 BUILD_TEST=0 BLAS=MKL
ARG CMAKE_PREFIX_PATH="/usr/local/lib/python3.8/dist-packages/:/usr/local/lib/"

RUN mkdir /ppml/examples && \
    mkdir /ppml/torchserve

ADD https://github.com/krallin/tini/releases/download/${TINI_VERSION}/tini /sbin/tini
ADD ./entrypoint.sh /opt/entrypoint.sh

# Small examples for PyTorch
ADD ./mnist.py                   /ppml/examples/mnist.py
ADD ./pert.py                    /ppml/examples/pert.py
ADD ./pert_ipex.py               /ppml/examples/pert_ipex.py
ADD ./load_save_encryption_ex.py /ppml/examples/load_save_encryption_ex.py
# Patch for datasets
ADD ./filelock.patch /filelock.patch

# COPY frontend.jar
COPY --from=temp /ppml/torchserve/frontend.jar /ppml/torchserve/frontend.jar
# Start Script for Torchserve
ADD ./start-backend-sgx.sh      /ppml/torchserve/start-backend-sgx.sh
ADD ./start-frontend-sgx.sh     /ppml/torchserve/start-frontend-sgx.sh
ADD ./start-torchserve-sgx.sh   /ppml/torchserve/start-torchserve-sgx.sh


# PyTorch Dependencies
RUN env DEBIAN_FRONTEND=noninteractive apt-get update && \
    apt-get install -y libssl-dev && \
    pip install --no-cache-dir astunparse numpy ninja pyyaml setuptools cmake cffi typing_extensions future six requests dataclasses mkl mkl-include intel-openmp && \
    pip install --no-cache-dir torchvision==0.13.1 && \
    cd /usr/local/lib && \
    ln -s libmkl_gnu_thread.so.2 libmkl_gnu_thread.so && \
    ln -s libmkl_intel_lp64.so.2 libmkl_intel_lp64.so && \
    ln -s libmkl_core.so.2 libmkl_core.so && \
# huggingface related
    pip3 install --no-cache datasets==2.6.1 transformers intel_extension_for_pytorch && \
# Optimization related
    pip3 install --pre --no-cache --upgrade bigdl-nano[pytorch] && \
# Torchserve
    pip install --no-cache-dir torch torchvision torchaudio --extra-index-url https://download.pytorch.org/whl/cpu && \
    pip install --no-cache-dir cython pillow==9.0.1 captum packaging nvgpu && \
    pip install --no-cache-dir torchserve==0.6.1 torch-model-archiver==0.6.1 torch-workflow-archiver==0.2.5 && \
    apt-get install -y openjdk-${JDK_VERSION}-jdk && \
    mkdir -p ${JAVA_HOME} && \
    cp -r /usr/lib/jvm/java-${JDK_VERSION}-openjdk-amd64/* ${JAVA_HOME} && \
    sed -i '/MAX_FAILURE_THRESHOLD = 5/ios.environ\[\"MPLCONFIGDIR\"\]=\"\/tmp\/matplotlib\"' /usr/local/lib/python3.8/dist-packages/ts/model_service_worker.py && \
    sed -i '/import abc/iimport sys' /usr/local/lib/python3.8/dist-packages/ts/torch_handler/base_handler.py && \
    sed -i '/module = importlib.import_module/i\ \ \ \ \ \ \ \ sys.path.append(model_dir)' /usr/local/lib/python3.8/dist-packages/ts/torch_handler/base_handler.py && \
    sed -i 's/SOCKET_ACCEPT_TIMEOUT = 30.0/SOCKET_ACCEPT_TIMEOUT = 3000.0/' /usr/local/lib/python3.8/dist-packages/ts/model_service_worker.py && \
    sed -i '/os.path.join/i\ \ \ \ \ \ \ \ sys.path.append(model_dir)' /usr/local/lib/python3.8/dist-packages/ts/model_loader.py && \
<<<<<<< HEAD
    sed -i '/json/iimport sys' /usr/local/lib/python3.8/dist-packages/ts/model_loader.py && \
=======
    sed -i '/import json/iimport sys' /usr/local/lib/python3.8/dist-packages/ts/model_loader.py && \
>>>>>>> 7a5add57
    cp /usr/local/lib/python3.8/dist-packages/ts/configs/metrics.yaml /ppml && \
    chmod +x /ppml/torchserve/start-backend-sgx.sh && \
    chmod +x /ppml/torchserve/start-frontend-sgx.sh && \
    chmod +x /ppml/torchserve/start-torchserve-sgx.sh && \
# PyTorch
    rm -rf /usr/local/lib/python3.8/dist-packages/torch && \
    git clone https://github.com/analytics-zoo/pytorch /pytorch && \
    cd /pytorch && git checkout devel-v1.13.0-2022-11-16 && \
    git submodule sync && git submodule update --init --recursive --jobs 0 && \
    rm -rf ./third_party/gloo && \
    cd third_party && git clone https://github.com/analytics-zoo/gloo.git && \
    cd gloo && git checkout  devel-pt-v1.13.0-2022-11-16 && \
    cd /pytorch && \
    python3 setup.py install && \
    cd /ppml/ && \
    rm -rf /pytorch && \
# generate secured_argvs
    gramine-argv-serializer bash -c 'export TF_MKL_ALLOC_MAX_BYTES=10737418240 && $sgx_command' > /ppml/secured_argvs && \
    chmod +x /sbin/tini && \
    chmod +x /opt/entrypoint.sh && \
    cp /sbin/tini /usr/bin/tini && \
# We need to downgrade markupsafe, the markupsafe required by bigdl-nano removed `soft_unicode`
# which is then required by our third-layer gramine make command
    patch /usr/local/lib/python3.8/dist-packages/datasets/utils/filelock.py /filelock.patch && \
    pip3 install --no-cache markupsafe==2.0.1 pyarrow==6.0.1

ENTRYPOINT [ "/opt/entrypoint.sh" ]<|MERGE_RESOLUTION|>--- conflicted
+++ resolved
@@ -81,11 +81,7 @@
     sed -i '/module = importlib.import_module/i\ \ \ \ \ \ \ \ sys.path.append(model_dir)' /usr/local/lib/python3.8/dist-packages/ts/torch_handler/base_handler.py && \
     sed -i 's/SOCKET_ACCEPT_TIMEOUT = 30.0/SOCKET_ACCEPT_TIMEOUT = 3000.0/' /usr/local/lib/python3.8/dist-packages/ts/model_service_worker.py && \
     sed -i '/os.path.join/i\ \ \ \ \ \ \ \ sys.path.append(model_dir)' /usr/local/lib/python3.8/dist-packages/ts/model_loader.py && \
-<<<<<<< HEAD
-    sed -i '/json/iimport sys' /usr/local/lib/python3.8/dist-packages/ts/model_loader.py && \
-=======
     sed -i '/import json/iimport sys' /usr/local/lib/python3.8/dist-packages/ts/model_loader.py && \
->>>>>>> 7a5add57
     cp /usr/local/lib/python3.8/dist-packages/ts/configs/metrics.yaml /ppml && \
     chmod +x /ppml/torchserve/start-backend-sgx.sh && \
     chmod +x /ppml/torchserve/start-frontend-sgx.sh && \

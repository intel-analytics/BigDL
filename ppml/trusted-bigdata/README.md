--- conflicted
+++ resolved
@@ -647,7 +647,97 @@
 [helmGuide]: https://github.com/intel-analytics/BigDL/blob/main/ppml/python/docker-gramine/kubernetes/README.md
 [kmsGuide]:https://github.com/intel-analytics/BigDL/blob/main/ppml/services/kms-utils/docker/README.md
 
-<<<<<<< HEAD
+## Run Flink
+The client starts a flink cluster in application mode on k8s. First, the k8 resource provider will deploy a deployment, and then start the pods of the `jobmanager` and `taskmanager` components according to the deployment constraints, and finally complete the job execution through the cooperative work of the jobmanager and taskmanager.  
+![flink cluster in application mode](./flink%20cluster%20in%20application%20mode.png)
+
+### 1. Enter the client contianer
+First, use the docker command to enter the client container.
+```bash
+docker exec -it spark-local-k8s-client bash
+```
+
+### 2. Submit flink job on native k8s mode on SGX
+Use the `$FLINK_HOME/bin/flink run-application` command to start the flink cluster in application mode. In the application mode, the jar to be executed is bound to the flink cluster, and the flink cluster will automatically terminate and exit after the submitted job is completed.
+
+This example is `WordCount`, you can replace it with your own jar to start the flink cluster to execute job in applicaiton mode.
+
+```bash
+$FLINK_HOME/bin/flink run-application \
+    --target kubernetes-application \
+    -Dkubernetes.sgx.enabled=true \
+    -Djobmanager.memory.process.size=4g \
+    -Dtaskmanager.memory.process.size=8g \
+    -Dkubernetes.flink.conf.dir=/ppml/flink/conf \
+    -Dkubernetes.entry.path="/opt/flink-entrypoint.sh" \
+    -Dkubernetes.jobmanager.service-account=spark \
+    -Dkubernetes.taskmanager.service-account=spark \
+    -Dkubernetes.cluster-id=wordcount-example-flink-cluster \
+    -Dkubernetes.container.image.pull-policy=Always \
+    -Dkubernetes.pod-template-file.jobmanager=/ppml/flink-k8s-template.yaml \
+    -Dkubernetes.pod-template-file.taskmanager=/ppml/flink-k8s-template.yaml \
+    -Dkubernetes.container.image=intelanalytics/bigdl-ppml-trusted-bigdata-gramine-reference:latest \
+    -Dheartbeat.timeout=10000000 \
+    -Dheartbeat.interval=10000000 \
+    -Dakka.ask.timeout=10000000ms \
+    -Dakka.lookup.timeout=10000000ms \
+    -Dslot.request.timeout=10000000 \
+    -Dtaskmanager.slot.timeout=10000000 \
+    -Dkubernetes.websocket.timeout=10000000 \
+    -Dtaskmanager.registration.timeout=10000000 \
+    -Dresourcemanager.taskmanager-timeout=10000000 \
+    -Dtaskmanager.network.request-backoff.max=10000000 \
+    -Dresourcemanager.taskmanager-registration.timeout=10000000 \
+    -Djobmanager.adaptive-scheduler.resource-wait-timeout=10000000 \
+    -Djobmanager.adaptive-scheduler.resource-stabilization-timeout=10000000 \
+    local:///ppml/flink/examples/streaming/WordCount.jar
+```
+* The `kubernetes.sgx.enabled` parameter specifies whether to enable `SGX` when starting the flink cluster. The optional values of the parameter are `true` and `false`.
+* The `jobmanager.memory.process.size` parameter specifies the total memory allocated to the `jobmanager`.  
+* The `taskmanager.memory.process.size` parameter specifies the total memory allocated to the `taskmanager`.   
+* **The `kubernetes.entry.path` parameter specifies the entry point file of the program. In our image, the entry file is `/opt/flink-entrypoint.sh`.**  
+* The `kubernetes.flink.conf.dir` parameter specifies the directory of the flink configuration file. In our image, the default path of the config file is `/ppml/flink/conf`.  
+* The `kubernetes.jobmanager.service-account` and `kubernetes.taskmanager.service-account` parameters specify the k8s service account created in Section 1.2.  
+* The `kubernetes.cluster-id` parameter is the name of the flink cluster to be started, which can be customized by the user.  
+* The `kubernetes.pod-template-file.jobmanager` parameter specifies the template file of the jobmanager, which is used as the configuration when k8s starts the `jobmanager`. In our image, this configuration file is `/ppml/flink-k8s-template.yaml`.  
+* The `kubernetes.pod-template-file.taskmanager` parameter specifies the template file of the taskmanager, which is used as the configuration when k8s starts the `taskmanager`. In our image, this configuration file is `/ppml/flink-k8s-template.yaml`.  
+* The `kubernetes.container.image` parameter specifies the image used to start `jobmanager` and `taskmanager`.  
+
+> The remaining parameters are related to the `timeout` configuration of flink cluster. For more configuration of flink cluster, please refer to the flink [configuration page](https://nightlies.apache.org/flink/flink-docs-master/docs/deployment/config/).  
+
+After start a flink cluster in application mode on SGX, you can use `kubectl` command to get `deployment` and `pod` created by flink cluster:
+```bash
+# the deployment name is the kubernetes.cluster-id
+kubectl get deployment | grep "wordcount-example-flink-cluster"
+
+kubectl get pods | grep "wordcount"
+```
+
+### 3. Flink total process memory
+[Flink memory configuration](https://nightlies.apache.org/flink/flink-docs-master/docs/deployment/memory/mem_setup/) introduces various memory allocation methods such as `total flink memory`, `total process memory`, and memory allocation for each memory component.   
+
+The following uses **the total process memory** to introduce how flink allocates memory.
+
+The memory parameters specify **`4G`** memory for `taskmanager/jobmanager` respectively. The following memory allocation pictures show how taskmanager and jobmanager allocate the specified memory.  
+
+<img src="./jobmanager%20memory%20allocation.jpg" alt="jobmanager memory" width="1000" height="560">  
+
+**<p align="center">jobmanager memory allocation</p>**
+
+The **total process memory** in jobmanager corresponds to the memory (4G) given by `jobmanager.memory.process.size` parameter, and the memory specified by this parameter is allocated to the specified memory component as shown in the figure.
+
+In the picture, memory is allocated from bottom to top. First, 10% of total process memory is allocated to `JVM Overhead`, and then 256MB is allocated to `JVM Metaspace` by default. After the `JVM Overhead` and `JVM Metaspace` are allocated, the remaining memory is **total flink memory**, `jobmanager off-heap` allocates 128MB by default from total flink memory, and the rest of the total flink memory is allocated to `jobmanager heap`.  
+
+<img src="./taskmanager%20memory%20allocation.jpg" alt="taskmanager memory" width="1000" height="640">  
+
+**<p align="center">taskmanager memory allocation</p>**
+
+Similar to the allocation of jobmanager memory, **the total process memory** in taskmanager corresponds to the memory (4G) given by `taskmanager.memory.process.size parameter`, and the memory specified by this parameter is allocated to the specified memory component as shown in the figure.  
+
+In the picture, memory is allocated from bottom to top. First, 10% of **total process memory** is allocated to `JVM Overhead`, and then 256MB is allocated to `JVM Metaspace` by default. After the `JVM Overhead` and `JVM Metaspace` are allocated, the remaining memory is **total flink memory**, 40% of total flink memory is allocated to `managed memory`, 10% of total flink memory is allocated to `network memory`, `framework heap` memory defaults to 128MB, `framework off-heap` memory defaults to 128MB, `taskmanager off-heap` defaults to 0, the rest of total flink memroy is allocated to `taskmanager heap`.
+
+> The value and proportion of each memory component can be specified by parameters, for more information please refer to flink memory configuration.
+
 ## For Spark Task in TDXVM
 
 1. Deploy PCCS
@@ -747,96 +837,4 @@
     --conf spark.kubernetes.file.upload.path=file:///tmp \
     --jars local://${SPARK_HOME}/examples/jars/spark-examples_2.12-${SPARK_VERSION}.jar \
     local://${SPARK_HOME}/examples/jars/spark-examples_2.12-${SPARK_VERSION}.jar 3000
-```
-=======
-## Run Flink
-The client starts a flink cluster in application mode on k8s. First, the k8 resource provider will deploy a deployment, and then start the pods of the `jobmanager` and `taskmanager` components according to the deployment constraints, and finally complete the job execution through the cooperative work of the jobmanager and taskmanager.  
-![flink cluster in application mode](./flink%20cluster%20in%20application%20mode.png)
-
-### 1. Enter the client contianer
-First, use the docker command to enter the client container.
-```bash
-docker exec -it spark-local-k8s-client bash
-```
-
-### 2. Submit flink job on native k8s mode on SGX
-Use the `$FLINK_HOME/bin/flink run-application` command to start the flink cluster in application mode. In the application mode, the jar to be executed is bound to the flink cluster, and the flink cluster will automatically terminate and exit after the submitted job is completed.
-
-This example is `WordCount`, you can replace it with your own jar to start the flink cluster to execute job in applicaiton mode.
-
-```bash
-$FLINK_HOME/bin/flink run-application \
-    --target kubernetes-application \
-    -Dkubernetes.sgx.enabled=true \
-    -Djobmanager.memory.process.size=4g \
-    -Dtaskmanager.memory.process.size=8g \
-    -Dkubernetes.flink.conf.dir=/ppml/flink/conf \
-    -Dkubernetes.entry.path="/opt/flink-entrypoint.sh" \
-    -Dkubernetes.jobmanager.service-account=spark \
-    -Dkubernetes.taskmanager.service-account=spark \
-    -Dkubernetes.cluster-id=wordcount-example-flink-cluster \
-    -Dkubernetes.container.image.pull-policy=Always \
-    -Dkubernetes.pod-template-file.jobmanager=/ppml/flink-k8s-template.yaml \
-    -Dkubernetes.pod-template-file.taskmanager=/ppml/flink-k8s-template.yaml \
-    -Dkubernetes.container.image=intelanalytics/bigdl-ppml-trusted-bigdata-gramine-reference:latest \
-    -Dheartbeat.timeout=10000000 \
-    -Dheartbeat.interval=10000000 \
-    -Dakka.ask.timeout=10000000ms \
-    -Dakka.lookup.timeout=10000000ms \
-    -Dslot.request.timeout=10000000 \
-    -Dtaskmanager.slot.timeout=10000000 \
-    -Dkubernetes.websocket.timeout=10000000 \
-    -Dtaskmanager.registration.timeout=10000000 \
-    -Dresourcemanager.taskmanager-timeout=10000000 \
-    -Dtaskmanager.network.request-backoff.max=10000000 \
-    -Dresourcemanager.taskmanager-registration.timeout=10000000 \
-    -Djobmanager.adaptive-scheduler.resource-wait-timeout=10000000 \
-    -Djobmanager.adaptive-scheduler.resource-stabilization-timeout=10000000 \
-    local:///ppml/flink/examples/streaming/WordCount.jar
-```
-* The `kubernetes.sgx.enabled` parameter specifies whether to enable `SGX` when starting the flink cluster. The optional values of the parameter are `true` and `false`.
-* The `jobmanager.memory.process.size` parameter specifies the total memory allocated to the `jobmanager`.  
-* The `taskmanager.memory.process.size` parameter specifies the total memory allocated to the `taskmanager`.   
-* **The `kubernetes.entry.path` parameter specifies the entry point file of the program. In our image, the entry file is `/opt/flink-entrypoint.sh`.**  
-* The `kubernetes.flink.conf.dir` parameter specifies the directory of the flink configuration file. In our image, the default path of the config file is `/ppml/flink/conf`.  
-* The `kubernetes.jobmanager.service-account` and `kubernetes.taskmanager.service-account` parameters specify the k8s service account created in Section 1.2.  
-* The `kubernetes.cluster-id` parameter is the name of the flink cluster to be started, which can be customized by the user.  
-* The `kubernetes.pod-template-file.jobmanager` parameter specifies the template file of the jobmanager, which is used as the configuration when k8s starts the `jobmanager`. In our image, this configuration file is `/ppml/flink-k8s-template.yaml`.  
-* The `kubernetes.pod-template-file.taskmanager` parameter specifies the template file of the taskmanager, which is used as the configuration when k8s starts the `taskmanager`. In our image, this configuration file is `/ppml/flink-k8s-template.yaml`.  
-* The `kubernetes.container.image` parameter specifies the image used to start `jobmanager` and `taskmanager`.  
-
-> The remaining parameters are related to the `timeout` configuration of flink cluster. For more configuration of flink cluster, please refer to the flink [configuration page](https://nightlies.apache.org/flink/flink-docs-master/docs/deployment/config/).  
-
-After start a flink cluster in application mode on SGX, you can use `kubectl` command to get `deployment` and `pod` created by flink cluster:
-```bash
-# the deployment name is the kubernetes.cluster-id
-kubectl get deployment | grep "wordcount-example-flink-cluster"
-
-kubectl get pods | grep "wordcount"
-```
-
-### 3. Flink total process memory
-[Flink memory configuration](https://nightlies.apache.org/flink/flink-docs-master/docs/deployment/memory/mem_setup/) introduces various memory allocation methods such as `total flink memory`, `total process memory`, and memory allocation for each memory component.   
-
-The following uses **the total process memory** to introduce how flink allocates memory.
-
-The memory parameters specify **`4G`** memory for `taskmanager/jobmanager` respectively. The following memory allocation pictures show how taskmanager and jobmanager allocate the specified memory.  
-
-<img src="./jobmanager%20memory%20allocation.jpg" alt="jobmanager memory" width="1000" height="560">  
-
-**<p align="center">jobmanager memory allocation</p>**
-
-The **total process memory** in jobmanager corresponds to the memory (4G) given by `jobmanager.memory.process.size` parameter, and the memory specified by this parameter is allocated to the specified memory component as shown in the figure.
-
-In the picture, memory is allocated from bottom to top. First, 10% of total process memory is allocated to `JVM Overhead`, and then 256MB is allocated to `JVM Metaspace` by default. After the `JVM Overhead` and `JVM Metaspace` are allocated, the remaining memory is **total flink memory**, `jobmanager off-heap` allocates 128MB by default from total flink memory, and the rest of the total flink memory is allocated to `jobmanager heap`.  
-
-<img src="./taskmanager%20memory%20allocation.jpg" alt="taskmanager memory" width="1000" height="640">  
-
-**<p align="center">taskmanager memory allocation</p>**
-
-Similar to the allocation of jobmanager memory, **the total process memory** in taskmanager corresponds to the memory (4G) given by `taskmanager.memory.process.size parameter`, and the memory specified by this parameter is allocated to the specified memory component as shown in the figure.  
-
-In the picture, memory is allocated from bottom to top. First, 10% of **total process memory** is allocated to `JVM Overhead`, and then 256MB is allocated to `JVM Metaspace` by default. After the `JVM Overhead` and `JVM Metaspace` are allocated, the remaining memory is **total flink memory**, 40% of total flink memory is allocated to `managed memory`, 10% of total flink memory is allocated to `network memory`, `framework heap` memory defaults to 128MB, `framework off-heap` memory defaults to 128MB, `taskmanager off-heap` defaults to 0, the rest of total flink memroy is allocated to `taskmanager heap`.
-
-> The value and proportion of each memory component can be specified by parameters, for more information please refer to flink memory configuration.
->>>>>>> 3c2816ca
+```
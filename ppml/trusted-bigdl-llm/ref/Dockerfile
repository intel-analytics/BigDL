ARG BASE_IMAGE_NAME
ARG BASE_IMAGE_TAG

# stage 1. generate SGX secrets and prepare KMS env
FROM $BASE_IMAGE_NAME:$BASE_IMAGE_TAG as temp

ARG SGX_MEM_SIZE="64G"
ARG SGX_LOG_LEVEL="error"

ADD ./enclave-key.pem /root/.config/gramine/enclave-key.pem

# 1.1 make SGX and sign in a temp image
RUN cd /ppml && \
    echo SGX_MEM_SIZE:$SGX_MEM_SIZE && \
    echo SGX_LOG_LEVEL:$SGX_LOG_LEVEL && \
    sed -i 's#loader.env.PYTHONPATH = "/usr/lib/python3.9:/usr/lib/python3.9/lib-dynload:/usr/local/lib/python3.9/dist-packages:/usr/lib/python3/dist-packages:/ppml/bigdl-ppml/src"#loader.env.PYTHONPATH = "/usr/lib/python3.9:/usr/lib/python3.9/lib-dynload:/usr/local/lib/python3.9/dist-packages:/usr/lib/python3/dist-packages:/ppml/bigdl-ppml/src:/ppml/FastChat"#' /ppml/bash.manifest.template && \
    make SGX=1 DEBUG=1 THIS_DIR=/ppml  SPARK_USER=root G_SGX_SIZE=$SGX_MEM_SIZE G_LOG_LEVEL=$SGX_LOG_LEVEL

# stage 2. copy sign etc. secrets from temp into target image and generate AS secrets
FROM $BASE_IMAGE_NAME:$BASE_IMAGE_TAG

# 2.1 copy sign etc. secrets from temp into target image
COPY --from=temp /ppml/bash.manifest.sgx /ppml/bash.manifest.sgx
COPY --from=temp /ppml/bash.sig /ppml/bash.sig
COPY --from=temp /ppml/bash.manifest /ppml/bash.manifest


# 2.2 output mr_enclave and mr_signer to customer
RUN cd /ppml && \
<<<<<<< HEAD
    sed -i 's#loader.env.PYTHONPATH = "/usr/lib/python3.9:/usr/lib/python3.9/lib-dynload:/usr/local/lib/python3.9/dist-packages:/usr/lib/python3/dist-packages:/ppml/bigdl-ppml/src"#loader.env.PYTHONPATH = "/usr/lib/python3.9:/usr/lib/python3.9/lib-dynload:/usr/local/lib/python3.9/dist-packages:/usr/lib/python3/dist-packages:/ppml/bigdl-ppml/src:/ppml/FastChat"#' /ppml/bash.manifest.template && \
    echo "[INFO] Use the below hash values of mr_enclave and mr_signer to register enclave:" && \
    gramine-sgx-quote-dump -m bash.sig|grep mr_enclave && \
    gramine-sgx-quote-dump -m bash.sig|grep mr_signer
=======
    gramine-sgx-get-token --output bash.token --sig bash.sig
>>>>>>> 07974383

WORKDIR /ppml<|MERGE_RESOLUTION|>--- conflicted
+++ resolved
@@ -27,13 +27,7 @@
 
 # 2.2 output mr_enclave and mr_signer to customer
 RUN cd /ppml && \
-<<<<<<< HEAD
     sed -i 's#loader.env.PYTHONPATH = "/usr/lib/python3.9:/usr/lib/python3.9/lib-dynload:/usr/local/lib/python3.9/dist-packages:/usr/lib/python3/dist-packages:/ppml/bigdl-ppml/src"#loader.env.PYTHONPATH = "/usr/lib/python3.9:/usr/lib/python3.9/lib-dynload:/usr/local/lib/python3.9/dist-packages:/usr/lib/python3/dist-packages:/ppml/bigdl-ppml/src:/ppml/FastChat"#' /ppml/bash.manifest.template && \
-    echo "[INFO] Use the below hash values of mr_enclave and mr_signer to register enclave:" && \
-    gramine-sgx-quote-dump -m bash.sig|grep mr_enclave && \
-    gramine-sgx-quote-dump -m bash.sig|grep mr_signer
-=======
     gramine-sgx-get-token --output bash.token --sig bash.sig
->>>>>>> 07974383
 
 WORKDIR /ppml
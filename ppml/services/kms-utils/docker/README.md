## 1. Build container image
```
# set the arguments inside the build script first
bash build-docker-image.sh
```

## 2. Run container

This is the file structure we expect:
```
Folder --> set as host_data_folder_path when creating container
|
│
└───folder1 --> The corresponding mounted address will be set as container_input_folder_path
│       file11.txt --> Data file to be encrpted or decrypted, and the corresponding mounted address set as container_input_file_path
|
└───folder2
        file21.txt
```

If image is ready, you can run the container and enroll by using `run-docker-container.sh` in order to get a appid and appkey pair like below:

```bash
export KMS_TYPE=an_optional_kms_type # KMS_TYPE can be (1) ehsm, (2) simple
export EHSM_KMS_IP=your_ehsm_kms_ip # if ehsm
export EHSM_KMS_PORT=your_ehsm_kms_port # if ehsm
export ENROLL_IMAGE_NAME=your_enroll_image_name_built
export ENROLL_CONTAINER_NAME=your_enroll_container_name_to_run
export PCCS_URL=your_pccs_url # format like https://x.x.x.x:xxxx/sgx/certification/v3/

sudo docker run -itd \
    --privileged \
    --net=host \
    --name=$ENROLL_CONTAINER_NAME \
    -v /dev/sgx/enclave:/dev/sgx/enclave \
    -v /dev/sgx/provision:/dev/sgx/provision \
    -v $host_data_folder_path:/home/data \
    -v $host_key_folder_path:/home/key \
    -e EHSM_KMS_IP=$EHSM_KMS_IP \ # optional
    -e EHSM_KMS_PORT=$EHSM_KMS_PORT \ # optional
    -e KMS_TYPE=$KMS_TYPE \
    -e PCCS_URL=$PCCS_URL
    $ENROLL_IMAGE_NAME bash
    


```
## 3. enroll, generate key, encrypt and decrypt
```
# Enroll
docker exec -i $ENROLL_CONTAINER_NAME bash -c "bash /home/entrypoint.sh enroll"

INFO [main.cpp(46) -> main]: ehsm-kms enroll app start.
INFO [main.cpp(86) -> main]: First handle:  send msg0 and get msg1.
INFO [main.cpp(99) -> main]: First handle success.
INFO [main.cpp(101) -> main]: Second handle:  send msg2 and get msg3.
INFO [main.cpp(118) -> main]: Second handle success.
INFO [main.cpp(120) -> main]: Third handle:  send att_result_msg and get ciphertext of the APP ID and API Key.

appid: d792478c-f590-4073-8ed6-2d15e714da78

apikey: bSMN3dAQGEwgx297Ff1H2umBzwzv6W34

INFO [main.cpp(155) -> main]: decrypt APP ID and API Key success.
INFO [main.cpp(156) -> main]: Third handle success.
INFO [main.cpp(159) -> main]: ehsm-kms enroll app end.


export appid=your_appid
export apikey=your_apikey
export container_input_file_path=mounted_address_of_host_input_file_path
export container_input_folder_path=mounted_address_of_host_input_folder_path


# Generatekeys
docker exec -i $ENROLL_CONTAINER_NAME bash -c "bash /home/entrypoint.sh generatekeys $appid $apikey"

# Encrypt a single data file
# encrpted data is next to $container_input_file_path
<<<<<<< HEAD
docker exec -i $ENROLL_CONTAINER_NAME bash -c "bash /home/entrypoint.sh encrypt $appid $appkey $container_input_file_path"
=======
docker exec -i $ENROLL_CONTAINER_NAME bash -c "bash /home/entrypoint.sh $kms_type encrypt $appid $apikey $container_input_file_path"
>>>>>>> fe8c652a

# Decrypt a single data file
docker exec -i $ENROLL_CONTAINER_NAME bash -c "bash /home/entrypoint.sh decrypt $appid $apikey $container_input_file_path"

# SplitAndEncrypt
# encrpted data is in a directory next to $container_input_folder_path
docker exec -i $ENROLL_CONTAINER_NAME bash -c "bash /home/entrypoint.sh encryptwithrepartition $appid $apikey $container_input_folder_path"
```
## 4. Stop container:
```
docker stop $ENROLL_CONTAINER_NAME
```
<|MERGE_RESOLUTION|>--- conflicted
+++ resolved
@@ -77,11 +77,8 @@
 
 # Encrypt a single data file
 # encrpted data is next to $container_input_file_path
-<<<<<<< HEAD
 docker exec -i $ENROLL_CONTAINER_NAME bash -c "bash /home/entrypoint.sh encrypt $appid $appkey $container_input_file_path"
-=======
-docker exec -i $ENROLL_CONTAINER_NAME bash -c "bash /home/entrypoint.sh $kms_type encrypt $appid $apikey $container_input_file_path"
->>>>>>> fe8c652a
+
 
 # Decrypt a single data file
 docker exec -i $ENROLL_CONTAINER_NAME bash -c "bash /home/entrypoint.sh decrypt $appid $apikey $container_input_file_path"

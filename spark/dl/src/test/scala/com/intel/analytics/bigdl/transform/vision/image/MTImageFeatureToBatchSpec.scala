--- conflicted
+++ resolved
@@ -187,8 +187,6 @@
     })
   }
 
-<<<<<<< HEAD
-=======
   "RoiMiniBatch" should "serialize well" in {
     def batch: RoiMiniBatch = RoiMiniBatch(
       Tensor[Float](),
@@ -200,9 +198,6 @@
       .takeSample(false, 3).head
   }
 
-  // todo: There is a race-condition bug in MTImageFeatureToBatch
-  /*
->>>>>>> 509b9ee9
   "MTImageFeatureToBatch classification" should "work well" in {
     val imgData = (0 to 1000).map(idx => (idx to (idx + 10*10*3)).map(_.toFloat).toArray)
       .map(arr => {

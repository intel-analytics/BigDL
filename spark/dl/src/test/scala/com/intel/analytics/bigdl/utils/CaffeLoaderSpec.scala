--- conflicted
+++ resolved
@@ -20,23 +20,16 @@
 
 import com.google.protobuf.GeneratedMessage
 import com.intel.analytics.bigdl.models.resnet.Convolution
-<<<<<<< HEAD
-import com.intel.analytics.bigdl.nn._
-=======
 import com.intel.analytics.bigdl.nn.Graph.ModuleNode
 import com.intel.analytics.bigdl.nn._
 import com.intel.analytics.bigdl.tensor.TensorNumericMath.TensorNumeric
->>>>>>> 9b7b09fa
 import com.intel.analytics.bigdl.tensor.TensorNumericMath.TensorNumeric.NumericDouble
 import com.intel.analytics.bigdl.tensor.{Storage, Tensor}
 import com.intel.analytics.bigdl.utils.caffe.CaffeLoader
 import org.scalatest.{FlatSpec, Matchers}
 
-<<<<<<< HEAD
-=======
 import scala.collection.mutable
 import scala.reflect.ClassTag
->>>>>>> 9b7b09fa
 import scala.util.Random
 
 class CaffeLoaderSpec extends FlatSpec with Matchers {
@@ -224,12 +217,8 @@
     val staticOutPut = staticModel.forward(staticInput)
 
     RandomGenerator.RNG.setSeed(1000)
-<<<<<<< HEAD
-    val dynamicLoadedModule = CaffeLoader.loadDynamic(prototxt, modelPath)._1
-=======
     val dynamicLoadedModule = CaffeLoader.loadCaffe(prototxt, modelPath,
       customizedConverters = convertMap)._1
->>>>>>> 9b7b09fa
 
     val dynamicOutput = dynamicLoadedModule.forward(dynamicInput)
 
@@ -243,12 +232,8 @@
     val staticCriterion = ParallelCriterion[Double]()
     staticCriterion.add(criterion)
 
-<<<<<<< HEAD
-    val (dynamicLoadedModule, dynamicLoadedCriterion) = CaffeLoader.loadDynamic(prototxt, modelPath)
-=======
     val (dynamicLoadedModule, dynamicLoadedCriterion) = CaffeLoader.loadCaffe(prototxt, modelPath,
       customizedConverters = convertMap)
->>>>>>> 9b7b09fa
 
     val labelInput = Tensor[Double](1, 3, 5, 5).apply1(e => Random.nextDouble())
 
@@ -275,8 +260,6 @@
 
     res1 should be (res2)
   }
-<<<<<<< HEAD
-=======
   "Customized converter with existing type" should " throw exception " in {
     convertMap("INNERPRODUCT") = loadDummy[Double]
     intercept[IllegalArgumentException] {
@@ -284,6 +267,5 @@
         customizedConverters = convertMap)
     }
   }
->>>>>>> 9b7b09fa
 
 }
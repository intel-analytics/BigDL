--- conflicted
+++ resolved
@@ -391,19 +391,6 @@
     }
   }
 
-<<<<<<< HEAD
-  //  Need GPU to run this code
-  //  "Tensorflow Alexnet NCHW" should "be load correctly" in {
-  //    val output = Seq("alexnet_v2/pool5/MaxPool:0")
-  //    val comparePairs = testModel("alexnet_nchw", output, backward = false)
-  //    for (i <- output.indices) {
-  //      val (tf, bigdl) = comparePairs(i)
-  //      tf.almostEqual(bigdl, 1e-5) should be(true)
-  //    }
-  //  }
-
-=======
->>>>>>> f9d5cc2f
   "TensorFlow vgg_a" should "be load correctly" in {
     val output = Seq("vgg_a/fc8/squeezed:0")
     val comparePairs = testModel("vgga", output, backward = true)
@@ -497,9 +484,9 @@
   }
 
   private def testModel(
-                         modelName: String,
-                         endPoints: Seq[String],
-                         backward: Boolean): Seq[(Tensor[Float], Tensor[Float])] = {
+    modelName: String,
+    endPoints: Seq[String],
+    backward: Boolean): Seq[(Tensor[Float], Tensor[Float])] = {
 
     tfCheck()
     // Generate command and prepare the temp folder
@@ -527,8 +514,8 @@
 
     // filter node for gradient computing
     val (tfGraph, inputs, _) =
-    TensorflowLoader.buildTFGraph(tfNodes, endPoints.map(_.split(":")(0)),
-      (node: NodeDef) => node.getName == "input_node")
+      TensorflowLoader.buildTFGraph(tfNodes, endPoints.map(_.split(":")(0)),
+        (node: NodeDef) => node.getName == "input_node")
     val context =
       new mutable.HashMap[String, (Tensor[Float], Tensor[Float], Option[Seq[(Int, Int)]])]
     val model = TensorflowLoader.buildBigDLModel(tfGraph, inputs,
@@ -552,8 +539,8 @@
 
     val comparePair = new mutable.ArrayBuffer[(Tensor[Float], Tensor[Float])]()
     val forwardPairs = tfOutputTensors.zip(bigdlOutputs).map { x =>
-      val tensor = TensorflowToBigDL.toTensor(x._1, ByteOrder.LITTLE_ENDIAN)
-      (tensor, x._2)
+        val tensor = TensorflowToBigDL.toTensor(x._1, ByteOrder.LITTLE_ENDIAN)
+        (tensor, x._2)
     }
     comparePair ++= forwardPairs
     println(s"Compare ${comparePair.length} pairs of output in this graph")
@@ -596,18 +583,18 @@
       model.backward(input, gradInputs)
 
       val pairs = context.keySet.map { x =>
-        val name = s"${x}_grad"
-        var tensor = tfGradTensorsMap.get(name).orNull
-        var (_, grad, trans) = context(x)
-        trans match {
-          case Some(transpose) =>
-            for ((firstDim, secondDIm) <- transpose) {
-              tensor = tensor.transpose(firstDim, secondDIm)
-            }
-            tensor = tensor.contiguous()
-          case None =>
-        }
-        (tensor, grad)
+          val name = s"${x}_grad"
+          var tensor = tfGradTensorsMap.get(name).orNull
+          var (_, grad, trans) = context(x)
+          trans match {
+            case Some(transpose) =>
+              for ((firstDim, secondDIm) <- transpose) {
+                tensor = tensor.transpose(firstDim, secondDIm)
+              }
+              tensor = tensor.contiguous()
+            case None =>
+          }
+          (tensor, grad)
       }.toSeq.filter(_._1 != null)
       comparePair ++= pairs
       println(s"Compare ${pairs.length} pairs of gradient in this graph")

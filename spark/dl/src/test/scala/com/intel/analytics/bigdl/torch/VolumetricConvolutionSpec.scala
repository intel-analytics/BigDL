/*
 * Copyright 2016 The BigDL Authors.
 *
 * Licensed under the Apache License, Version 2.0 (the "License");
 * you may not use this file except in compliance with the License.
 * You may obtain a copy of the License at
 *
 *     http://www.apache.org/licenses/LICENSE-2.0
 *
 * Unless required by applicable law or agreed to in writing, software
 * distributed under the License is distributed on an "AS IS" BASIS,
 * WITHOUT WARRANTIES OR CONDITIONS OF ANY KIND, either express or implied.
 * See the License for the specific language governing permissions and
 * limitations under the License.
 */

package com.intel.analytics.bigdl.torch

import com.intel.analytics.bigdl._
import com.intel.analytics.bigdl.nn._
import com.intel.analytics.bigdl.optim.{L2Regularizer, SGD}
import com.intel.analytics.bigdl.tensor.{Storage, Tensor}
import com.intel.analytics.bigdl.utils.RandomGenerator._
import com.intel.analytics.bigdl.utils.{Shape, T, TestUtils}

import scala.util.Random

@com.intel.analytics.bigdl.tags.Serial
class VolumetricConvolutionSpec extends TorchSpec {
    "A VolumetricConvolution" should "generate correct output" in {
    torchCheck()
    val seed = 100
    RNG.setSeed(seed)
    val from = 3
    val to = 2
    val kt = 2
    val ki = 2
    val kj = 2
    val st = 2
    val si = 2
    val sj = 2
    val padT = 1
    val padW = 1
    val padH = 1
    val outt = 6
    val outi = 6
    val outj = 6
    val int = (outt - 1) * st + kt - padT * 2
    val ini = (outi - 1) * si + ki - padW * 2
    val inj = (outj - 1) * sj + kj - padH * 2
    val layer = new VolumetricConvolution[Double](from, to, kt, ki, kj, st, si, sj,
      padT, padW, padH)

    val input = Tensor[Double](3, 100, 56, 56).apply1(e => Random.nextDouble())

    val output = layer.updateOutput(input)

    val code = "torch.manualSeed(" + seed + ")\n" +
      s"layer = nn.VolumetricConvolution($from, $to, $kt, $ki, $kj, $st, $si, $sj, $padT," +
      s" $padW, $padH)\n" +
      "weight = layer.weight\n" +
      "bias = layer.bias \n" +
      "output = layer:forward(input)"

    val (luaTime, torchResult) = TH.run(code, Map("input" -> input),
      Array("weight", "bias", "output"))

    val luaWeight = torchResult("weight").asInstanceOf[Tensor[Double]]
    val luaBias = torchResult("bias").asInstanceOf[Tensor[Double]]
    val luaOutput = torchResult("output").asInstanceOf[Tensor[Double]]

    val weight = layer.weight
    val bias = layer.bias

    weight should be (luaWeight)
    bias should be (luaBias)
    output should be (luaOutput)
  }

  "A VolumetricConvolution without bias" should "generate correct output" in {
    torchCheck()
    val seed = 100
    RNG.setSeed(seed)
    val from = 3
    val to = 2
    val kt = 2
    val ki = 2
    val kj = 2
    val st = 2
    val si = 2
    val sj = 2
    val padT = 1
    val padW = 1
    val padH = 1
    val outt = 6
    val outi = 6
    val outj = 6
    val int = (outt - 1) * st + kt - padT * 2
    val ini = (outi - 1) * si + ki - padW * 2
    val inj = (outj - 1) * sj + kj - padH * 2
    val layer = new VolumetricConvolution[Double](from, to, kt, ki, kj, st, si, sj,
      padT, padW, padH, withBias = false)

    val input = Tensor[Double](3, 100, 56, 56).apply1(e => Random.nextDouble())

    val output = layer.updateOutput(input)

    val code = "torch.manualSeed(" + seed + ")\n" +
      s"layer = nn.VolumetricConvolution($from, $to, $kt, $ki, $kj, $st, $si, $sj, $padT," +
      s" $padW, $padH):noBias()\n" +
      "weight = layer.weight\n" +
      "bias = layer.bias \n" +
      "output = layer:forward(input) "

    val (luaTime, torchResult) = TH.run(code, Map("input" -> input),
      Array("weight", "bias", "output"))

    val luaWeight = torchResult("weight").asInstanceOf[Tensor[Double]]
    val luaBias = torchResult("bias").asInstanceOf[Tensor[Double]]
    val luaOutput = torchResult("output").asInstanceOf[Tensor[Double]]

    val weight = layer.weight
    val bias = layer.bias

    weight should be (luaWeight)
    bias should be (luaBias)
    output should be (luaOutput)
  }


  "A VolumetricConvolution with batch input" should "generate correct output" in {
    torchCheck()
    val seed = 100
    RNG.setSeed(seed)
    val from = 3
    val to = 2
    val kt = 2
    val ki = 2
    val kj = 2
    val st = 2
    val si = 2
    val sj = 2
    val padT = 1
    val padW = 1
    val padH = 1
    val outt = 6
    val outi = 6
    val outj = 6
    val int = (outt - 1) * st + kt - padT * 2
    val ini = (outi - 1) * si + ki - padW * 2
    val inj = (outj - 1) * sj + kj - padH * 2
    val batch = 3
    val layer = new VolumetricConvolution[Double](from, to, kt, ki, kj, st, si, sj,
      padT, padW, padH)

    val input = Tensor[Double](batch, from, int, inj, ini).apply1(e => Random.nextDouble())

    val output = layer.updateOutput(input)

    val code = "torch.manualSeed(" + seed + ")\n" +
      s"layer = nn.VolumetricConvolution($from, $to, $kt, $ki, $kj, $st, $si, $sj, $padT," +
      s" $padW, $padH)\n" +
      "weight = layer.weight\n" +
      "bias = layer.bias \n" +
      "output = layer:forward(input) "

    val (luaTime, torchResult) = TH.run(code, Map("input" -> input),
      Array("weight", "bias", "output"))

    val luaWeight = torchResult("weight").asInstanceOf[Tensor[Double]]
    val luaBias = torchResult("bias").asInstanceOf[Tensor[Double]]
    val luaOutput = torchResult("output").asInstanceOf[Tensor[Double]]

    val weight = layer.weight
    val bias = layer.bias

    weight should be (luaWeight)
    bias should be (luaBias)
    output shouldEqual luaOutput
  }

  "A VolumetricConvolution with batch input no bias" should "generate correct output" in {
    torchCheck()
    val seed = 100
    RNG.setSeed(seed)
    val from = 3
    val to = 2
    val kt = 2
    val ki = 2
    val kj = 2
    val st = 2
    val si = 2
    val sj = 2
    val padT = 1
    val padW = 1
    val padH = 1
    val outt = 6
    val outi = 6
    val outj = 6
    val int = (outt - 1) * st + kt - padT * 2
    val ini = (outi - 1) * si + ki - padW * 2
    val inj = (outj - 1) * sj + kj - padH * 2
    val batch = 3
    val layer = new VolumetricConvolution[Double](from, to, kt, ki, kj, st, si, sj,
      padT, padW, padH, withBias = false)

    val input = Tensor[Double](batch, from, int, inj, ini).apply1(e => Random.nextDouble())

    val output = layer.updateOutput(input)

    val code = "torch.manualSeed(" + seed + ")\n" +
      s"layer = nn.VolumetricConvolution($from, $to, $kt, $ki, $kj, $st, $si, $sj, $padT," +
      s" $padW, $padH):noBias()\n" +
      "weight = layer.weight\n" +
      "bias = layer.bias \n" +
      "output = layer:forward(input) "

    val (luaTime, torchResult) = TH.run(code, Map("input" -> input),
      Array("weight", "bias", "output"))

    val luaWeight = torchResult("weight").asInstanceOf[Tensor[Double]]
    val luaBias = torchResult("bias").asInstanceOf[Tensor[Double]]
    val luaOutput = torchResult("output").asInstanceOf[Tensor[Double]]

    val weight = layer.weight
    val bias = layer.bias

    weight should be (luaWeight)
    bias should be (luaBias)
    output should be (luaOutput)
  }

  "A VolumetricConvolution" should "be good in gradient check for input" in {
    torchCheck()
    val seed = 100
    RNG.setSeed(seed)
    val from = RNG.uniform(2, 4).toInt
    val to = RNG.uniform(1, 4).toInt
    val kt = RNG.uniform(1, 4).toInt
    val ki = RNG.uniform(1, 4).toInt
    val kj = RNG.uniform(1, 4).toInt
    val st = RNG.uniform(1, 3).toInt
    val si = RNG.uniform(1, 3).toInt
    val sj = RNG.uniform(1, 3).toInt
    val padT = RNG.uniform(0, 2).toInt
    val padW = RNG.uniform(0, 2).toInt
    val padH = RNG.uniform(0, 2).toInt
    val outt = RNG.uniform(5, 7).toInt
    val outi = RNG.uniform(5, 7).toInt
    val outj = RNG.uniform(5, 7).toInt
    val int = (outt - 1) * st + kt - padT * 2
    val ini = (outi - 1) * si + ki - padW * 2
    val inj = (outj - 1) * sj + kj - padH * 2
    val layer = new VolumetricConvolution[Double](from, to, kt, ki, kj, st, si, sj,
      padT, padW, padH)

    val input = Tensor[Double](from, int, ini, inj).apply1(e => Random.nextDouble())

    val checker = new GradientChecker(1e-4)
    checker.checkLayer[Double](layer, input, 1e-3) should be(true)
  }

  "A VolumetricConvolution with batch" should "be good in gradient check for input" in {
    torchCheck()
    val seed = 100
    RNG.setSeed(seed)
    val from = RNG.uniform(2, 6).toInt
    val to = RNG.uniform(1, 4).toInt
    val kt = RNG.uniform(1, 4).toInt
    val ki = RNG.uniform(1, 4).toInt
    val kj = RNG.uniform(1, 4).toInt
    val st = RNG.uniform(1, 3).toInt
    val si = RNG.uniform(1, 3).toInt
    val sj = RNG.uniform(1, 3).toInt
    val padT = RNG.uniform(0, 2).toInt
    val padW = RNG.uniform(0, 2).toInt
    val padH = RNG.uniform(0, 2).toInt
    val outt = RNG.uniform(5, 7).toInt
    val outi = RNG.uniform(5, 7).toInt
    val outj = RNG.uniform(5, 7).toInt
    val batch = RNG.uniform(2, 7).toInt
    val int = (outt - 1) * st + kt - padT * 2
    val ini = (outi - 1) * si + ki - padW * 2
    val inj = (outj - 1) * sj + kj - padH * 2
    val layer = new VolumetricConvolution[Double](from, to, kt, ki, kj, st, si, sj,
      padT, padW, padH)

    val input = Tensor[Double](batch, from, int, ini, inj).apply1(e => Random.nextDouble())

    val checker = new GradientChecker(1e-4)
    checker.checkLayer[Double](layer, input, 1e-3) should be(true)
  }

  "A VolumetricConvolution" should "be good in gradient check for weight" in {
    torchCheck()
    val seed = 100
    RNG.setSeed(seed)
    val from = RNG.uniform(2, 4).toInt
    val to = RNG.uniform(1, 4).toInt
    val kt = RNG.uniform(1, 4).toInt
    val ki = RNG.uniform(1, 4).toInt
    val kj = RNG.uniform(1, 4).toInt
    val st = RNG.uniform(1, 3).toInt
    val si = RNG.uniform(1, 3).toInt
    val sj = RNG.uniform(1, 3).toInt
    val padT = RNG.uniform(0, 2).toInt
    val padW = RNG.uniform(0, 2).toInt
    val padH = RNG.uniform(0, 2).toInt
    val outt = RNG.uniform(5, 7).toInt
    val outi = RNG.uniform(5, 7).toInt
    val outj = RNG.uniform(5, 7).toInt
    val int = (outt - 1) * st + kt - padT * 2
    val ini = (outi - 1) * si + ki - padW * 2
    val inj = (outj - 1) * sj + kj - padH * 2
    val layer = new VolumetricConvolution[Double](from, to, kt, ki, kj, st, si, sj,
      padT, padW, padH)

    val input = Tensor[Double](from, int, ini, inj).apply1(e => Random.nextDouble())

    val checker = new GradientChecker(1e-4)
    checker.checkWeight[Double](layer, input, 1e-3) should be(true)
  }

  "A VolumetricConvolution with batch" should "be good in gradient check for weight" in {
    torchCheck()
    val seed = 100
    RNG.setSeed(seed)
    val from = RNG.uniform(2, 6).toInt
    val to = RNG.uniform(1, 4).toInt
    val kt = RNG.uniform(1, 4).toInt
    val ki = RNG.uniform(1, 4).toInt
    val kj = RNG.uniform(1, 4).toInt
    val st = RNG.uniform(1, 3).toInt
    val si = RNG.uniform(1, 3).toInt
    val sj = RNG.uniform(1, 3).toInt
    val padT = RNG.uniform(0, 2).toInt
    val padW = RNG.uniform(0, 2).toInt
    val padH = RNG.uniform(0, 2).toInt
    val outt = RNG.uniform(5, 7).toInt
    val outi = RNG.uniform(5, 7).toInt
    val outj = RNG.uniform(5, 7).toInt
    val batch = RNG.uniform(2, 7).toInt
    val int = (outt - 1) * st + kt - padT * 2
    val ini = (outi - 1) * si + ki - padW * 2
    val inj = (outj - 1) * sj + kj - padH * 2
    val layer = new VolumetricConvolution[Double](from, to, kt, ki, kj, st, si, sj,
      padT, padW, padH)

    val input = Tensor[Double](batch, from, int, ini, inj).apply1(e => Random.nextDouble())

    val checker = new GradientChecker(1e-4)
    checker.checkWeight[Double](layer, input, 1e-3) should be(true)
  }

  "VolumetricConvolution L2 regularizer" should "works correctly" in {
    import com.intel.analytics.bigdl.numeric.NumericDouble

    val seed = 100
    RNG.setSeed(seed)
    val from = 3
    val to = 2
    val kt = 2
    val ki = 2
    val kj = 2
    val st = 2
    val si = 2
    val sj = 2
    val padT = 1
    val padW = 1
    val padH = 1
    val outt = 6
    val outi = 6
    val outj = 6
    val int = (outt - 1) * st + kt - padT * 2
    val ini = (outi - 1) * si + ki - padW * 2
    val inj = (outj - 1) * sj + kj - padH * 2
    val batch = 3

    val input = Tensor[Double](batch, from, int, inj, ini).apply1(e => Random.nextDouble())


    val state1 = T("learningRate" -> 0.1, "learningRateDecay" -> 5e-7,
      "weightDecay" -> 0.1, "momentum" -> 0.002)
    val state2 = T("learningRate" -> 0.1, "learningRateDecay" -> 5e-7,
      "weightDecay" -> 0.0, "momentum" -> 0.002)

    val criterion = new MSECriterion[Double]

    val labels = Tensor[Double](1296).rand()

    val model1 = Sequential()
      .add(VolumetricConvolution[Double](from, to, kt, ki, kj, st, si, sj,
        padT, padW, padH))
      .add(Sigmoid())
    val (weights1, grad1) = model1.getParameters()

    val model2 = Sequential()
      .add(VolumetricConvolution[Double](from, to, kt, ki, kj, st, si, sj,
        padT, padW, padH,
        wRegularizer = L2Regularizer(0.1), bRegularizer = L2Regularizer(0.1)))
      .add(Sigmoid())
    val (weights2, grad2) = model2.getParameters()
    weights2.copy(weights1.clone())
    grad2.copy(grad1.clone())


    val sgd = new SGD[Double]

    def feval1(x: Tensor[Double]): (Double, Tensor[Double]) = {
      val output = model1.forward(input).toTensor[Double]
      val _loss = criterion.forward(output, labels)
      model1.zeroGradParameters()
      val gradInput = criterion.backward(output, labels)
      model1.backward(input, gradInput)
      (_loss, grad1)
    }

    def feval2(x: Tensor[Double]): (Double, Tensor[Double]) = {
      val output = model2.forward(input).toTensor[Double]
      val _loss = criterion.forward(output, labels)
      model2.zeroGradParameters()
      val gradInput = criterion.backward(output, labels)
      model2.backward(input, gradInput)
      (_loss, grad2)
    }

    var loss1: Array[Double] = null
    for (i <- 1 to 100) {
      loss1 = sgd.optimize(feval1, weights1, state1)._2
      println(s"${i}-th loss = ${loss1(0)}")
    }

    var loss2: Array[Double] = null
    for (i <- 1 to 100) {
      loss2 = sgd.optimize(feval2, weights2, state2)._2
      println(s"${i}-th loss = ${loss2(0)}")
    }

    weights1 should be(weights2)
    loss1 should be(loss2)
  }

  "A VolumetricConvolution layer" should "work with SAME padding" in {
    import tensor.TensorNumericMath.TensorNumeric.NumericFloat
    val nInputPlane = 1
    val nOutputPlane = 1
    val kW = 1
    val kH = 1
    val kT = 1
    val dT = 2
    val dW = 2
    val dH = 2
    val padW = -1
    val padH = -1
    val padT = -1
    val layer = new VolumetricConvolution(nInputPlane, nOutputPlane,
      kT, kW, kH, dT, dW, dH, padT, padW, padH)

    val inputData = Array(
      0.0f, 1.0f, 2, 3, 4, 5, 6, 7, 8, 9, 10, 11, 12, 13, 14, 15, 16, 17, 18, 19,
      20, 21, 22, 23, 24, 25, 26
    )

    val kernelData = Array(
      1.0f
    )

    val biasData = Array(0.0f)

    layer.weight.copy(Tensor(Storage(kernelData), 1, Array(nOutputPlane,
      nInputPlane, kT, kH, kW)))
    layer.bias.copy(Tensor(Storage(biasData), 1, Array(nOutputPlane)))
    val input = Tensor(Storage(inputData), 1, Array(1, 3, 3, 3))
    val output = layer.updateOutput(input)
    val gradInput = layer.backward(input, output)
    output.storage().array() should be (Array(0.0f, 2, 6, 8, 18, 20, 24, 26))
<<<<<<< HEAD
//    gradInput.storage().array() should be (Array(
//      0.0f, 0, 2, 0, 0, 0, 0, 0, 8, 0, 10, 0, 0, 0, 0, 0
//    ))
=======
  }

  "VolumetricConvolution computeOutputShape" should "work properly" in {
    val layer = VolumetricConvolution[Float](3, 8, 2, 1, 2)
    TestUtils.compareOutputShape(layer, Shape(3, 24, 28, 32)) should be (true)
>>>>>>> f530177e
  }
}
<|MERGE_RESOLUTION|>--- conflicted
+++ resolved
@@ -474,16 +474,10 @@
     val output = layer.updateOutput(input)
     val gradInput = layer.backward(input, output)
     output.storage().array() should be (Array(0.0f, 2, 6, 8, 18, 20, 24, 26))
-<<<<<<< HEAD
-//    gradInput.storage().array() should be (Array(
-//      0.0f, 0, 2, 0, 0, 0, 0, 0, 8, 0, 10, 0, 0, 0, 0, 0
-//    ))
-=======
   }
 
   "VolumetricConvolution computeOutputShape" should "work properly" in {
     val layer = VolumetricConvolution[Float](3, 8, 2, 1, 2)
     TestUtils.compareOutputShape(layer, Shape(3, 24, 28, 32)) should be (true)
->>>>>>> f530177e
   }
 }

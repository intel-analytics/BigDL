--- conflicted
+++ resolved
@@ -298,12 +298,7 @@
       imf
     })
 
-<<<<<<< HEAD
-    val imageFrame = ImageFrame.rdd(sc.parallelize(images)) ->
-=======
-
     val imageFrame = DataSet.imageFrame(ImageFrame.rdd(sc.parallelize(images))) ->
->>>>>>> 36b475f4
       ImageFrameToSample[Float](targetKeys = Array(ImageFeature.label))
 
     val model = Sequential[Float]()
@@ -315,13 +310,8 @@
     val sgd = new SGD[Float](0.01)
 
     val pythonBigDL = PythonBigDL.ofFloat()
-<<<<<<< HEAD
-    val optimizer = pythonBigDL.createDistriOptimizerFromImageFrame(model,
-      imageFrame.toDistributed(),
-=======
     val optimizer = pythonBigDL.createDistriOptimizerFromDataSet(model,
       imageFrame,
->>>>>>> 36b475f4
       criterion = ClassNLLCriterion[Float](),
       optimMethod = sgd,
       endTrigger = Trigger.maxEpoch(2),

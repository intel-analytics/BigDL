/*
 * Copyright 2016 The BigDL Authors.
 *
 * Licensed under the Apache License, Version 2.0 (the "License");
 * you may not use this file except in compliance with the License.
 * You may obtain a copy of the License at
 *
 *     http://www.apache.org/licenses/LICENSE-2.0
 *
 * Unless required by applicable law or agreed to in writing, software
 * distributed under the License is distributed on an "AS IS" BASIS,
 * WITHOUT WARRANTIES OR CONDITIONS OF ANY KIND, either express or implied.
 * See the License for the specific language governing permissions and
 * limitations under the License.
 */
package com.intel.analytics.bigdl.nn

<<<<<<< HEAD
import com.intel.analytics.bigdl.nn.abstractnn.{IdentityOutputShape, TensorModule}
import com.intel.analytics.bigdl.tensor.{DenseTensorApply, Tensor, TensorFunc6}
=======
import com.intel.analytics.bigdl.nn.abstractnn.TensorModule
import com.intel.analytics.bigdl.tensor._
>>>>>>> 6116464e
import com.intel.analytics.bigdl.tensor.TensorNumericMath.TensorNumeric

import scala.reflect.ClassTag

/**
 * It is a transfer module that applies LeakyReLU, which parameter
 * negval sets the slope of the negative part:
 * LeakyReLU is defined as:
 *  f(x) = max(0, x) + negval * min(0, x)
 *
 * @param negval sets the slope of the negative partl
 * @param inplace if it is true, doing the operation in-place without
 *                using extra state memory
 */


@SerialVersionUID(- 6870619109313859155L)
class LeakyReLU[T: ClassTag](
  private val negval: Double = 0.01,
  var inplace: Boolean = false)(
<<<<<<< HEAD
  implicit ev: TensorNumeric[T]) extends TensorModule[T] with IdentityOutputShape {

  private val negVal = ev.fromType[Double](negval)
=======
  implicit ev: TensorNumeric[T]) extends TensorModule[T] {
  import LeakyReLU._
>>>>>>> 6116464e

  if (negval < 0) {
    inplace = false
  }


  override def updateOutput(input: Tensor[T]): Tensor[T] = {
    require(input.isContiguous(), "input should be contiguous")
    if (inplace) output = input
    input.getType() match {
      case FloatType => updateOutputFloat(input.toTensor[Float], output.toTensor[Float],
        negval.toFloat, inplace)
      case DoubleType => updateOutputDouble(input.toTensor[Double], output.toTensor[Double],
        negval, inplace)
    }
    output
  }

  override def updateGradInput(input: Tensor[T], gradOutput: Tensor[T]): Tensor[T] = {
    require(input.isSameSizeAs(gradOutput),
      "input should have the same size with gradOutput" +
        s"input size ${input.dim()} gradOutput size ${gradOutput.dim()}")
    require(gradOutput.isContiguous(), "gradOutput should be contiguous")
    if (inplace) gradInput = gradOutput
    input.getType() match {
      case FloatType => updateGradInputFloat(input.toTensor[Float], gradOutput.toTensor[Float],
        gradInput.toTensor[Float], negval.toFloat, inplace)
      case DoubleType => updateGradInputDouble(input.toTensor[Double], gradOutput.toTensor[Double],
        gradInput.toTensor[Double], negval, inplace)
    }
    gradInput
  }

  override def clearState(): this.type = {
    if (!inplace) {
      super.clearState()
    }
    this
  }
}

object LeakyReLU {
  def apply[@specialized(Float, Double) T: ClassTag](
      negval: Double = 0.01,
      inplace: Boolean = false)(implicit ev: TensorNumeric[T]) : LeakyReLU[T] = {
    new LeakyReLU[T](negval, inplace)
  }

  protected def updateOutputFloat(
        input: Tensor[Float],
        output: Tensor[Float],
        negVal: Float,
        inplace: Boolean): Unit = {
    if (inplace) {
      var i = input.storageOffset() - 1
      val array = input.storage().array()
      val end = input.nElement() + input.storageOffset() - 1
      while (i < end) {
        if (array(i) < 0) {
          array(i) *= negVal
        }
        i += 1
      }
    } else {
      output.resizeAs(input)
      var i = 0
      val inputOffset = input.storageOffset() - 1
      val inputArray = input.storage().array()
      val outputOffset = output.storageOffset() - 1
      val outputArray = output.storage().array()
      val end = input.nElement()
      while (i < end) {
        if (inputArray(i + inputOffset) < 0) {
          outputArray(i + outputOffset) = inputArray(i + inputOffset) * negVal
        } else {
          outputArray(i + outputOffset) = inputArray(i + inputOffset)
        }
        i += 1
      }
    }
  }

  protected def updateOutputDouble(
        input: Tensor[Double],
        output: Tensor[Double],
        negVal: Double,
        inplace: Boolean): Unit = {
    if (inplace) {
      var i = input.storageOffset() - 1
      val array = input.storage().array()
      val end = input.nElement() + input.storageOffset() - 1
      while (i < end) {
        if (array(i) < 0) {
          array(i) *= negVal
        }
        i += 1
      }
    } else {
      output.resizeAs(input)
      var i = 0
      val inputOffset = input.storageOffset() - 1
      val inputArray = input.storage().array()
      val outputOffset = output.storageOffset() - 1
      val outputArray = output.storage().array()
      val end = input.nElement()
      while (i < end) {
        if (inputArray(i + inputOffset) < 0) {
          outputArray(i + outputOffset) = inputArray(i + inputOffset) * negVal
        } else {
          outputArray(i + outputOffset) = inputArray(i + inputOffset)
        }
        i += 1
      }
    }
  }

  protected def updateGradInputFloat(
        input: Tensor[Float],
        gradOutput: Tensor[Float],
        gradInput: Tensor[Float],
        negVal: Float,
        inplace: Boolean): Unit = {
    if (inplace) {
      var i = 0
      val inputOffset = input.storageOffset() - 1
      val inputArray = input.storage().array()
      val gradInputOffset = gradInput.storageOffset() - 1
      val gradInputArray = gradInput.storage().array()
      val end = input.nElement()
      while (i < end) {
        if (inputArray(i + inputOffset) > 0) {
          gradInputArray(i + gradInputOffset) *= negVal
        }
        i += 1
      }
    } else {
      gradInput.resizeAs(input)
      var i = 0
      val inputOffset = input.storageOffset() - 1
      val inputArray = input.storage().array()
      val gradOutputOffset = gradOutput.storageOffset() - 1
      val gradOutputArray = gradOutput.storage().array()
      val gradInputOffset = gradInput.storageOffset() - 1
      val gradInputArray = gradInput.storage().array()
      val end = input.nElement()
      while (i < end) {
        if (inputArray(i + inputOffset) < 0) {
          gradInputArray(i + gradInputOffset) = gradOutputArray(i + gradOutputOffset) * negVal
        } else {
          gradInputArray(i + gradInputOffset) = gradOutputArray(i + gradOutputOffset)
        }
        i += 1
      }
    }
  }

  protected def updateGradInputDouble(
        input: Tensor[Double],
        gradOutput: Tensor[Double],
        gradInput: Tensor[Double],
        negVal: Double,
        inplace: Boolean): Unit = {
    if (inplace) {
      var i = 0
      val inputOffset = input.storageOffset() - 1
      val inputArray = input.storage().array()
      val gradInputOffset = gradInput.storageOffset() - 1
      val gradInputArray = gradInput.storage().array()
      val end = input.nElement()
      while (i < end) {
        if (inputArray(i + inputOffset) > 0) {
          gradInputArray(i + gradInputOffset) *= negVal
        }
        i += 1
      }
    } else {
      gradInput.resizeAs(input)
      var i = 0
      val inputOffset = input.storageOffset() - 1
      val inputArray = input.storage().array()
      val gradOutputOffset = gradOutput.storageOffset() - 1
      val gradOutputArray = gradOutput.storage().array()
      val gradInputOffset = gradInput.storageOffset() - 1
      val gradInputArray = gradInput.storage().array()
      val end = input.nElement()
      while (i < end) {
        if (inputArray(i + inputOffset) < 0) {
          gradInputArray(i + gradInputOffset) = gradOutputArray(i + gradOutputOffset) * negVal
        } else {
          gradInputArray(i + gradInputOffset) = gradOutputArray(i + gradOutputOffset)
        }
        i += 1
      }
    }
  }
}<|MERGE_RESOLUTION|>--- conflicted
+++ resolved
@@ -15,13 +15,10 @@
  */
 package com.intel.analytics.bigdl.nn
 
-<<<<<<< HEAD
+
 import com.intel.analytics.bigdl.nn.abstractnn.{IdentityOutputShape, TensorModule}
-import com.intel.analytics.bigdl.tensor.{DenseTensorApply, Tensor, TensorFunc6}
-=======
-import com.intel.analytics.bigdl.nn.abstractnn.TensorModule
 import com.intel.analytics.bigdl.tensor._
->>>>>>> 6116464e
+
 import com.intel.analytics.bigdl.tensor.TensorNumericMath.TensorNumeric
 
 import scala.reflect.ClassTag
@@ -42,14 +39,10 @@
 class LeakyReLU[T: ClassTag](
   private val negval: Double = 0.01,
   var inplace: Boolean = false)(
-<<<<<<< HEAD
+
   implicit ev: TensorNumeric[T]) extends TensorModule[T] with IdentityOutputShape {
-
+  import LeakyReLU._
   private val negVal = ev.fromType[Double](negval)
-=======
-  implicit ev: TensorNumeric[T]) extends TensorModule[T] {
-  import LeakyReLU._
->>>>>>> 6116464e
 
   if (negval < 0) {
     inplace = false

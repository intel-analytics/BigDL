--- conflicted
+++ resolved
@@ -16,22 +16,12 @@
 
 package com.intel.analytics.bigdl.python.api
 
-<<<<<<< HEAD
-import scala.collection.JavaConverters._
-import java.util.{ArrayList => JArrayList, HashMap => JHashMap, List => JList, Map => JMap}
-
-import com.intel.analytics.bigdl.nn
-import com.intel.analytics.bigdl.nn.onnx._
-import com.intel.analytics.bigdl.tensor.TensorNumericMath.TensorNumeric
-
-=======
->>>>>>> 1d1ae3df
 import scala.reflect.ClassTag
 
 import com.intel.analytics.bigdl.nn.onnx._
 import com.intel.analytics.bigdl.tensor.TensorNumericMath.TensorNumeric
 
-<<<<<<< HEAD
+
 object PythonBigDLOnnx {
 
   def ofFloat(): PythonBigDLOnnx[Float] = new PythonBigDLOnnx[Float]()
@@ -41,47 +31,6 @@
 }
 
 
-class PythonBigDLOnnx[T: ClassTag](implicit ev: TensorNumeric[T]) extends PythonBigDL[T] {
-
-  def createAveragePool(
-    kernel_shape: JList[Int],
-    auto_pad: String,
-    ceil_mode: Int,
-    count_include_pad: Int,
-    pads: JList[Int],
-    strides: JList[Int]): nn.SpatialAveragePooling[T] = {
-    AveragePool(
-      kernelShape = kernel_shape.asScala.toList,
-      autoPad = auto_pad,
-      ceilMode = ceil_mode,
-      countIncludePad = count_include_pad,
-      pads = if (pads != null) pads.asScala.toList else null,
-      strides = if (strides != null) strides.asScala.toList else null)
-  }
-=======
-
-private[bigdl] object PythonBigDLOnnx {
-
-  def ofFloat(): PythonBigDLOnnx[Float] = new PythonBigDLOnnx[Float]()
-
-  def ofDouble(): PythonBigDLOnnx[Double] = new PythonBigDLOnnx[Double]()
->>>>>>> 1d1ae3df
-
-
-  def createBatchNormalization(
-    num_features: Int, // number of input features, BigDL requires.
-    epsilon: Float,
-    momentum: Float): nn.SpatialBatchNormalization[T] = {
-    BatchNormalization(numFeatures = num_features, epsilon = epsilon, momentum = momentum)
-  }
-
-<<<<<<< HEAD
-
-  def createConcat(n_input_dims: Int, axis: Int): nn.JoinTable[T] = {
-    Concat(nInputDims = n_input_dims, axis = axis)
-  }
-
-=======
 class PythonBigDLOnnx[T: ClassTag](implicit ev: TensorNumeric[T]) extends PythonBigDL[T] {
 
   def createGemm(alpha: Float, beta: Float, transA: Int, transB: Int,
@@ -96,82 +45,5 @@
   def createShape(): Shape[T] = {
     Shape[T]()
   }
->>>>>>> 1d1ae3df
 
-  def createConstant(value: JTensor): nn.tf.Const[T, T] = {
-    Constant(toTensor(value))
-  }
-
-  def createConv(
-    n_input_plane: Int, // BigDL requires
-    n_output_plane: Int, // BigDL requires
-    kernel_shape: JList[Int],
-    weight: JTensor, // BigDL requires
-    bias: JTensor, // BigDL requires
-    auto_pad: String, // missing in BigDL
-    dilations: JList[Int],
-    group: Int,
-    pads: JList[Int],
-    strides: JList[Int]
-  ): nn.SpatialConvolution[T] = {
-    Conv(
-      nInputPlane = n_input_plane,
-      nOutputPlane = n_output_plane,
-      kernelShape = kernel_shape.asScala.toList,
-      weight = toTensor(weight),
-      bias = toTensor(bias),
-      autoPad = auto_pad,
-      dilations = if (dilations != null) dilations.asScala.toList else null,
-      group = group,
-      pads = if (pads != null) pads.asScala.toList else null,
-      strides = if (strides != null) strides.asScala.toList else null
-    )
-  }
-
-  def createGather(axis: Int): nn.ops.Gather[T, T] = {
-    Gather[T, T](axis = axis)
-  }
-
-
-  def createGemm(alpha: Float, beta: Float, trans_a: Int, trans_b: Int): Gemm[T] = {
-    Gemm(alpha = alpha, beta = beta,
-      transA = (if (trans_a == 0) false else true),
-      transB = (if (trans_b == 0) false else true))
-  }
-
-  def createMaxPool(kernel_shape: JList[Int], auto_pad: String,
-    ceil_mode: Int, dilations: JList[Int], pads: JList[Int],
-    storage_order: Int, strides: JList[Int]): nn.SpatialMaxPooling[T] = {
-
-    MaxPool(kernelShape = kernel_shape.asScala.toList, autoPad = auto_pad, ceilMode = ceil_mode,
-      dilations = if (dilations != null) dilations.asScala.toList else null,
-      pads = if (pads != null) pads.asScala.toList else null,
-      storageOrder = storage_order,
-      strides = if (strides != null) strides.asScala.toList else null
-    )
-  }
-
-  def createRelu(): nn.ReLU[T] = {
-    Relu()
-  }
-
-  def createReshape(): Reshape[T] = {
-    Reshape()
-  }
-
-  def createShape(): Shape[T] = {
-    Shape()
-  }
-
-  def createSoftmax(axis: Int = 1): nn.SoftMax[T] = {
-    Softmax(axis = axis)
-  }
-
-  def createOnnxSum(inplace: Boolean = false): nn.CAddTable[T, T] = {
-    OnnxSum[T](inplace = inplace)
-  }
-
-  def createUnsqueeze(axes: JList[Int], num_input_dims: Int): nn.Unsqueeze[T] = {
-    Unsqueeze(axes = axes.asScala.toList, numInputDims = num_input_dims)
-  }
 }
--- conflicted
+++ resolved
@@ -336,12 +336,7 @@
   def array[T: ClassTag](localData: Array[T], sc: SparkContext): DistributedDataSet[T] = {
     val nodeNumber = Engine.nodeNumber()
     new CachedDistriDataSet[T](
-<<<<<<< HEAD
-//      sc.parallelize(localData, nodeNumber * coreNumber)
       sc.parallelize(localData, Engine.partitionNumber().get)
-=======
-      sc.parallelize(localData, nodeNumber)
->>>>>>> 9f2e3d33
         // Keep this line, or the array will be send to worker every time
 //        .coalesce(nodeNumber, true)
         .coalesce(Engine.partitionNumber().get, true)

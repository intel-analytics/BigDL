--- conflicted
+++ resolved
@@ -318,11 +318,7 @@
     val padAlongWidth = Math.max(0, (oW -1) * dW + kW - inputWidth)
     val padAlongHeight = Math.max(0, (oH - 1) * dH + kH - inputHeight)
     if (inputDepth != -1) {
-<<<<<<< HEAD
-      require(dT != -1 && kT != -1, "kernel size and strideSize cannot greater than 0")
-=======
       require(dT > 0 && kT > 0, "kernel size and strideSize cannot be smaller than 0")
->>>>>>> f530177e
       val oT = Math.ceil(inputDepth.toFloat / dT.toFloat).toInt
       val padAlongDepth = Math.max(0, (oT -1) * dT + kT - inputDepth)
       return Array(padAlongDepth/2, padAlongDepth - padAlongDepth/2, padAlongHeight/2,
@@ -341,41 +337,41 @@
    *         outputDepth, outputHeight, outputWidth)
    */
   private[nn] def getOutSizeAndPadding(
-<<<<<<< HEAD
-                                        inputHeight: Int,
-                                        inputWidth: Int,
-                                        dH: Int,
-                                        dW: Int,
-                                        kH: Int,
-                                        kW: Int,
-                                        padH: Int,
-                                        padW: Int,
-                                        ceilMode: Boolean,
-                                        dilationHeight: Int = 1,
-                                        dilationWidth: Int = 1,
-                                        inputdepth: Int = -1,
-                                        dt: Int = -1,
-                                        kt: Int = -1,
-                                        padt: Int = -1,
-                                        dilationDepth: Int = 1): Array[Int] = {
-=======
-    inputHeight: Int,
-    inputWidth: Int,
-    dH: Int,
-    dW: Int,
-    kH: Int,
-    kW: Int,
-    padH: Int,
-    padW: Int,
-    ceilMode: Boolean,
-    dilationHeight: Int = 1,
-    dilationWidth: Int = 1,
-    inputdepth: Int = -1,
-    dt: Int = -1,
-    kt: Int = -1,
-    padt: Int = 0,
-    dilationDepth: Int = 1): Array[Int] = {
->>>>>>> f530177e
+//<<<<<<< HEAD
+      inputHeight: Int,
+      inputWidth: Int,
+      dH: Int,
+      dW: Int,
+      kH: Int,
+      kW: Int,
+      padH: Int,
+      padW: Int,
+      ceilMode: Boolean,
+      dilationHeight: Int = 1,
+      dilationWidth: Int = 1,
+      inputdepth: Int = -1,
+      dt: Int = -1,
+      kt: Int = -1,
+      padt: Int = -1,
+      dilationDepth: Int = 1): Array[Int] = {
+//=======
+//    inputHeight: Int,
+//    inputWidth: Int,
+//    dH: Int,
+//    dW: Int,
+//    kH: Int,
+//    kW: Int,
+//    padH: Int,
+//    padW: Int,
+//    ceilMode: Boolean,
+//    dilationHeight: Int = 1,
+//    dilationWidth: Int = 1,
+//    inputdepth: Int = -1,
+//    dt: Int = -1,
+//    kt: Int = -1,
+//    padt: Int = 0,
+//    dilationDepth: Int = 1): Array[Int] = {
+//>>>>>>> upstream_master
     var oheight = 0
     var owidth = 0
     var odepth = 0
@@ -389,11 +385,7 @@
       owidth = math.ceil(1.0 * (inputWidth - dilationKernelWidth + 2*padW) / dW).toInt + 1
       if (inputdepth > 0) {
         require(dt > 0 && kt > 0 && padt >= 0,
-<<<<<<< HEAD
-          "kernel size, stride size, padding size need greater than 0")
-=======
           "kernel size, stride size, padding size cannot be smaller than 0")
->>>>>>> f530177e
         odepth = math.ceil(1.0 * (inputdepth - dilationKernelDepth + 2*padt) / dt).toInt + 1
       }
     } else {
@@ -401,11 +393,7 @@
       owidth = math.floor(1.0 * (inputWidth - dilationKernelWidth + 2*padW) / dW).toInt + 1
       if (inputdepth > 0) {
         require(dt > 0 && kt > 0 && padt >= 0,
-<<<<<<< HEAD
-          "kernel size, stride size, padding size need greater than 0")
-=======
           "kernel size, stride size, padding size cannot be smaller than 0")
->>>>>>> f530177e
         odepth = math.floor(1.0 * (inputdepth - dilationKernelDepth + 2*padt) / dt).toInt + 1
       }
     }
@@ -420,13 +408,12 @@
     } else if (inputdepth > 0) {
         return Array(padt, padt, padH, padH, padW, padW, odepth, oheight, owidth)
     }
-<<<<<<< HEAD
+
     if (inputdepth > 0) {
       if ((odepth - 1) * dt >= inputdepth + padt) oheight -= 1
       return Array(padt, padt, padH, padH, padW, padW, odepth, oheight, owidth)
     }
-=======
->>>>>>> f530177e
+
     Array(padH, padH, padW, padW, oheight, owidth)
   }
 

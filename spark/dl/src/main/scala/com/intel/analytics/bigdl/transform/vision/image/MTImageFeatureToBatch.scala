/*
 * Copyright 2016 The BigDL Authors.
 *
 * Licensed under the Apache License, Version 2.0 (the "License");
 * you may not use this file except in compliance with the License.
 * You may obtain a copy of the License at
 *
 *     http://www.apache.org/licenses/LICENSE-2.0
 *
 * Unless required by applicable law or agreed to in writing, software
 * distributed under the License is distributed on an "AS IS" BASIS,
 * WITHOUT WARRANTIES OR CONDITIONS OF ANY KIND, either express or implied.
 * See the License for the specific language governing permissions and
 * limitations under the License.
 */
package com.intel.analytics.bigdl.transform.vision.image

import com.intel.analytics.bigdl.dataset.segmentation.RLEMasks
import java.util.concurrent.atomic.AtomicInteger
import com.intel.analytics.bigdl.dataset.{MiniBatch, Sample, Transformer, Utils}
import com.intel.analytics.bigdl.tensor.TensorNumericMath.TensorNumeric
import com.intel.analytics.bigdl.tensor.{Storage, Tensor}
import com.intel.analytics.bigdl.transform.vision.image.label.roi.RoiLabel
import com.intel.analytics.bigdl.utils.{Engine, T, Table}
import scala.collection.mutable.IndexedSeq
import scala.reflect.ClassTag

object MTImageFeatureToBatch {
  /**
   * The transformer from ImageFeature to mini-batches
   * @param width width of the output images
   * @param height height of the output images
   * @param batchSize batch size
   * @param transformer pipeline for pre-processing, finally outputting ImageFeature
   * @param toRGB if converted to RGB, default format is BGR
   * @param extractRoi if true, extract ROI labels for segmentation; else the labels are for
   *                   classification
   * @return
   */
  def apply(width: Int, height: Int, batchSize: Int,
            transformer: FeatureTransformer, toRGB: Boolean = false, extractRoi: Boolean = false)
  : MTImageFeatureToBatch = {
    if (extractRoi) {
      new RoiMTImageFeatureToBatch (
        width, height, batchSize, transformer, toRGB)
    } else {
      new ClassificationMTImageFeatureToBatch (
        width, height, batchSize, transformer, toRGB)
    }
  }
}

object MTImageFeatureToBatchWithResize {
  /**
   * The transformer from ImageFeature to mini-batches, and extract ROI labels for segmentation
   * if roi labels are set.
   * @param sizeDivisible when it's greater than 0, height and wide should be divisible by this size
   * @param batchSize global batch size
   * @param transformer pipeline for pre-processing
   * @param toRGB if converted to RGB, default format is BGR
   */
  def apply(sizeDivisible: Int = -1, batchSize: Int, transformer: FeatureTransformer,
    toRGB : Boolean = false): MTImageFeatureToBatch =
    new RoiImageFeatureToBatchWithResize(sizeDivisible, batchSize, transformer, toRGB)
}

/**
 * An abstract class to convert ImageFeature iterator to MiniBatches. This transformer will be run
 * on each image feature. "processImageFeature" will be called to buffer the image features. When
 * there are enough buffered image features to form a batch, "createBatch" will be called.
 * You should override processImageFeature to buffer each image feature, and createBatch
 * to convert the buffered data into a mini-batch
 * @param totalBatchSize global batch size
 * @param transformer pipeline for pre-processing
 */
abstract class MTImageFeatureToBatch private[bigdl](
  totalBatchSize: Int, transformer: FeatureTransformer)
  extends Transformer[ImageFeature, MiniBatch[Float]] {

  protected val batchSize: Int = Utils.getBatchSize(totalBatchSize)

  protected val parallelism: Int = Engine.coreNumber()

  private def getPosition(count: AtomicInteger): Int = {
    val position = count.getAndIncrement()
    if (position < batchSize) position else -1
  }

  private lazy val transformers = (1 to parallelism).map(
    _ => new PreFetch -> transformer.cloneTransformer()
  ).toArray

  protected def processImageFeature(img: ImageFeature, position: Int)

  protected def createBatch(batchSize: Int): MiniBatch[Float]

  override def apply(prev: Iterator[ImageFeature]): Iterator[MiniBatch[Float]] = {
    val iterators = transformers.map(_.apply(prev))

    new Iterator[MiniBatch[Float]] {
      override def hasNext: Boolean = {
        iterators.map(_.hasNext).reduce(_ || _)
      }

      override def next(): MiniBatch[Float] = {
        val count = new AtomicInteger(0)
        val batch = Engine.default.invokeAndWait((0 until parallelism).map(tid => () => {
          var position = 0
          var record = 0
          while (iterators(tid).hasNext && {
            position = getPosition(count)
            position != -1
          }) {
            val img = iterators(tid).next()
            processImageFeature(img, position)
            record += 1
          }
          record
        })).sum
        createBatch(batch)
      }
    }
  }
}


private class PreFetch extends Transformer[ImageFeature, ImageFeature] {
  override def apply(prev: Iterator[ImageFeature]): Iterator[ImageFeature] = {
    new Iterator[ImageFeature] {
      private var buffer: ImageFeature = null.asInstanceOf[ImageFeature]

      override def hasNext: Boolean = {
        if (buffer != null) {
          true
        } else {
          buffer = prev.next()
          if (buffer == null) false else true
        }
      }

      override def next(): ImageFeature = {
        if (buffer == null) {
          prev.next()
        } else {
          val tmp = buffer
          buffer = null.asInstanceOf[ImageFeature]
          tmp
        }
      }
    }
  }
}

/**
 * A transformer pipeline wrapper to create Minibatch in multiple threads for classification
 * @param width final image width
 * @param height final image height
 * @param totalBatchSize global batch size
 * @param transformer pipeline for pre-processing
 * @param toRGB  if converted to RGB, default format is BGR
 */
class ClassificationMTImageFeatureToBatch private[bigdl](width: Int, height: Int,
  totalBatchSize: Int, transformer: FeatureTransformer, toRGB: Boolean = false)
  extends MTImageFeatureToBatch(totalBatchSize, transformer) {

  private val frameLength = height * width
  private val featureData: Array[Float] = new Array[Float](batchSize * frameLength * 3)
  private val labelData: Array[Float] = new Array[Float](batchSize)
  private val featureTensor: Tensor[Float] = Tensor[Float]()
  private val labelTensor: Tensor[Float] = Tensor[Float]()

  override protected def processImageFeature(img: ImageFeature, position: Int): Unit = {
    img.copyTo(featureData, position * frameLength * 3, toRGB = toRGB)
    labelData(position) = img.getLabel.asInstanceOf[Tensor[Float]].valueAt(1)
  }

  override protected def createBatch(batch: Int): MiniBatch[Float] = {
    if (labelTensor.nElement() != batch) {
      featureTensor.set(Storage[Float](featureData),
        storageOffset = 1, sizes = Array(batch, 3, height, width))
      labelTensor.set(Storage[Float](labelData),
        storageOffset = 1, sizes = Array(batch))
    }

    MiniBatch(featureTensor, labelTensor)
  }
}


object RoiImageInfo {
  // the keys in the target table
  // fields from RoiLabel
  val CLASSES = "classes"
  val BBOXES = "bboxes"
  val MASKS = "masks"
  // ISCROWD and ORIGSIZE are stored in ImageFeature
  val ISCROWD = "is_crowd"
  val ORIGSIZE = "orig_size"
  val SCORES = "scores"

  /**
   * Get the output score tensor from the table.
   *    (1 x N) tensor for N detections
   *
   * @param tab
   * @return
   */
  def getScores(tab: Table): Tensor[Float] = tab[Tensor[Float]](SCORES)

  /**
   * Get the class label tensor from the table. See RoiLabel.classes
   *    the categories for each detections (see RoiLabel.clasees field)
   *    (1 x N), or (2 x N) Tensor[Float]
   *
   * @param tab
   * @return
   */
  def getClasses(tab: Table): Tensor[Float] = tab[Tensor[Float]](CLASSES)

  /**
   * Get the bbox tensor from the table. See RoiLabel.bboxes
   * @param tab
   * @return
   */
  def getBBoxes(tab: Table): Tensor[Float] = tab[Tensor[Float]](BBOXES)

  /**
   * Get the (optional) mask data from the table. See RoiLabel.masks
   * @param tab
   * @return
   */
  def getMasks(tab: Table): Array[RLEMasks] = tab[Array[RLEMasks]](MASKS)

  /**
   * Get the isCrowd tensor from the table. Should be 1 x N vector (N is the # of detections)
   * @param tab
   * @return
   */
  def getIsCrowd(tab: Table): Tensor[Float] = tab[Tensor[Float]](ISCROWD)

  /**
   * Get the size of the image before resizing
   * @return (height, width, channel)
   */
  def getOrigSize(tab: Table): (Int, Int, Int) = tab[(Int, Int, Int)](ORIGSIZE)
}
/**
 * A batch of images with flattened RoiLabels
 * the getTarget() returns a Table with key from 1 to batchSize. Each key in the table is mapped to
 * a Table for the annotation of an image in the batch. The annotation table holds the annotation
 * info for one image (assume the image has N detections). The annotation table has
 *
 * Key                Value
 * RoiImageInfo.CLASSES   the categories for each detections (see RoiLabel.clasees field)
 *                    (1 x N), or (2 x N) Tensor[Float]
 * RoiImageInfo.BBOXES    the bboxes, (N x 4) Tensor[Float]
 * RoiImageInfo.MASKS     (Optional) the mask data, Array[Tensor[Float]\]. The outer array has N
 *                    elements. The inner tensor holds the data for segmentation
 * RoiImageInfo.ISCROWD   Whether each detection is crowd. (1 x N) Tensor[Float].
 *                    -1: unknown, 0: not crowd, 1: is crowd
 * RoiImageInfo.ORIGSIZE  The original size of the image, tuple of (height, width, channels)
 */
class RoiMiniBatch(val input: Tensor[Float], val target: Array[RoiLabel],
  val isCrowd: Array[Tensor[Float]], val originalSizes: Array[(Int, Int, Int)])
  extends MiniBatch[Float] {

  override def size(): Int = {
    input.size(1)
  }

  override def getInput(): Tensor[Float] = input

  override def getTarget(): Table = {
    val tables = (target, isCrowd, originalSizes).zipped.map { case (roiLabel, crowd, size) =>
      roiLabel.toTable
        .update(RoiImageInfo.ISCROWD, crowd)
        .update(RoiImageInfo.ORIGSIZE, size)
    }
    T.seq(tables)
  }

  override def slice(offset: Int, length: Int): MiniBatch[Float] = {
    val subInput = input.narrow(1, offset, length)
    val subTarget = target.slice(offset - 1, length) // offset starts from 1
    val subIsCrowd = isCrowd.slice(offset - 1, length) // offset starts from 1
    val subSize = originalSizes.slice(offset - 1, length) // offset starts from 1
    RoiMiniBatch(subInput, subTarget, subIsCrowd, subSize)
  }

  override def set(samples: Seq[Sample[Float]])(implicit ev: TensorNumeric[Float])
  : RoiMiniBatch.this.type = {
    throw new NotImplementedError("do not use Sample here")
  }
}

object RoiMiniBatch {
  def apply(data: Tensor[Float], target: Array[RoiLabel],
    isCrowd: Array[Tensor[Float]], originalSizes: Array[(Int, Int, Int)]):
  RoiMiniBatch = new RoiMiniBatch(data, target, isCrowd, originalSizes)
}


/**
 * A transformer pipeline wrapper to create RoiMiniBatch in multiple threads
 * The output "target" is a Table. The keys are from 1 to sizeof(batch). The values are
 * the tables for each RoiLabel. Each Roi label table, contains fields of RoiLabel class.
 * @param width final image width
 * @param height final image height
 * @param totalBatchSize global batch size
 * @param transformer pipeline for pre-processing
 * @param toRGB  if converted to RGB, default format is BGR
 */
class RoiMTImageFeatureToBatch private[bigdl](width: Int, height: Int,
  totalBatchSize: Int, transformer: FeatureTransformer, toRGB: Boolean = false)
  extends MTImageFeatureToBatch(totalBatchSize, transformer) {

  private val frameLength = height * width
  private val featureData: Array[Float] = new Array[Float](batchSize * frameLength * 3)
  private val labelData: Array[RoiLabel] = new Array[RoiLabel](batchSize)
  private val isCrowdData: Array[Tensor[Float]] = new Array[Tensor[Float]](batchSize)
  private val origSizeData: Array[(Int, Int, Int)] = new Array[(Int, Int, Int)](batchSize)
  private var featureTensor: Tensor[Float] = Tensor[Float]()

  override protected def processImageFeature(img: ImageFeature, position: Int): Unit = {
    img.copyTo(featureData, position * frameLength * 3, toRGB = toRGB)
    val isCrowd = img(RoiImageInfo.ISCROWD).asInstanceOf[Tensor[Float]]
    val label = img.getLabel.asInstanceOf[RoiLabel]
    require(label.bboxes.size(1) == isCrowd.size(1), "The number of detections" +
      "in ImageFeature's ISCROWD should be equal to the number of detections in the RoiLabel")
    isCrowdData(position) = isCrowd
    labelData(position) = label
    origSizeData(position) = img.getOriginalSize
  }

  override protected def createBatch(curBatchSize: Int): MiniBatch[Float] = {
    if (featureTensor.nElement() != curBatchSize) {
      featureTensor.set(Storage[Float](featureData),
        storageOffset = 1, sizes = Array(curBatchSize, 3, height, width))
    }
<<<<<<< HEAD
    RoiMiniBatch(featureTensor, labelData.view(0, curBatchSize), isCrowdData.view(0, curBatchSize),
      origSizeData.view(0, curBatchSize) )
=======
    RoiMiniBatch(featureTensor, labelData, isCrowdData, origSizeData)
>>>>>>> 509b9ee9
  }
}

/**
 * A transformer pipeline wrapper to create RoiMiniBatch in multiple threads.
 * Image features may have different sizes, so firstly we need to calculate max size in one batch,
 * then padding all features to one batch with max size.
 * @param sizeDivisible when it's greater than 0,
 *                      height and wide will be round up to multiple of this divisible size
 * @param totalBatchSize global batch size
 * @param transformer pipeline for pre-processing
 * @param toRGB
 */
class RoiImageFeatureToBatchWithResize private[bigdl](sizeDivisible: Int = -1, totalBatchSize: Int,
  transformer: FeatureTransformer, toRGB: Boolean = false)
  extends MTImageFeatureToBatch(totalBatchSize, transformer) {

  private val labelData: Array[RoiLabel] = new Array[RoiLabel](batchSize)
  private val isCrowdData: Array[Tensor[Float]] = new Array[Tensor[Float]](batchSize)
  private val origSizeData: Array[(Int, Int, Int)] = new Array[(Int, Int, Int)](batchSize)
  private var featureTensor: Tensor[Float] = null
  private val imageBuffer = new Array[Tensor[Float]](batchSize)

  private def getFrameSize(batchSize: Int): (Int, Int) = {
    var maxHeight = 0
    var maxWide = 0
    for (i <- 0 until batchSize) {
      maxHeight = math.max(maxHeight, imageBuffer(i).size(2))
      maxWide = math.max(maxWide, imageBuffer(i).size(3))
    }

    if (sizeDivisible > 0) {
      maxHeight = (math.ceil(maxHeight.toFloat / sizeDivisible) * sizeDivisible).toInt
      maxWide = (math.ceil(maxWide.toFloat / sizeDivisible) * sizeDivisible).toInt
    }
    (maxHeight, maxWide)
  }

  override protected def processImageFeature(img: ImageFeature, position: Int): Unit = {
    if (imageBuffer(position) == null) imageBuffer(position) = Tensor[Float]()
    imageBuffer(position).resize(3, img.getHeight(), img.getWidth())
    // save img to buffer
    img.copyTo(imageBuffer(position).storage().array(), 0, toRGB = toRGB)
    val isCrowd = img(RoiImageInfo.ISCROWD).asInstanceOf[Tensor[Float]]
    val label = img.getLabel.asInstanceOf[RoiLabel]
    require(label.bboxes.size(1) == isCrowd.size(1), "The number of detections" +
      "in ImageFeature's ISCROWD should be equal to the number of detections in the RoiLabel")
    isCrowdData(position) = isCrowd
    labelData(position) = label
    origSizeData(position) = img.getOriginalSize
  }

  override protected def createBatch(batchSize: Int): MiniBatch[Float] = {
    val (height, wide) = getFrameSize(batchSize)
    if (featureTensor == null) featureTensor = Tensor()
    featureTensor.resize(batchSize, 3, height, wide).fill(0.0f)
    // copy img buffer to feature tensor
    for (i <- 0 until batchSize) {
      featureTensor.select(1, i + 1).narrow(2, 1, imageBuffer(i).size(2))
        .narrow(3, 1, imageBuffer(i).size(3)).copy(imageBuffer(i))
    }
    def arraySlice[T](array: Array[T]) = {
      if (array.length > batchSize) array.slice(0, batchSize) else array
    }
    RoiMiniBatch(featureTensor, arraySlice(labelData),
      arraySlice(isCrowdData), arraySlice(origSizeData))
  }
}<|MERGE_RESOLUTION|>--- conflicted
+++ resolved
@@ -337,12 +337,11 @@
       featureTensor.set(Storage[Float](featureData),
         storageOffset = 1, sizes = Array(curBatchSize, 3, height, width))
     }
-<<<<<<< HEAD
-    RoiMiniBatch(featureTensor, labelData.view(0, curBatchSize), isCrowdData.view(0, curBatchSize),
-      origSizeData.view(0, curBatchSize) )
-=======
-    RoiMiniBatch(featureTensor, labelData, isCrowdData, origSizeData)
->>>>>>> 509b9ee9
+    def arraySlice[T](array: Array[T]) = {
+      if (array.length == curBatchSize) array else array.slice(0, curBatchSize)
+    }
+    RoiMiniBatch(featureTensor, arraySlice(labelData),
+      arraySlice(isCrowdData), arraySlice(origSizeData))
   }
 }
 
@@ -405,7 +404,7 @@
         .narrow(3, 1, imageBuffer(i).size(3)).copy(imageBuffer(i))
     }
     def arraySlice[T](array: Array[T]) = {
-      if (array.length > batchSize) array.slice(0, batchSize) else array
+      if (array.length == batchSize) array else array.slice(0, batchSize)
     }
     RoiMiniBatch(featureTensor, arraySlice(labelData),
       arraySlice(isCrowdData), arraySlice(origSizeData))

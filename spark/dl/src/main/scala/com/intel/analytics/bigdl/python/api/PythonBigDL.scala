--- conflicted
+++ resolved
@@ -2011,13 +2011,8 @@
     res.toList.asJava
   }
 
-<<<<<<< HEAD
   def setHiddenStates(rec: Recurrent[T], hiddenStates: JList[JList[JTensor]],
                       isTable: JList[Boolean]): Unit = {
-=======
-  def setHiddenStates(rec: Recurrent[T], states: JList[JList[JTensor]],
-                isTable: JList[Boolean]): Unit = {
->>>>>>> b494590b
     if (rec.containMultiRNNCell) {
       val activities = (hiddenStates.asScala, isTable.asScala).zipped.map { (state, table) =>
         jTensorsToActivity(state, table)}.toArray
@@ -2027,7 +2022,6 @@
       }
       rec.setHiddenState(newStates)
     } else {
-<<<<<<< HEAD
       rec.setHiddenState(jTensorsToActivity(hiddenStates.asScala.head, isTable.asScala.head))
     }
   }
@@ -2071,13 +2065,6 @@
   : AbstractModule[Activity, Activity, T] = {
     model.freeze()
   }
-=======
-      rec.setHiddenState(jTensorsToActivity(states.asScala.head, isTable.asScala.head))
-    }
-  }
-
-  def containMultiRNNCell(rec: Recurrent[T]): Boolean = rec.containMultiRNNCell
->>>>>>> b494590b
 
   def freeze(model: AbstractModule[Activity, Activity, T], freezeLayers: JList[String])
   : AbstractModule[Activity, Activity, T] = {
@@ -2123,7 +2110,6 @@
     Logger.getLogger("com.intel.analytics.bigdl.optim").setLevel(Level.INFO)
   }
 
-<<<<<<< HEAD
   def createSeq2seq(encoderCells: JList[Recurrent[T]], decoderCells: JList[Recurrent[T]],
     preEncoder: AbstractModule[Activity, Activity, T],
     preDecoder: AbstractModule[Activity, Activity, T],
@@ -2137,16 +2123,17 @@
         throw new IllegalArgumentException(s"Only support 'ENCODERINPUTSPLIT', " +
           s", 'ENCODERINPUTLASTTIME': $n")
     }
-    
+
     val shrinkModules = if (shrinkHiddenStateModules != null) {
-      shrinkHiddenStateModules.asScala.toArray.map{x =>
+      shrinkHiddenStateModules.asScala.toArray.map { x =>
         if (x != null) x.asScala.toArray
         else null
       }
     } else null
     Seq2seq(encoderCells.asScala.toArray, decoderCells.asScala.toArray, preEncoder,
       preDecoder, shrinkModules, inputType)
-=======
+  }
+
   def quantize(module: AbstractModule[Activity, Activity, T]): Module[T] = {
     module.quantize()
   }
@@ -2245,6 +2232,5 @@
       case t: String =>
         throw new IllegalArgumentException(s"Not supported type: ${t}")
     }
->>>>>>> b494590b
   }
 }
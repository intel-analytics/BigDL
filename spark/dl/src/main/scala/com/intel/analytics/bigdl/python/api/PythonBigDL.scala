--- conflicted
+++ resolved
@@ -1906,36 +1906,8 @@
     layer.setInitMethod(weightInitMethod, biasInitMethod)
   }
 
-<<<<<<< HEAD
-  def getHiddenState(rec: Recurrent[T]): JList[JTensor] = {
-    val res = rec.getHiddenState()
-      if (res.isTensor) return List(toJTensor(res.toTensor)).asJava
-    else return List(toJTensor(res.toTable.apply[Tensor[T]](1)),
-        toJTensor(res.toTable.apply[Tensor[T]](2))).asJava
-  }
-
-  def setHiddenState(rec: Recurrent[T], hiddenState: JList[JTensor], isTable: Boolean): Unit = {
-    val stateActivity = jTensorsToActivity(hiddenState, isTable)
-    rec.setHiddenState(stateActivity)
-  }
-
-  def getHiddenStates(rec: RecurrentDecoder[T]): JList[JList[JTensor]] = {
-    val res = rec.getHiddenStates()
-    res.map { x =>
-      if (x.isTensor) List(toJTensor(x.toTensor)).asJava
-      else List(toJTensor(x.toTable.apply[Tensor[T]](1)),
-        toJTensor(x.toTable.apply[Tensor[T]](2))).asJava
-    }.toList.asJava
-  }
-
-  def setHiddenStates(rec: RecurrentDecoder[T], hiddenStates: JList[JList[JTensor]],
-                      isTable: JList[Boolean]): Unit = {
-    rec.setHiddenStates((hiddenStates.asScala, isTable.asScala).zipped.map { (state, table) =>
-      jTensorsToActivity(state, table)
-    }.toArray)
-=======
-  def getStates(rec: Recurrent[T]): JList[JList[JTensor]] = {
-    val states = rec.getStates()
+  def getHiddenStates(rec: Recurrent[T]): JList[JList[JTensor]] = {
+    val states = rec.getHiddenState()
     var res: Array[JList[JTensor]] = null
     if (!rec.containMultiRNNCell) {
       res = new Array[JList[JTensor]](1)
@@ -1952,51 +1924,54 @@
     res.toList.asJava
   }
 
-  def setStates(rec: Recurrent[T], states: JList[JList[JTensor]],
-                isTable: JList[Boolean]): Unit = {
+  def setHiddenStates(rec: Recurrent[T], hiddenStates: JList[JList[JTensor]],
+                      isTable: JList[Boolean]): Unit = {
     if (rec.containMultiRNNCell) {
-      val activities = (states.asScala, isTable.asScala).zipped.map { (state, table) =>
+      val activities = (hiddenStates.asScala, isTable.asScala).zipped.map { (state, table) =>
         jTensorsToActivity(state, table)}.toArray
       val newStates = T()
       for((activity, i) <- activities.view.zipWithIndex) {
         newStates(i) = activity
       }
-      rec.setStates(newStates)
+      rec.setHiddenState(newStates)
     } else {
-      rec.setStates(jTensorsToActivity(states.asScala.head, isTable.asScala.head))
-    }
->>>>>>> 9763ad7e
+      rec.setHiddenState(jTensorsToActivity(hiddenStates.asScala.head, isTable.asScala.head))
+    }
   }
   
   def containMultiRNNCell(rec: Recurrent[T]): Boolean = rec.containMultiRNNCell
 
-  def getGradHiddenState(rec: Recurrent[T]): JList[JTensor] = {
-    val res = rec.getGradHiddenState()
-    if (res.isTensor) return List(toJTensor(res.toTensor)).asJava
-    else return List(toJTensor(res.toTable.apply[Tensor[T]](1)),
-      toJTensor(res.toTable.apply[Tensor[T]](2))).asJava
-  }
-
-  def setGradHiddenState(rec: Recurrent[T], gradHiddenState: JList[JTensor], isTable: Boolean):
-    Unit = {
-    val stateActivity = jTensorsToActivity(gradHiddenState, isTable)
-    rec.setGradHiddenState(stateActivity)
-  }
-
-  def getGradHiddenStates(rec: RecurrentDecoder[T]): JList[JList[JTensor]] = {
-    val res = rec.getGradHiddenStates()
-    res.map { x =>
-      if (x.isTensor) List(toJTensor(x.toTensor)).asJava
-      else List(toJTensor(x.toTable.apply[Tensor[T]](1)),
-        toJTensor(x.toTable.apply[Tensor[T]](2))).asJava
-    }.toList.asJava
-  }
-
-  def setGradHiddenStates(rec: RecurrentDecoder[T], gradHiddenStates: JList[JList[JTensor]],
-                          isTable: JList[Boolean]): Unit = {
-    rec.setGradHiddenStates((gradHiddenStates.asScala, isTable.asScala).zipped.map {
-      (state, table) => jTensorsToActivity(state, table)
-    }.toArray)
+  def getGradHiddenStates(rec: Recurrent[T]): JList[JList[JTensor]] = {
+    val states = rec.getGradHiddenState()
+    var res: Array[JList[JTensor]] = null
+    if (!rec.containMultiRNNCell) {
+      res = new Array[JList[JTensor]](1)
+      res(0) = activityToJTensors(states)
+    }
+    else {
+      res = new Array[JList[JTensor]](states.toTable.getState().size)
+      states.toTable.getState().foreach { pair => {
+        val index = pair._1.asInstanceOf[Int]
+        res(index) = activityToJTensors(pair._2.asInstanceOf[Activity])
+      }
+      }
+    }
+    res.toList.asJava
+  }
+  
+  def setGradHiddenStates(rec: Recurrent[T], hiddenStates: JList[JList[JTensor]],
+                      isTable: JList[Boolean]): Unit = {
+    if (rec.containMultiRNNCell) {
+      val activities = (hiddenStates.asScala, isTable.asScala).zipped.map { (state, table) =>
+        jTensorsToActivity(state, table)}.toArray
+      val newStates = T()
+      for((activity, i) <- activities.view.zipWithIndex) {
+        newStates(i) = activity
+      }
+      rec.setGradHiddenState(newStates)
+    } else {
+      rec.setGradHiddenState(jTensorsToActivity(hiddenStates.asScala.head, isTable.asScala.head))
+    }
   }
 
   def setLayerFreeze(model: AbstractModule[Activity, Activity, T])

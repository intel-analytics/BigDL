--- conflicted
+++ resolved
@@ -2028,7 +2028,41 @@
   def quantize(module: AbstractModule[Activity, Activity, T]): Module[T] = {
     module.quantize()
   }
-<<<<<<< HEAD
+  
+  def createDLEstimator(model: Module[T], criterion: Criterion[T],
+                        featureSize: JArrayList[Int], labelSize: JArrayList[Int]): DLEstimator[T] = {
+    new DLEstimator[T](model, criterion, featureSize.asScala.toArray, labelSize.asScala.toArray)
+  }
+
+  def fitEstimator(estimator: DLEstimator[T], dataSet: DataFrame): DLModel[T] = {
+    estimator.fit(dataSet)
+  }
+
+  def createDLModel(model: Module[T], featureSize: JArrayList[Int]): DLModel[T] = {
+    new DLModel[T](model, featureSize.asScala.toArray)
+  }
+
+  def dlModelTransform(dlModel: DLModel[T], dataSet: DataFrame): DataFrame = {
+    dlModel.transform(dataSet)
+  }
+
+  def createDLClassifier(model: Module[T], criterion: Criterion[T],
+                         featureSize: JArrayList[Int], labelSize: JArrayList[Int]) = {
+    new DLClassifier[T](model, criterion, featureSize.asScala.toArray)
+  }
+  def fitClassifier(classifier: DLClassifier[T], dataSet: DataFrame): DLModel[T] = {
+    classifier.fit(dataSet)
+  }
+
+  def createDLClassifierModel(model: Module[T], featureSize: JArrayList[Int]): DLClassifierModel[T] = {
+    new DLClassifierModel[T](model, featureSize.asScala.toArray)
+  }
+  def dlClassifierModelTransform(dlClassifierModel: DLClassifierModel[T], dataSet: DataFrame): DataFrame = {
+    dlClassifierModel.transform(dataSet)
+  }
+
+
+
 }
 
 object PythonBigDLUtils {
@@ -2045,41 +2079,4 @@
         throw new IllegalArgumentException(s"Not supported type: ${t}")
     }
   }
-=======
-  
-  def createDLEstimator(model: Module[T], criterion: Criterion[T],
-                        featureSize: JArrayList[Int], labelSize: JArrayList[Int]): DLEstimator[T] = {
-    new DLEstimator[T](model, criterion, featureSize.asScala.toArray, labelSize.asScala.toArray)
-  }
-
-  def fitEstimator(estimator: DLEstimator[T], dataSet: DataFrame): DLModel[T] = {
-    estimator.fit(dataSet)
-  }
-
-  def createDLModel(model: Module[T], featureSize: JArrayList[Int]): DLModel[T] = {
-    new DLModel[T](model, featureSize.asScala.toArray)
-  }
-
-  def dlModelTransform(dlModel: DLModel[T], dataSet: DataFrame): DataFrame = {
-    dlModel.transform(dataSet)
-  }
-
-  def createDLClassifier(model: Module[T], criterion: Criterion[T],
-                         featureSize: JArrayList[Int], labelSize: JArrayList[Int]) = {
-    new DLClassifier[T](model, criterion, featureSize.asScala.toArray)
-  }
-  def fitClassifier(classifier: DLClassifier[T], dataSet: DataFrame): DLModel[T] = {
-    classifier.fit(dataSet)
-  }
-
-  def createDLClassifierModel(model: Module[T], featureSize: JArrayList[Int]): DLClassifierModel[T] = {
-    new DLClassifierModel[T](model, featureSize.asScala.toArray)
-  }
-  def dlClassifierModelTransform(dlClassifierModel: DLClassifierModel[T], dataSet: DataFrame): DataFrame = {
-    dlClassifierModel.transform(dataSet)
-  }
-
-
-
->>>>>>> 48f8a4d6
 }
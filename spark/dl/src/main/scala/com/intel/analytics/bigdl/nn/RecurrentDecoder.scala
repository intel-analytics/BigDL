--- conflicted
+++ resolved
@@ -35,76 +35,43 @@
  * user input, and user input has to be batch x ???(depends on cell type)
  * without time information.
 
- * Different types of rnn cells can be added using add() function. Currently
- * only support lstmpeephole, convlstm, convlstm3D cell.
+ * Different types of rnn cells can be added using add() function.
  */
 class RecurrentDecoder[T : ClassTag](seqLength: Int)
   (implicit ev: TensorNumeric[T]) extends Recurrent[T] {
 
   times = seqLength
-<<<<<<< HEAD
-  private var initHiddenStates: Array[Activity] = null
-  private var initGradHiddenStates: Array[Activity] = null
-  private var hiddenStates: Array[Activity] = null
-  private var gradHiddenStates: Array[Activity] = null
-
-  def setHiddenStates(hiddenStates: Array[Activity]): Unit = {
-    require(topology.isInstanceOf[MultiRNNCell[T]], "setHiddenStates only support for MultiRNNCell")
-    initHiddenStates = hiddenStates
-  }
-
-  def getHiddenStates(): Array[Activity] = {
-    require(topology.isInstanceOf[MultiRNNCell[T]], "getHiddenStates only support for MultiRNNCell")
-    hiddenStates
-  }
-
-  def setGradHiddenStates(gradHiddenStates: Array[Activity]): Unit = {
-    require(topology.isInstanceOf[MultiRNNCell[T]], "setGradStates only support for MultiCell")
-    initGradHiddenStates = hiddenStates
-  }
-
-  def getGradHiddenStates(): Array[Activity] = {
-    require(topology.isInstanceOf[MultiRNNCell[T]], "getGradStates only support for MultiCell")
-    gradHiddenStates
-=======
-
-  // states, gradStates only used with multirnncell and key starts from 0
-  private val states: Table = T()
-  private val gradStates = T()
-
-  override def getStates(): Activity = {
+  private val hiddenStates = T()
+  private val gradHiddenStates = T()
+
+  override def getHiddenState(): Activity = {
     if (containMultiRNNCell) {
-      states
-    } else super.getStates()
->>>>>>> 9763ad7e
+      hiddenStates
+    } else super.getHiddenState()
+  }
+
+  override def getGradHiddenState(): Activity = {
+    if (containMultiRNNCell) {
+      gradHiddenStates
+    } else super.getGradHiddenState()
   }
 
   override def initHidden(sizes: Array[Int]): Unit = {
     val stepSizes = sizes
-
-<<<<<<< HEAD
-    var i = 0
-    while(i < hiddenStates.size) {
-      hiddenStates(i) = multiCells(i).hidResize(null, batchSize, imageSize)
-      gradHiddenStates(i) = multiCells(i).hidResize(null, batchSize, imageSize)
-      i += 1
-    }
-=======
     if (containMultiRNNCell) {
-      if (states.getState().size == 0) {
+      if (hiddenStates.getState().size == 0) {
         cells.clear()
         cells += topology
       }
 
       val multiCells = topology.asInstanceOf[MultiRNNCell[T]].cells
       var i = 0
-      while (i < multiCells.size) {
-        states(i) = multiCells(i).hidResize(null, batchSize, stepSizes)
-        gradStates(i) = multiCells(i).hidResize(null, batchSize, stepSizes)
+      while (i < multiCells.length) {
+        hiddenStates(i) = multiCells(i).hidResize(null, batchSize, stepSizes)
+        gradHiddenStates(i) = multiCells(i).hidResize(null, batchSize, stepSizes)
         i += 1
       }
     } else super.initHidden(sizes)
->>>>>>> 9763ad7e
   }
 
   /**
@@ -166,34 +133,15 @@
     if (!containMultiRNNCell) {
       // Clone N modules along the sequence dimension.
       cloneCells()
-<<<<<<< HEAD
-
       currentInput(hidDim) = if (initHiddenState != null) initHiddenState
       else hidden
     } else {
-      if (hiddenStates == null) {
-        cells.clear()
-        cells += topology
-        hiddenStates = new Array[Activity](topology.asInstanceOf[MultiRNNCell[T]].cells.length)
-      }
-
-      if (gradHiddenStates == null) {
-        gradHiddenStates = new Array[Activity](topology.asInstanceOf[MultiRNNCell[T]].cells.length)
-      }
-
-      initHiddens(outputSize.drop(1))
-      if (initHiddenStates != null) {
-        hiddenStates = initHiddenStates.clone()
-      }
-      if (initGradHiddenStates != null) {
-        gradHiddenStates = initGradHiddenStates.clone()
-=======
-      currentInput(hidDim) = if (initStates != null) initStates
-      else hidden
-    } else {
-      if (initStates != null) {
-        cloneStates(initStates.toTable, states)
->>>>>>> 9763ad7e
+      initHidden(outputSize.drop(1))
+      if (initHiddenState != null) {
+        cloneStates(initHiddenState.toTable, hiddenStates)
+      }
+      if (initGradHiddenState != null) {
+        cloneStates(initGradHiddenState.toTable, gradHiddenStates)
       }
       cloneCells()
       cells.foreach{x =>
@@ -268,11 +216,8 @@
       }
 
       _input(hidDim) = if (i > 1) cells(i - 2).output.toTable(hidDim)
-<<<<<<< HEAD
       else if (initHiddenState == null) hidden else initHiddenState
-=======
-      else if (initStates == null) hidden else initStates
->>>>>>> 9763ad7e
+
       _input(inputDim) = Recurrent.selectCopy(outputCell, i, outputBuffer)
 
       if (i == 1) {

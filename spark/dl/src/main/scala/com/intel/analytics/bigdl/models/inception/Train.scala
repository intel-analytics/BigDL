--- conflicted
+++ resolved
@@ -75,30 +75,6 @@
 
       val optimMethod = if (param.stateSnapshot.isDefined) {
         OptimMethod.load[Float](param.stateSnapshot.get)
-<<<<<<< HEAD
-      } else if (param.maxEpoch.isDefined) {
-        val schedule =
-          SGD.Poly(0.5, math.ceil(1281167.toDouble / param.batchSize).toInt * param.maxEpoch.get)
-        if (param.lars) {
-          new LarsSGD[Float](learningRate = param.learningRate, learningRateDecay = 0.0,
-            weightDecay = param.weightDecay, momentum = 0.9, larsLearningRateSchedule = schedule,
-            gwRation = param.gwRatio)
-        } else {
-          new SGD[Float](learningRate = param.learningRate, learningRateDecay = 0.0,
-            weightDecay = param.weightDecay, momentum = 0.9, dampening = 0.0, nesterov = false,
-            learningRateSchedule = schedule)
-        }
-      } else {
-        if (param.lars) {
-          new LarsSGD[Float](learningRate = param.learningRate, learningRateDecay = 0.0,
-            weightDecay = param.weightDecay, momentum = 0.9,
-            larsLearningRateSchedule = SGD.Poly(0.5, param.maxIteration), gwRation = param.gwRatio)
-        } else {
-          new SGD[Float](learningRate = param.learningRate, learningRateDecay = 0.0,
-            weightDecay = param.weightDecay, momentum = 0.9, dampening = 0.0, nesterov = false,
-            learningRateSchedule = SGD.Poly(0.5, param.maxIteration))
-        }
-=======
       } else {
         val warmupDelta = if (warmupIteration == 0) 0.0
           else (param.maxLr.getOrElse(param.learningRate) - param.learningRate) / warmupIteration
@@ -108,7 +84,6 @@
         new SGD[Float](learningRate = param.learningRate, learningRateDecay = 0.0,
           weightDecay = param.weightDecay, momentum = 0.9, dampening = 0.0, nesterov = false,
           learningRateSchedule = lrSchedule)
->>>>>>> 8f0bafd3
       }
 
       val optimizer = Optimizer(

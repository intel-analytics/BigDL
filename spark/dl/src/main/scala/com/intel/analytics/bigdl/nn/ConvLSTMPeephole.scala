/*
 * Copyright 2016 The BigDL Authors.
 *
 * Licensed under the Apache License, Version 2.0 (the "License");
 * you may not use this file except in compliance with the License.
 * You may obtain a copy of the License at
 *
 *     http://www.apache.org/licenses/LICENSE-2.0
 *
 * Unless required by applicable law or agreed to in writing, software
 * distributed under the License is distributed on an "AS IS" BASIS,
 * WITHOUT WARRANTIES OR CONDITIONS OF ANY KIND, either express or implied.
 * See the License for the specific language governing permissions and
 * limitations under the License.
 */

package com.intel.analytics.bigdl.nn

import com.intel.analytics.bigdl.nn.abstractnn.{AbstractModule, Activity, TensorModule}
import com.intel.analytics.bigdl.optim.Regularizer
import com.intel.analytics.bigdl.tensor.Tensor
import com.intel.analytics.bigdl.tensor.TensorNumericMath.TensorNumeric
import com.intel.analytics.bigdl.utils.{T, Table}

import scala.reflect.ClassTag

/**
 * Convolution Long Short Term Memory architecture with peephole.
 * Ref. A.: https://arxiv.org/abs/1506.04214 (blueprint for this module)
 * B. https://github.com/viorik/ConvLSTM
 *
 * @param inputSize number of input planes in the image given into forward()
 * @param outputSize number of output planes the convolution layer will produce
 * @param kernelI Convolutional filter size to convolve input
 * @param kernelC Convolutional filter size to convolve cell
 * @param stride The step of the convolution, default is 1
 * @param padding The step of the convolution, default is -1,
<<<<<<< HEAD
 *                which ensure last 2 dim of output shape is the same with input
=======
 *                behaves same with SAME padding in tensorflow.
 *                Default stride,padding ensure last 2 dim of output shape is the same with input
 * @param activation: activation function, by default to be Tanh if not specified.
 * @param innerActivation: activation function for inner cells,
 *                       by default to be Sigmoid if not specified.
>>>>>>> f530177e
 * @param wRegularizer: instance of [[Regularizer]]
            (eg. L1 or L2 regularization), applied to the input weights matrices.
 * @param uRegularizer: instance [[Regularizer]]
            (eg. L1 or L2 regularization), applied to the recurrent weights matrices.
 * @param bRegularizer: instance of [[Regularizer]]
            applied to the bias.
 * @param cRegularizer: instance of [[Regularizer]]
            applied to peephole.
 * @param withPeephole: whether use last cell status control a gate.
 */
class ConvLSTMPeephole[T : ClassTag](
  val inputSize: Int,
  val outputSize: Int,
  val kernelI: Int,
  val kernelC: Int,
  val stride: Int = 1,
  val padding: Int = -1,
<<<<<<< HEAD
=======
  var activation: TensorModule[T] = null,
  var innerActivation: TensorModule[T] = null,
>>>>>>> f530177e
  var wRegularizer: Regularizer[T] = null,
  var uRegularizer: Regularizer[T] = null,
  var bRegularizer: Regularizer[T] = null,
  var cRegularizer: Regularizer[T] = null,
  val withPeephole: Boolean = true
)(implicit ev: TensorNumeric[T])
  extends Cell[T](
    hiddensShape = Array(outputSize, outputSize),
    regularizers = Array(wRegularizer, uRegularizer, bRegularizer, cRegularizer)
  ) {
  var inputGate: Sequential[T] = _
  var forgetGate: Sequential[T] = _
  var outputGate: Sequential[T] = _
  var hiddenLayer: Sequential[T] = _
  var cellLayer: Sequential[T] = _
  if (activation == null) activation = Tanh[T]()
  if (innerActivation == null) innerActivation = Sigmoid[T]()

  override var cell: AbstractModule[Activity, Activity, T] = buildModel()
//  val joinDim = 2

  override var preTopology: TensorModule[T] = null
//  override var preTopology: AbstractModule[Activity, Activity, T] = null
//  override def preTopology: AbstractModule[Activity, Activity, T] =
//    Sequential()
//        .add(TimeDistributed(SpatialConvolution(inputSize, outputSize*4, kernelI, kernelI,
//          stride, stride, kernelI/2, kernelI/2, wRegularizer = wRegularizer,
//          bRegularizer = bRegularizer)))

//  def buildGate(offset: Int, length: Int): Sequential[T] = {
//    val i2g = Narrow(joinDim, offset, length)
  def buildGate(name: String = null): Sequential[T] = {
    val i2g = Sequential()
      .add(Contiguous())
      .add(SpatialConvolution(inputSize, outputSize, kernelI, kernelI,
        stride, stride, padding, padding, wRegularizer = wRegularizer,
        bRegularizer = bRegularizer).setName(name + "_i2g"))
    val h2g = Sequential()
      .add(Contiguous())
      .add(SpatialConvolution(outputSize, outputSize, kernelC, kernelC,
      stride, stride, padding, padding, withBias = false,
      wRegularizer = uRegularizer).setName(name + "_h2g"))

    val gate = Sequential()
    if (withPeephole) {
      gate
        .add(ParallelTable()
          .add(i2g)
          .add(h2g)
          .add(CMul(Array(1, outputSize, 1, 1), cRegularizer)))
    } else {
      gate.add(NarrowTable(1, 2))
      gate
        .add(ParallelTable()
          .add(i2g)
          .add(h2g))
    }

    // make a new instance of inner activation for each build gate
    val inner = innerActivation.cloneModule()
    inner.setName(Integer.toHexString(java.util.UUID.randomUUID().hashCode()))

    gate.add(CAddTable())
      .add(inner)
  }

  def buildInputGate(): Sequential[T] = {
//    inputGate = buildGate(1 + outputSize, outputSize)
    inputGate = buildGate("InputGate")
    inputGate
  }

  def buildForgetGate(): Sequential[T] = {
//    forgetGate = buildGate(1, outputSize)
    forgetGate = buildGate("ForgetGate")
    forgetGate
  }

  def buildOutputGate(): Sequential[T] = {
//    outputGate = buildGate(1 + 3 * outputSize, outputSize)
    outputGate = buildGate("OutputGate")
    outputGate
  }

  def buildHidden(): Sequential[T] = {
    val hidden = Sequential()
      .add(NarrowTable(1, 2))

//    val i2h = Narrow(joinDim, 1 + 2 * outputSize, outputSize)
    val i2h = Sequential()
      .add(Contiguous())
      .add(SpatialConvolution(inputSize, outputSize, kernelI, kernelI,
        stride, stride, padding, padding, wRegularizer = wRegularizer,
        bRegularizer = bRegularizer).setName("Hidden_i2h"))
    val h2h = Sequential()
      .add(Contiguous())
      .add(SpatialConvolution(outputSize, outputSize, kernelC, kernelC,
      stride, stride, padding, padding, withBias = false,
      wRegularizer = uRegularizer).setName("Hidden_h2h"))

    hidden
      .add(ParallelTable()
        .add(i2h)
        .add(h2h))
      .add(CAddTable())
      .add(activation)

    this.hiddenLayer = hidden
    hidden
  }

  def buildCell(): Sequential[T] = {
    buildInputGate()
    buildForgetGate()
    buildHidden()

    val forgetLayer = Sequential()
      .add(ConcatTable()
        .add(forgetGate)
        .add(SelectTable(3)))
      .add(CMulTable())

    val inputLayer = Sequential()
      .add(ConcatTable()
        .add(inputGate)
        .add(hiddenLayer))
      .add(CMulTable())

    val cellLayer = Sequential()
      .add(ConcatTable()
        .add(forgetLayer)
        .add(inputLayer))
      .add(CAddTable())

    this.cellLayer = cellLayer
    cellLayer
  }

  def buildModel(): Sequential[T] = {
    buildCell()
    buildOutputGate()

    val activation2 = activation.cloneModule()
    activation2.setName(Integer.toHexString(java.util.UUID.randomUUID().hashCode()))

    val convlstm = Sequential()
      .add(FlattenTable())
      .add(ConcatTable()
        .add(NarrowTable(1, 2))
        .add(cellLayer))
      .add(FlattenTable())

      .add(ConcatTable()
        .add(Sequential()
          .add(ConcatTable()
            .add(outputGate)
            .add(Sequential()
              .add(SelectTable(3))
              .add(activation2)))
          .add(CMulTable())
          .add(Contiguous()))
        .add(SelectTable(3)))

      .add(ConcatTable()
        .add(SelectTable(1))
        .add(Identity()))

    convlstm
  }

  override def canEqual(other: Any): Boolean = other.isInstanceOf[ConvLSTMPeephole[T]]

  override def equals(other: Any): Boolean = other match {
    case that: ConvLSTMPeephole[T] =>
      super.equals(that) &&
        (that canEqual this) &&
        inputSize == that.inputSize &&
        outputSize == that.outputSize &&
        kernelI == that.kernelI &&
        kernelC == that.kernelC &&
        stride == that.stride

    case _ => false
  }

  override def hashCode(): Int = {
    val state = Seq(super.hashCode(), inputSize, outputSize, kernelI, kernelC, stride)
    state.map(_.hashCode()).foldLeft(0)((a, b) => 31 * a + b)
  }

  override def reset(): Unit = {
    super.reset()
    cell.reset()
  }

  override def toString: String = s"ConvLSTMPeephole2D($inputSize, $outputSize," +
    s"$kernelI, $kernelC, $stride)"
}

object ConvLSTMPeephole {
  def apply[@specialized(Float, Double) T: ClassTag](
    inputSize: Int,
    outputSize: Int,
    kernelI: Int,
    kernelC: Int,
    stride: Int = 1,
    padding: Int = -1,
<<<<<<< HEAD
=======
    activation: TensorModule[T] = null,
    innerActivation: TensorModule[T] = null,
>>>>>>> f530177e
    wRegularizer: Regularizer[T] = null,
    uRegularizer: Regularizer[T] = null,
    bRegularizer: Regularizer[T] = null,
    cRegularizer: Regularizer[T] = null,
    withPeephole: Boolean = true
  )(implicit ev: TensorNumeric[T]): ConvLSTMPeephole[T] = {
<<<<<<< HEAD
    new ConvLSTMPeephole[T](inputSize, outputSize, kernelI, kernelC, stride, padding,
=======
    new ConvLSTMPeephole[T](inputSize, outputSize, kernelI, kernelC,
      stride, padding, activation, innerActivation,
>>>>>>> f530177e
      wRegularizer, uRegularizer, bRegularizer, cRegularizer, withPeephole)
  }
}
<|MERGE_RESOLUTION|>--- conflicted
+++ resolved
@@ -35,15 +35,11 @@
  * @param kernelC Convolutional filter size to convolve cell
  * @param stride The step of the convolution, default is 1
  * @param padding The step of the convolution, default is -1,
-<<<<<<< HEAD
- *                which ensure last 2 dim of output shape is the same with input
-=======
  *                behaves same with SAME padding in tensorflow.
  *                Default stride,padding ensure last 2 dim of output shape is the same with input
  * @param activation: activation function, by default to be Tanh if not specified.
  * @param innerActivation: activation function for inner cells,
  *                       by default to be Sigmoid if not specified.
->>>>>>> f530177e
  * @param wRegularizer: instance of [[Regularizer]]
             (eg. L1 or L2 regularization), applied to the input weights matrices.
  * @param uRegularizer: instance [[Regularizer]]
@@ -61,11 +57,8 @@
   val kernelC: Int,
   val stride: Int = 1,
   val padding: Int = -1,
-<<<<<<< HEAD
-=======
   var activation: TensorModule[T] = null,
   var innerActivation: TensorModule[T] = null,
->>>>>>> f530177e
   var wRegularizer: Regularizer[T] = null,
   var uRegularizer: Regularizer[T] = null,
   var bRegularizer: Regularizer[T] = null,
@@ -273,23 +266,16 @@
     kernelC: Int,
     stride: Int = 1,
     padding: Int = -1,
-<<<<<<< HEAD
-=======
     activation: TensorModule[T] = null,
     innerActivation: TensorModule[T] = null,
->>>>>>> f530177e
     wRegularizer: Regularizer[T] = null,
     uRegularizer: Regularizer[T] = null,
     bRegularizer: Regularizer[T] = null,
     cRegularizer: Regularizer[T] = null,
     withPeephole: Boolean = true
   )(implicit ev: TensorNumeric[T]): ConvLSTMPeephole[T] = {
-<<<<<<< HEAD
-    new ConvLSTMPeephole[T](inputSize, outputSize, kernelI, kernelC, stride, padding,
-=======
     new ConvLSTMPeephole[T](inputSize, outputSize, kernelI, kernelC,
       stride, padding, activation, innerActivation,
->>>>>>> f530177e
       wRegularizer, uRegularizer, bRegularizer, cRegularizer, withPeephole)
   }
 }

/*
 * Copyright 2016 The BigDL Authors.
 *
 * Licensed under the Apache License, Version 2.0 (the "License");
 * you may not use this file except in compliance with the License.
 * You may obtain a copy of the License at
 *
 *     http://www.apache.org/licenses/LICENSE-2.0
 *
 * Unless required by applicable law or agreed to in writing, software
 * distributed under the License is distributed on an "AS IS" BASIS,
 * WITHOUT WARRANTIES OR CONDITIONS OF ANY KIND, either express or implied.
 * See the License for the specific language governing permissions and
 * limitations under the License.
 */

package com.intel.analytics.bigdl.models.utils

import com.intel.analytics.bigdl.Module
import com.intel.analytics.bigdl.tensor.{QuantizedTensor, QuantizedType, Storage, Tensor}
import com.intel.analytics.bigdl.tensor.TensorNumericMath.TensorNumeric
import org.apache.spark.SparkContext
import org.apache.spark.broadcast.Broadcast

import scala.reflect.ClassTag

/**
 * ModelBroadcast is used to broadcast model.
 *
 * Note: If you want to use this to broadcast training model, please use value(true) to get
 * the model. And before broadcasting please make sure the model's parameter is compacted.
 *
 * @tparam T data type
 */
class ModelBroadcast[T: ClassTag]()(implicit ev: TensorNumeric[T]) extends Serializable {

  private var broadcastModel: Broadcast[Module[T]] = _

  /**
   * broadcast the model
   * first get and clear the weight and bias parameters from the model
   * then broadcast the parameters and model(without parameters) separately
   * @param sc    SparkContext
   * @param model model to broadcast
   * @return this
   */
  def broadcast(sc: SparkContext, model: Module[T]): this.type = {
<<<<<<< HEAD
    broadcastModel = sc.broadcast(model)
=======
    val weightsBias = getAndClearWeightBias(model.parameters())
    broadcastModel = sc.broadcast(model.cloneModule())
    broadcastParameters = sc.broadcast(weightsBias)
    putWeightBias(weightsBias, model)
    initGradWeightBias(weightsBias, model)
>>>>>>> 0868e2f7
    this
  }

  /**
   * get the broadcast model
   * put the weight and bias back to the model
   *
   * @param initGradient if init gradParameter.
   * @return model
   */
<<<<<<< HEAD
  def value(): Module[T] = {
    broadcastModel.value.clone(false)
=======
  def value(initGradient: Boolean = false): Module[T] = {
    val localModel = broadcastModel.value.cloneModule()
    putWeightBias(broadcastParameters.value, localModel)
    if (initGradient) {
      initGradWeightBias(broadcastParameters.value, localModel)
    }
    localModel
  }


  private def getAndClearWeightBias(parameters: (Array[Tensor[T]], Array[Tensor[T]]))
  : Array[Tensor[T]] = {
    if (parameters._1.length != 0) {
      var i = 0
      val weightsBias = new Array[Tensor[T]](parameters._1.length)
      val isQuantized = parameters._1.exists(_.getTensorType == QuantizedType)
      val (isCompacted, storage) = if (!isQuantized) {
        val storage = Storage(parameters._1(0).storage.array())
        (parameters._1.map(_.nElement()).sum == storage.length(), storage)
      } else {
        (false, null)
      }

      // get weight and bias
      while (i < parameters._1.length) {
        if (parameters._1(i) != null) {
          val wb = parameters._1(i)
          wb.getTensorType match {
            case QuantizedType =>
              val quantTensor = wb.asInstanceOf[QuantizedTensor[T]]
              weightsBias(i) = QuantizedTensor[T](quantTensor.getStorage, quantTensor.maxOfRow,
                quantTensor.minOfRow, quantTensor.sumOfRow, quantTensor.size(), quantTensor.params)
            case _ =>
              weightsBias(i) = if (isCompacted) {
                Tensor[T](storage, wb.storageOffset(), wb.size(), wb.stride())
              } else {
                Tensor[T](Storage(wb.storage().array()), wb.storageOffset(), wb.size(), wb.stride())
              }
          }
          i += 1
        }
      }
      // clear parameters
      clearTensor(parameters._1)
      clearTensor(parameters._2)

      weightsBias
    } else {
      // just return an empty array when parameters is empty.
      Array()
    }
  }

  private def clearTensor(tensors: Array[Tensor[T]]): Unit = {
    var i = 0
    while (i < tensors.length) {
      if (tensors(i) != null) {
        tensors(i).set()
      }
      i += 1
    }
  }

  private def putWeightBias(
        broadcastWeightBias: Array[Tensor[T]],
        localModel: Module[T]): Unit = {
    val localWeightBias = localModel.parameters()._1
    var i = 0
    while (i < localWeightBias.length) {
      if (localWeightBias(i) != null) {
        localWeightBias(i).set(broadcastWeightBias(i))
      }
      i += 1
    }
>>>>>>> 0868e2f7
  }

  private def initGradWeightBias(
        broadcastWeightBias: Array[Tensor[T]],
        localModel: Module[T]): Unit = {
    val (localWeightBias, localGradWeightBias) = localModel.parameters()
    // init gradient with a compacted storage
    val storage = Storage[T](localGradWeightBias.map(_.nElement()).sum)
    val isQuantized = broadcastWeightBias.exists(_.getTensorType == QuantizedType)
    var i = 0
    while (i < localWeightBias.length) {
      if (localWeightBias(i) != null) {
        val wb = broadcastWeightBias(i)
        wb.getTensorType match {
          case QuantizedType =>
            localGradWeightBias(i).set(Tensor(1))
          case _ =>
            localGradWeightBias(i).set(storage, wb.storageOffset(), wb.size(), wb.stride())
        }
      }
      i += 1
    }
  }
}


object ModelBroadcast {
  def apply[@specialized(Float, Double) T: ClassTag]()
        (implicit ev: TensorNumeric[T]) : ModelBroadcast[T] = {
    new ModelBroadcast()
  }
}<|MERGE_RESOLUTION|>--- conflicted
+++ resolved
@@ -45,15 +45,7 @@
    * @return this
    */
   def broadcast(sc: SparkContext, model: Module[T]): this.type = {
-<<<<<<< HEAD
     broadcastModel = sc.broadcast(model)
-=======
-    val weightsBias = getAndClearWeightBias(model.parameters())
-    broadcastModel = sc.broadcast(model.cloneModule())
-    broadcastParameters = sc.broadcast(weightsBias)
-    putWeightBias(weightsBias, model)
-    initGradWeightBias(weightsBias, model)
->>>>>>> 0868e2f7
     this
   }
 
@@ -64,21 +56,16 @@
    * @param initGradient if init gradParameter.
    * @return model
    */
-<<<<<<< HEAD
-  def value(): Module[T] = {
-    broadcastModel.value.clone(false)
-=======
   def value(initGradient: Boolean = false): Module[T] = {
-    val localModel = broadcastModel.value.cloneModule()
-    putWeightBias(broadcastParameters.value, localModel)
+    val localModel = broadcastModel.value.clone(false)
     if (initGradient) {
-      initGradWeightBias(broadcastParameters.value, localModel)
+      initGradWeightBias(getWeightBias(localModel.parameters()), localModel)
     }
     localModel
   }
 
 
-  private def getAndClearWeightBias(parameters: (Array[Tensor[T]], Array[Tensor[T]]))
+  private def getWeightBias(parameters: (Array[Tensor[T]], Array[Tensor[T]]))
   : Array[Tensor[T]] = {
     if (parameters._1.length != 0) {
       var i = 0
@@ -110,9 +97,6 @@
           i += 1
         }
       }
-      // clear parameters
-      clearTensor(parameters._1)
-      clearTensor(parameters._2)
 
       weightsBias
     } else {
@@ -120,31 +104,7 @@
       Array()
     }
   }
-
-  private def clearTensor(tensors: Array[Tensor[T]]): Unit = {
-    var i = 0
-    while (i < tensors.length) {
-      if (tensors(i) != null) {
-        tensors(i).set()
-      }
-      i += 1
-    }
-  }
-
-  private def putWeightBias(
-        broadcastWeightBias: Array[Tensor[T]],
-        localModel: Module[T]): Unit = {
-    val localWeightBias = localModel.parameters()._1
-    var i = 0
-    while (i < localWeightBias.length) {
-      if (localWeightBias(i) != null) {
-        localWeightBias(i).set(broadcastWeightBias(i))
-      }
-      i += 1
-    }
->>>>>>> 0868e2f7
-  }
-
+  
   private def initGradWeightBias(
         broadcastWeightBias: Array[Tensor[T]],
         localModel: Module[T]): Unit = {

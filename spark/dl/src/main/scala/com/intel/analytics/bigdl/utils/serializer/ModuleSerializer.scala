/*
 * Copyright 2016 The BigDL Authors.
 *
 * Licensed under the Apache License, Version 2.0 (the "License");
 * you may not use this file except in compliance with the License.
 * You may obtain a copy of the License at
 *
 *     http://www.apache.org/licenses/LICENSE-2.0
 *
 * Unless required by applicable law or agreed to in writing, software
 * distributed under the License is distributed on an "AS IS" BASIS,
 * WITHOUT WARRANTIES OR CONDITIONS OF ANY KIND, either express or implied.
 * See the License for the specific language governing permissions and
 * limitations under the License.
 */
package com.intel.analytics.bigdl.utils.serializer

import java.lang.reflect.Field

import com.intel.analytics.bigdl.Module
import com.intel.analytics.bigdl.nn._

import scala.collection.JavaConverters._
import scala.reflect.runtime.universe
import com.intel.analytics.bigdl.nn.abstractnn.{AbstractModule, Activity, TensorModule}
import com.intel.analytics.bigdl.nn.ops.ParseExample
import com.intel.analytics.bigdl.optim.Regularizer
import com.intel.analytics.bigdl.tensor.{Tensor, TensorNumericMath}
import com.intel.analytics.bigdl.tensor.TensorNumericMath.TensorNumeric
import com.intel.analytics.bigdl.utils.tf.loaders.Adapter
import serialization.Bigdl.{AttrValue, BigDLModule}

import scala.collection.mutable
import scala.reflect.ClassTag

object ModuleSerializer extends ModuleSerializable{

  private val runtimeMirror = universe.runtimeMirror(getClass.getClassLoader)

  private val serializerMaps = new mutable.HashMap[String, ModuleSerializable]()

  // generic type definition for type matching

  var tensorNumericType : universe.Type = null
  var tensorType : universe.Type = null
  var regularizerType : universe.Type = null
  var abstractModuleType : universe.Type = null
  var tensorModuleType : universe.Type = null
  var moduleType : universe.Type = null
  var boundedModuleType : universe.Type = null
  var tType : universe.Type = null

  init

  /**
   * Serialization entry for all modules based on corresponding class instance of module
   * @param serializerContext  serialization context
   * @param copyWeightAndBias flag to copy weight & bias
   * @return protobuf format module instance
   */
  def serialize[T: ClassTag](serializerContext : SerializeContext[T],
                             copyWeightAndBias : Boolean = true)
                            (implicit ev: TensorNumeric[T])
    : SerializeResult = {
    val module = serializerContext.moduleData.module
    // For those layers which have their own serialization/deserialization methods
    val clsName = module.getClass.getName
    val serializer = if (serializerMaps.contains(clsName)) {
      serializerMaps(clsName)
    } else {
      val m = module.asInstanceOf[AbstractModule[_, _, _]]
      m match {
        case container : Container[_, _, _] => ContainerSerializer
        case cell : Cell[_] => CellSerializer
        case _ => ModuleSerializer
      }
    }
    serializer.setCopyWeightAndBias(copyWeightAndBias).serializeModule(serializerContext)
  }

  /**
   *  Deserialization entry for all modules based on corresponding module type
   *  @param context : context for deserialization
   *  @return BigDL module
   */
  def load[T: ClassTag](context: DeserializeContext, copyWeightAndBias : Boolean = true)
                       (implicit ev: TensorNumeric[T]) : ModuleData[T] = {
    try {
      val model = context.bigdlModule
      val deSerializer = if (serializerMaps.contains(model.getModuleType)) {
        serializerMaps(model.getModuleType)
      } else {
        val attrMap = model.getAttrMap
        val subModuleCount = model.getSubModulesCount
        if (subModuleCount > 0) {
          ContainerSerializer
        } else {
          if (attrMap.containsKey("is_cell_module")) {
            CellSerializer
          } else {
            ModuleSerializer
          }
        }
      }
      deSerializer.setCopyWeightAndBias(copyWeightAndBias).loadModule(context)
    } catch {
      case e: Exception =>
        throw new RuntimeException(
          s"Loading module ${context.bigdlModule.getModuleType} exception :", e)
    }
  }


  /**
   * register module for single module, used for standard BigDL module and user defined module
   * @param moduleType,must be unique
   * @param serializer serialzable implementation for this module
   */
  def registerModule(moduleType : String, serializer : ModuleSerializable) : Unit = {
    require(!serializerMaps.contains(moduleType), s"$moduleType already registered!")
    serializerMaps(moduleType) = serializer
  }

  private[serializer] def getCostructorMirror[T : ClassTag](cls : Class[_]):
    universe.MethodMirror = {
    lock.synchronized {
      val clsSymbol = runtimeMirror.classSymbol(cls)
      val cm = runtimeMirror.reflectClass(clsSymbol)
      // to make it compatible with both 2.11 and 2.10
      val ctorCs = clsSymbol.toType.declaration(universe.nme.CONSTRUCTOR)
      val primary: Option[universe.MethodSymbol] = ctorCs.asTerm.alternatives.collectFirst {
        case cstor: universe.MethodSymbol if cstor.isPrimaryConstructor => cstor
      }
      cm.reflectConstructor(primary.get)
    }
  }

  private def init() : Unit = {
    initializeDeclaredTypes
    registerModules
  }

  private def initializeDeclaredTypes() : Unit = {

    var wrapperCls = Class.forName("com.intel.analytics.bigdl.utils.serializer.GenericTypeWrapper")
    val fullParams = getCostructorMirror(wrapperCls).symbol.paramss
    fullParams.foreach(map => {
      map.foreach(param => {
        val name = param.name.decodedName.toString
        val ptype = param.typeSignature
        if (name == "tensor") {
          tensorType = ptype
        } else if (name == "regularizer") {
          regularizerType = ptype
        } else if (name == "abstractModule") {
          abstractModuleType = ptype
        } else if (name == "tensorModule") {
          tensorModuleType = ptype
        } else if (name == "module") {
          moduleType = ptype
        } else if (name == "boundedModule") {
          boundedModuleType = ptype
        } else if (name == "ev") {
          tensorNumericType = ptype
        } else if (name == "ttpe") {
          tType = ptype
        }
      })
    })
  }
  // Add those layers that need to overwrite serialization method

  private def registerModules : Unit = {

    registerModule("com.intel.analytics.bigdl.nn.BatchNormalization", BatchNormalization)
    registerModule("com.intel.analytics.bigdl.nn.SpatialBatchNormalization", BatchNormalization)
    registerModule("com.intel.analytics.bigdl.nn.BinaryTreeLSTM", BinaryTreeLSTM)
    registerModule("com.intel.analytics.bigdl.nn.BiRecurrent", BiRecurrent)
    registerModule("com.intel.analytics.bigdl.nn.Graph", Graph)
    registerModule("com.intel.analytics.bigdl.nn.MapTable", MapTable)
    registerModule("com.intel.analytics.bigdl.nn.MaskedSelect", MaskedSelect)
    registerModule("com.intel.analytics.bigdl.nn.Recurrent", Recurrent)
    registerModule("com.intel.analytics.bigdl.nn.Reshape", Reshape)
    registerModule("com.intel.analytics.bigdl.nn.Scale", Scale)
    registerModule("com.intel.analytics.bigdl.nn.SpatialContrastiveNormalization",
      SpatialContrastiveNormalization)
    registerModule("com.intel.analytics.bigdl.nn.SpatialDivisiveNormalization",
      SpatialDivisiveNormalization)
    registerModule("com.intel.analytics.bigdl.nn.SpatialFullConvolution",
      SpatialFullConvolution)
    registerModule("com.intel.analytics.bigdl.nn.SpatialMaxPooling",
      SpatialMaxPooling)
    registerModule("com.intel.analytics.bigdl.nn.SpatialSubtractiveNormalization",
      SpatialSubtractiveNormalization)
    registerModule("com.intel.analytics.bigdl.nn.Transpose", Transpose)
    registerModule("com.intel.analytics.bigdl.nn.VolumetricMaxPooling", VolumetricMaxPooling)
    registerModule("com.intel.analytics.bigdl.nn.Echo", Echo)
    registerModule("com.intel.analytics.bigdl.nn.quantized.SpatialConvolution",
      quantized.SpatialConvolution)
    registerModule("com.intel.analytics.bigdl.nn.quantized.SpatialDilatedConvolution",
      quantized.SpatialDilatedConvolution)
    registerModule("com.intel.analytics.bigdl.nn.quantized.Linear",
      quantized.Linear)
<<<<<<< HEAD
    registerModule("com.intel.analytics.bigdl.utils.tf.loaders.Adapter", Adapter)
    registerModule("com.intel.analytics.bigdl.nn.ops.ParseExample", ParseExample)

=======
    registerModule("com.intel.analytics.bigdl.nn.ops.ParseExample", ParseExample)
>>>>>>> 2bbace84
  }
}

private case class GenericTypeWrapper[T: ClassTag](tensor : Tensor[T],
  regularizer : Regularizer[T],
  abstractModule: AbstractModule[Activity, Activity, T],
  tensorModule : TensorModule[T],
  module: Module[T],
  boundedModule: AbstractModule[_ <: Activity, _ <: Activity, T],
  ttpe : T
  )(implicit ev: TensorNumeric[T])
<|MERGE_RESOLUTION|>--- conflicted
+++ resolved
@@ -27,7 +27,6 @@
 import com.intel.analytics.bigdl.optim.Regularizer
 import com.intel.analytics.bigdl.tensor.{Tensor, TensorNumericMath}
 import com.intel.analytics.bigdl.tensor.TensorNumericMath.TensorNumeric
-import com.intel.analytics.bigdl.utils.tf.loaders.Adapter
 import serialization.Bigdl.{AttrValue, BigDLModule}
 
 import scala.collection.mutable
@@ -54,28 +53,27 @@
 
   /**
    * Serialization entry for all modules based on corresponding class instance of module
-   * @param serializerContext  serialization context
-   * @param copyWeightAndBias flag to copy weight & bias
+   * @param serializerContext : serialization context
    * @return protobuf format module instance
    */
-  def serialize[T: ClassTag](serializerContext : SerializeContext[T],
-                             copyWeightAndBias : Boolean = true)
+  def serialize[T: ClassTag](serializerContext : SerializeContext[T])
                             (implicit ev: TensorNumeric[T])
     : SerializeResult = {
     val module = serializerContext.moduleData.module
     // For those layers which have their own serialization/deserialization methods
     val clsName = module.getClass.getName
-    val serializer = if (serializerMaps.contains(clsName)) {
-      serializerMaps(clsName)
+    if (serializerMaps.contains(clsName)) {
+      serializerMaps(clsName).serializeModule(serializerContext)
     } else {
       val m = module.asInstanceOf[AbstractModule[_, _, _]]
       m match {
-        case container : Container[_, _, _] => ContainerSerializer
-        case cell : Cell[_] => CellSerializer
-        case _ => ModuleSerializer
+        case container : Container[_, _, _] =>
+          ContainerSerializer.serializeModule(serializerContext)
+        case cell : Cell[_] =>
+          CellSerializer.serializeModule(serializerContext)
+        case _ => ModuleSerializer.serializeModule(serializerContext)
       }
     }
-    serializer.setCopyWeightAndBias(copyWeightAndBias).serializeModule(serializerContext)
   }
 
   /**
@@ -83,26 +81,25 @@
    *  @param context : context for deserialization
    *  @return BigDL module
    */
-  def load[T: ClassTag](context: DeserializeContext, copyWeightAndBias : Boolean = true)
+  def load[T: ClassTag](context: DeserializeContext)
                        (implicit ev: TensorNumeric[T]) : ModuleData[T] = {
     try {
       val model = context.bigdlModule
-      val deSerializer = if (serializerMaps.contains(model.getModuleType)) {
-        serializerMaps(model.getModuleType)
+      if (serializerMaps.contains(model.getModuleType)) {
+        serializerMaps(model.getModuleType).loadModule(context)
       } else {
         val attrMap = model.getAttrMap
         val subModuleCount = model.getSubModulesCount
         if (subModuleCount > 0) {
-          ContainerSerializer
+          ContainerSerializer.loadModule(context)
         } else {
           if (attrMap.containsKey("is_cell_module")) {
-            CellSerializer
+            CellSerializer.loadModule(context)
           } else {
-            ModuleSerializer
+            ModuleSerializer.loadModule(context)
           }
         }
       }
-      deSerializer.setCopyWeightAndBias(copyWeightAndBias).loadModule(context)
     } catch {
       case e: Exception =>
         throw new RuntimeException(
@@ -201,13 +198,7 @@
       quantized.SpatialDilatedConvolution)
     registerModule("com.intel.analytics.bigdl.nn.quantized.Linear",
       quantized.Linear)
-<<<<<<< HEAD
-    registerModule("com.intel.analytics.bigdl.utils.tf.loaders.Adapter", Adapter)
     registerModule("com.intel.analytics.bigdl.nn.ops.ParseExample", ParseExample)
-
-=======
-    registerModule("com.intel.analytics.bigdl.nn.ops.ParseExample", ParseExample)
->>>>>>> 2bbace84
   }
 }
 

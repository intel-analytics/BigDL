/*
 * Copyright 2016 The BigDL Authors.
 *
 * Licensed under the Apache License, Version 2.0 (the "License");
 * you may not use this file except in compliance with the License.
 * You may obtain a copy of the License at
 *
 *     http://www.apache.org/licenses/LICENSE-2.0
 *
 * Unless required by applicable law or agreed to in writing, software
 * distributed under the License is distributed on an "AS IS" BASIS,
 * WITHOUT WARRANTIES OR CONDITIONS OF ANY KIND, either express or implied.
 * See the License for the specific language governing permissions and
 * limitations under the License.
 */

package com.intel.analytics.bigdl.optim

import com.intel.analytics.bigdl.{Module, _}
import com.intel.analytics.bigdl.dataset.{DistributedDataSet, MiniBatch}
import com.intel.analytics.bigdl.nn.{Module, Utils}
import com.intel.analytics.bigdl.parameters.AllReduceParameter
import com.intel.analytics.bigdl.tensor.Tensor
import com.intel.analytics.bigdl.tensor.TensorNumericMath.TensorNumeric
import com.intel.analytics.bigdl.utils._
import java.io.{File, FilenameFilter}
import java.text.SimpleDateFormat
import java.util.Calendar

import org.apache.commons.lang.exception.ExceptionUtils
import com.intel.analytics.bigdl.visualization.{TrainSummary, ValidationSummary}
import org.apache.log4j.Logger
import org.apache.spark.TaskContext
import org.apache.spark.rdd.{RDD, ZippedPartitionsWithLocalityRDD}

import scala.collection.mutable
import scala.collection.mutable.ArrayBuffer
import scala.concurrent.Future
import scala.reflect.ClassTag

object DistriOptimizer {
  import Optimizer._

  val logger: Logger = Logger.getLogger(getClass)

  /**
   * Optimizer cache some metadata on each executor
   *
   * @param localModels cached models
   * @param modelWeights weights of the cached models
   * @param modelGradients gradients of the cached models
   * @param localCriterions cached criterion
   * @param localStates cached state
   * @param gradient tensor buffer
   * @tparam T Tensor element type
   */
  case class Cache[T](
    localModels: Array[Module[T]],
    modelWeights: Array[Tensor[T]],
    modelGradients: Array[Tensor[T]],
    localCriterions: Array[Criterion[T]],
    localStates: Array[Table],
    gradient: Tensor[T],
    var moduleTimeList: Array[Long] = null,
    localMethods: Array[Option[Array[ValidationMethod[T]]]],
    optimMethod: OptimMethod[T]
  )

  /**
   * Train the model.
   *
   * @param dataset train dataset
   * @param coresPerNode cores per node
   * @param state state table
   * @param endWhen trigger to stop training
   * @param metrics metrics
   * @param models cached models
   * @param optimMethod optimization method
   * @param parameters [[AllReduceParameter]]
   * @param validationTrigger validation trigger
   * @param validationDataSet validation dataset
   * @param validationMethods validation methods
   * @param cacheTrigger cache trigger
   * @param cachePath cache path
   * @param trainSummary train summary
   * @param validationSummary validation summary
   * @param isOverWrite  if overwrite the checkpoint
   */
  private[optim] def optimize[T: ClassTag](
    dataset: DistributedDataSet[MiniBatch[T]],
    coresPerNode: Int,
    state: Table,
    endWhen: Trigger,
    metrics: Metrics,
    models: RDD[Cache[T]],
    optimMethod: OptimMethod[T],
    parameters: AllReduceParameter[T],
    validationTrigger: Option[Trigger],
    validationDataSet: Option[DataSet[MiniBatch[T]]],
    validationMethods: Option[Array[ValidationMethod[T]]],
    cacheTrigger: Option[Trigger],
    cachePath: Option[String],
    trainSummary: Option[TrainSummary],
    validationSummary: Option[ValidationSummary],
    isOverWrite: Boolean
  )(implicit ev: TensorNumeric[T]): Unit = {
    val sc = dataset.originRDD().sparkContext
    val partitionNum = dataset.originRDD().partitions.length
    var wallClockTime = 0L
    var lastEpochTime = 0L
    val driverState = T(
      "epoch" -> optimMethod.state.get[Int]("epoch").getOrElse(1),
      "neval" -> optimMethod.state.get[Int]("neval").getOrElse(1),
      "Loss" -> optimMethod.state.get[Float]("Loss").getOrElse(Float.PositiveInfinity),
      "score" -> optimMethod.state.get[Float]("score").getOrElse(0f)
    )
    val _subModelNumber = Engine.getEngineType() match {
      case MklBlas => coresPerNode
    }

    logger.info("Count dataset")
    val countBefore = System.nanoTime()
    val numSamples = dataset.data(train = false).map(_.size()).reduce(_ + _)
    val countAfter = System.nanoTime()
    logger.info(s"Count dataset complete. Time elapsed: ${(countAfter - countBefore) / 1e9}s")
    if (numSamples != dataset.size()) {
      logger.warn("If the dataset is built directly from RDD[Minibatch], the data in each " +
        "minibatch is fixed, and a single minibatch is randomly selected in each partition. If " +
        "the dataset is transformed from RDD[Sample], each minibatch will be constructed on the " +
        "fly from random samples, which is better for convergence.")
    }

    val shuffleBefore = System.nanoTime()
    logger.info(s"config $state")
    logger.info("Shuffle data")
    dataset.shuffle()
    val shuffleEnd = System.nanoTime()
    logger.info(s"Shuffle data complete. Takes ${(shuffleEnd - shuffleBefore) / 1e9}s")

    var tasks: ArrayBuffer[Future[_]] = new ArrayBuffer()
    var threshold = Long.MaxValue
    var timeout = Long.MaxValue
    var iteration = 0
    val dropPercentage = state.get[Double]("dropPercentage").get
    val warmupIterationNum = state.get[Int]("warmupIterationNum").get
    val computeThresholdbatchSize = state.get[Int]("computeThresholdbatchSize").get
    val maxDropPercentage = state.get[Double]("maxDropPercentage").get
    val driverSubModelNum = partitionNum * _subModelNumber
    var dropModelNumBatch = 0
    var lossArray = new Array[Double](_subModelNumber)

    var epochStart = System.nanoTime()
    var dataRDD = dataset.data(train = true)
    var recordsProcessedThisEpoch = 0
    while (!endWhen(driverState)) {
      val lossSum = sc.accumulator(0.0, "loss sum")
      val recordsNum = sc.accumulator(0, "record number")
      metrics.set("computing time for each node", mutable.ArrayBuffer[Double](), sc)
      metrics.set("get weights for each node", mutable.ArrayBuffer[Double](), sc)
      metrics.set("computing time average", 0.0, sc, partitionNum)
      metrics.set("aggregate gradient time", 0.0, sc, partitionNum)
      metrics.set("get weights average", 0.0, sc, partitionNum)
      metrics.set("put gradient", 0.0, sc, Engine.nodeNumber())
      metrics.set("aggregrateGradientParition average executor", 0.0, sc, Engine.nodeNumber())
      metrics.set("compute weight average", 0.0, sc, Engine.nodeNumber())
      metrics.set("send weights average", 0.0, sc, Engine.nodeNumber())

      val driverMetrics = metrics
      val start = System.nanoTime()

      /*
        Run the forwards/backwards pass using multiple threads in each partition, and track the
        number of model updates that finished before the thread timeout mechanism.
       */
      val numFinishedModelUpdates: Int = dataRDD
        .zipPartitions(models, preservesPartitioning = true) { (data, modelIter) => {
          val cached = modelIter.next()
          val syWStart = System.nanoTime()
          /*
            Note: All models in `cached` share the same storage for weights, so we only need to
            copy the weights from parameter server into the first model's weights.
           */
          val weightsResult = parameters.getWeights(cached.modelWeights.head)
          val miniBatchBuffer = new Array[MiniBatch[T]](_subModelNumber)
          val batch = data.next()
          val stackSize = batch.size() / _subModelNumber
          tasks += Engine.default.invoke(() => {
            require((batch.size() >= _subModelNumber) &&
              (batch.size() % _subModelNumber == 0), "total batch size: " +
              s"${batch.size()} should be divided by total core number: ${_subModelNumber}")
            if (batch.size() < _subModelNumber * 2) {
              logger.warn("Warning: for better training speed, " +
                "total batch size is recommended to be at least two times of core number" +
                s"${_subModelNumber}, please tune your batch size accordingly")
            }
            var b = 0
            while (b < _subModelNumber) {
              miniBatchBuffer(b) = batch.slice(b * stackSize + 1, stackSize)
              b += 1
            }
          })
          Engine.default.sync(tasks)
          weightsResult.waitResult()
          val weightSyncTime = System.nanoTime() - syWStart
          driverMetrics.add("get weights average", weightSyncTime)
          driverMetrics.add("get weights for each node", weightSyncTime)
          tasks.clear()

          // ======================Start train models===================================
          var time = System.nanoTime()
          if (dropPercentage > 0.0 && iteration > warmupIterationNum +
            computeThresholdbatchSize - 1) {
            timeout = threshold - weightSyncTime
          }
          val pre = (iteration % computeThresholdbatchSize) * _subModelNumber
          val trainingThreads = Engine.default.invokeAndWait2((0 until _subModelNumber).map(i =>
            () => {
              val trainStart = System.nanoTime()
              val localModel = cached.localModels(i)
              localModel.training()
              val localCriterion = cached.localCriterions(i)
              val input = miniBatchBuffer(i).getInput()
              val target = miniBatchBuffer(i).getTarget()
              val output = localModel.forward(input)
              lossArray(i) = ev.toType[Double](localCriterion.forward(output, target))
              val errors = localCriterion.backward(output, target)
              localModel.backward(input, errors)
              cached.moduleTimeList(i + pre) = System.nanoTime() - trainStart + weightSyncTime
              i
            }
          ), timeout)
          val computingTime = System.nanoTime() - time
          driverMetrics.add("computing time average", computingTime)
          driverMetrics.add("computing time for each node", computingTime)

          val finishedThreads = trainingThreads.filter(!_.isCancelled).map(_.get())
          recordsNum += finishedThreads.size * stackSize
          var i = 0
          while (i < finishedThreads.size) {
            lossSum += lossArray(finishedThreads(i))
            i += 1
          }

          if (finishedThreads.nonEmpty) {
            time = System.nanoTime()
            val gradLength = cached.modelGradients(0).nElement()
            val taskSize = gradLength / _subModelNumber
            val extraTask = gradLength % _subModelNumber

            (0 until _subModelNumber).diff(finishedThreads).foreach(i =>
              cached.modelGradients(i).zero()
            )

            // copy multi-model gradient to the buffer
            val parallelNum = if (taskSize == 0) extraTask else _subModelNumber
            Engine.default.invokeAndWait((0 until parallelNum).map(tid => () => {
              val offset = tid * taskSize + math.min(tid, extraTask)
              val length = taskSize + (if (tid < extraTask) 1 else 0)
              var i = 0
              while (i < cached.modelGradients.length) {
                if (i == 0) {
                  cached.gradient.narrow(1, offset + 1, length)
                    .copy(cached.modelGradients(i).narrow(1, offset + 1, length))
                } else {
                  cached.gradient.narrow(1, offset + 1, length)
                    .add(cached.modelGradients(i).narrow(1, offset + 1, length))
                }
                i += 1
              }
            }))
            driverMetrics.add("aggregate gradient time", System.nanoTime() - time)
          }

          val putG = System.nanoTime()
          parameters.putGradients(cached.gradient)
<<<<<<< HEAD
          driverMetrics.add("put gradient", System.nanoTime() - putG)
          tasks ++= Engine.default.invoke((0 until _subModelNumber).map(i => () => {
            cached.localModels(i).training()
            cached.localModels(i).zeroGradParameters()
          }))
          Iterator.single(finishedThreads.size)
        }).reduce(_ + _)

      dropModelNumBatch += (driverSubModelNum - finishedModelNum)
      if (dropPercentage == 0 || finishedModelNum >= driverSubModelNum * (1-maxDropPercentage)) {
        val value = lossSum.value / finishedModelNum
        models.mapPartitions(modelIter => {
          val getG = System.nanoTime()
          val modelCache = modelIter.next()
          parameters.aggregateGradientPartition()
          driverMetrics.add("aggregrateGradientParition average executor",
            System.nanoTime() - getG)
          var time = System.nanoTime()
          parameters.gradientPartition.div(ev.fromType(finishedModelNum))
=======
          tasks ++= Engine.default.invoke {
            (0 until _subModelNumber).map { i =>
              () => {
                cached.localModels(i).training()
                cached.localModels(i).zeroGradParameters()
              }
            }
          }
          Iterator.single(finishedThreads.size)
        }
      }.reduce(_ + _)

      dropModelNumBatch += (driverSubModelNum - numFinishedModelUpdates)
      if (dropPercentage == 0.0 ||
        numFinishedModelUpdates >= driverSubModelNum * (1.0 - maxDropPercentage)) {
        // enough records were processed for this batch, so update the model
        val value = lossSum.value / numFinishedModelUpdates
        models.mapPartitions { modelIter =>
          val modelCache = modelIter.next()
          parameters.aggregateGradientPartition()
          parameters.gradientPartition.div(ev.fromType(numFinishedModelUpdates))
>>>>>>> 88537dde
          modelCache.optimMethod.state.update("epoch", driverState[Int]("epoch"))
          modelCache.optimMethod.state.update("neval", driverState[Int]("neval"))
          modelCache.optimMethod.state.update("Loss", driverState[Float]("Loss"))
          if (validationMethods.isDefined) {
            modelCache.optimMethod.state.update("score", driverState[Float]("score"))
          }
          modelCache.optimMethod.optimize(_ => (ev.fromType(value), parameters.gradientPartition),
            parameters.weightPartition)
          driverMetrics.add("compute weight average", System.nanoTime() - time)
          time = System.nanoTime()
          parameters.sendWeightPartition()
          driverMetrics.add("send weights average", System.nanoTime() - time)
          Iterator.empty
        }.count()

        recordsProcessedThisEpoch += recordsNum.value
        val end = System.nanoTime()
        wallClockTime += end - start
        optimMethod.state.update("epoch", driverState[Int]("epoch"))
        optimMethod.state.update("neval", driverState[Int]("neval"))
        driverState("Loss") = lossSum.value.toFloat / numFinishedModelUpdates
        optimMethod.state.update("Loss", driverState[Float]("Loss"))
        if (validationMethods.isDefined) {
          optimMethod.state.update("score", driverState[Float]("score"))
        }
        optimMethod.updateHyperParameter()
        driverState("Throughput") = recordsNum.value.toFloat / ((end - start) / 1e9f)
        driverState("LearningRate") = -optimMethod.getLearningRate().toFloat
        val _header = header(driverState[Int]("epoch"), recordsProcessedThisEpoch, numSamples,
          driverState[Int]("neval"), wallClockTime)
        logger.info(s"${_header} Trained ${recordsNum.value} records in ${(end - start) / 1e9} " +
          s"seconds. Throughput is ${driverState("Throughput")} records/second. Loss is ${
            driverState("Loss")}. ${optimMethod.getHyperParameter()}")
        logger.debug("\n" + metrics.summary())
        logger.debug("Dropped modules: " + (driverSubModelNum - numFinishedModelUpdates))
        lossArray = new Array[Double](_subModelNumber)

        // compute threshold
        iteration += 1
        if (dropPercentage > 0.0 && iteration > warmupIterationNum &&
          iteration % computeThresholdbatchSize == 0) {
          val moduleTimeList = models.mapPartitions { iter =>
            iter.next().moduleTimeList.iterator
          }.collect()

          val k = (dropPercentage * computeThresholdbatchSize * driverSubModelNum).toInt
          if (k > dropModelNumBatch) {
            threshold = Util.kthLargest(moduleTimeList, 0, moduleTimeList.length-1,
              k - dropModelNumBatch)
          } else {
            threshold = (threshold * 1.01).toLong
          }
          logger.info("threshold: " + threshold)

          // clear moduleTimeList in each node
          models.mapPartitions { iter =>
            val timeList = iter.next.moduleTimeList
            var i = 0
            while (i < timeList.length) {
              timeList(i) = 0
              i += 1
            }
            Iterator.empty
          }.count()
          dropModelNumBatch = 0
        }

        driverState("neval") = driverState[Int]("neval") + 1
        if (recordsProcessedThisEpoch >= numSamples) {
          // Epoch is finished
          val epochEnd = System.nanoTime()
          wallClockTime = lastEpochTime + epochEnd - epochStart
          lastEpochTime = wallClockTime
          epochStart = System.nanoTime()
          logger.info(s"${_header} Epoch finished. Wall clock time is ${wallClockTime / 1e6} ms")

          driverState("epoch") = driverState[Int]("epoch") + 1
          dataset.shuffle()
          dataRDD = dataset.data(train = true)
          recordsProcessedThisEpoch = 0
        }

        validate(
          validationTrigger,
          validationDataSet,
          validationMethods,
          coresPerNode,
          models,
          wallClockTime,
          driverState,
          validationSummary
        )

        trainSummary.foreach { summary =>
          saveSummary(
            summary,
            models,
            driverState,
            parameters
          )
        }

        checkpoint(
          cacheTrigger,
          cachePath,
          isOverWrite,
          wallClockTime,
          models,
          driverState,
          parameters,
          optimMethod
        )

      } else {
        logger.info(s"Warning! Not enough training samples were successfully processed in this " +
          s"iteration due to some slow tasks. The gradients computed in this iteration will be " +
          s"discarded. Only $numFinishedModelUpdates/$driverSubModelNum threads successfully " +
          s"completed training.")
      }
    }
  }

  /**
   * Create checkpoint.
   *
   * @param cacheTrigger cache trigger
   * @param cachePath cache path
   * @param isOverWrite whether over write
   * @param wallClockTime wall clock time
   * @param models cached models
   * @param state state table
   * @param parameters all reduce parameters
   */
  private def checkpoint[T: ClassTag](
      cacheTrigger: Option[Trigger],
      cachePath: Option[String],
      isOverWrite: Boolean,
      wallClockTime: Long,
      models: RDD[Cache[T]],
      state: Table,
      parameters: AllReduceParameter[T],
      optimMethod: OptimMethod[T]): Unit = {
    cacheTrigger.foreach { trigger =>
      cachePath.foreach { path =>
        if (trigger(state)) {
          println(s"[Wall Clock ${wallClockTime / 1e9}s] Save model to $path")
          saveModel(getModel(models, parameters), cachePath, isOverWrite,
            s".${state[Int]("neval")}")
          optimMethod.state.update("epoch", state[Int]("epoch"))
          optimMethod.state.update("neval", state[Int]("neval"))
          saveOptimMethod(optimMethod, cachePath, isOverWrite, s".${state[Int]("neval")}")
        }
      }
    }
  }

  /**
   * Save train summaries.
   *
   * @param trainSummary train logger
   * @param models cached models
   * @param driverState driver state
   * @param parameters [[AllReduceParameter]]
   */
  private def saveSummary[T: ClassTag](
        trainSummary: TrainSummary,
        models: RDD[Cache[T]],
        driverState: Table,
        parameters: AllReduceParameter[T])(implicit ev: TensorNumeric[T]): Unit = {
    val currentIteration = driverState[Int]("neval") - 1
      val parametersTrigger = trainSummary.getSummaryTrigger("Parameters")
      if (parametersTrigger.isDefined && parametersTrigger.get(driverState)) {
        val model = getModel(models, parameters)
        val parametersTable = model.getParametersTable()
        // Parallelize to create Histogram.
        Engine.default.invokeAndWait(
          parametersTable.keySet.toSeq.map(moduleName => () => {
            val paramTable = parametersTable[Table](moduleName)
            paramTable.keySet.foreach { paramName =>
              trainSummary.addHistogram(
                s"$moduleName/$paramName", paramTable[Tensor[T]](paramName), currentIteration)}
          }))
      }
      val scalarTrigger = trainSummary.getScalarTriggers()
      // Not parallelizable, because driverState is changing each iteration.
      scalarTrigger.foreach { v =>
        if (v._2(driverState)) {
          require(driverState.contains(v._1), s"DistriOptimizer.saveSummary: Summary ${v._1} " +
            s"is not supported now.")
          trainSummary.addScalar(
            v._1, driverState[Float](v._1), currentIteration
          )
        }
      }
  }

  /**
   * Init engine and cache models, weights, gradients, criterions, state tables
   * and validation methods on worker nodes.
   *
   * @param model train model
   * @param dataset train dataset
   * @param criterion loss function
   * @param state state table
   * @param nodeNumber node number
   * @param coresPerNode cores per node
   * @param checkSingleton if checkSingleton
   * @param parameters all reduce parameter instance
   * @param validationMethods validation methods
   * @return cached models
   */
  private def initThreadModels[T: ClassTag](
    model: Module[T],
    dataset: DistributedDataSet[MiniBatch[T]],
    criterion: Criterion[T],
    state: Table,
    nodeNumber: Int,
    coresPerNode: Int,
    checkSingleton: Boolean,
    parameters: AllReduceParameter[T],
    validationMethods: Option[Array[ValidationMethod[T]]],
    optimMethod: OptimMethod[T]
    )(implicit ev: TensorNumeric[T]) = {
    val sc = dataset.originRDD().sparkContext
    val broadcast = sc.broadcast((model, criterion, state, validationMethods, optimMethod))
    val _subModelNumber = Engine.getEngineType match {
      case MklBlas => coresPerNode
      case _ => throw new IllegalArgumentException
    }

    require(dataset.originRDD().partitions.length == nodeNumber,
      s"Passed in rdd partition number ${dataset.originRDD().partitions.length}" +
        s" is not equal to configured node number ${nodeNumber}")

    val partitionNum = dataset.originRDD().partitions.length
    val computeThresholdbatchSize = state.get[Int]("computeThresholdbatchSize").get
    val nExecutor = Engine.nodeNumber()
    val executorCores = Engine.coreNumber()
    val models = dataset.originRDD().mapPartitions(_ => {
      val (broadcastModel, broadcastCriterion, broadcastState, broadcastMethod,
      broadcastOptim) = broadcast.value
      if (!Engine.checkSingleton()) {
        if (checkSingleton) {
          require(Engine.checkSingleton(), "Partitions of the training data are not evenly" +
            "distributed across the executors in the Spark cluster; are there sufficient training" +
            "data to be distributed? Set property \"bigdl.check.singleton\" to false to skip " +
            "this check")
        } else {
          logger.warn("Partitions of the training data are not evenly" +
            "distributed across the executors in the Spark cluster; are there sufficient training" +
            "data to be distributed?")
        }
      }
      Engine.setNodeAndCore(nExecutor, executorCores)
      val cached = (0 until _subModelNumber).map { _ =>
        val localModel = broadcastModel.cloneModule()
        val localCriterion = broadcastCriterion.cloneCriterion()
        val localState = broadcastState.clone()
        val localMethod =
          if (broadcastMethod.isDefined) Some(broadcastMethod.get.map(_.clone())) else None
        val (weights, grads) = localModel.getParameters()
        (localModel, weights, grads, localCriterion, localState, localMethod)
      }.toArray

      val weights = cached.head._2
      cached.map(c =>
        if (!c._2.eq(weights)) {
          c._2.storage().set(weights.storage())
        }
      )

      logger.info("model thread pool size is " + Engine.model.getPoolSize)
      parameters.init(weights)

      Iterator.single(Cache(
        cached.map(_._1), // models
        cached.map(_._2), // weights
        cached.map(_._3), // gradients
        cached.map(_._4), // criterions
        cached.map(_._5), // states
        cached.head._2.clone(), // a tensor buffer
        new Array[Long](_subModelNumber * computeThresholdbatchSize),
        cached.map(_._6),
        broadcastOptim.clone()
      ))
    }).persist()
    models.setName("Thread Model RDD")
    logger.info("Cache thread models...")
    models.count()
    logger.info("Cache thread models... done")
    models
  }


  /**
   * Validate current model and save the result.
   *
   * @param validationTrigger validation trigger
   * @param validationDataSet validation dataset
   * @param validationMethods validation methods
   * @param coresPerNode cores per node
   * @param models cached models
   * @param wallClockTime wall clock time
   * @param state state table
   * @param validationSummary validation logger.
   */
  private def validate[T](
    validationTrigger: Option[Trigger],
    validationDataSet: Option[DataSet[MiniBatch[T]]],
    validationMethods: Option[Array[ValidationMethod[T]]],
    coresPerNode: Int,
    models: RDD[Cache[T]],
    wallClockTime: Long,
    state: Table,
    validationSummary: Option[ValidationSummary]
  ): Unit = {
    if (validationTrigger.isEmpty || validationDataSet.isEmpty) {
      return
    }
    val trigger = validationTrigger.get
    if (!trigger(state)) {
      return
    }
    val vMethods = validationMethods.get
    val validateRDD = validationDataSet.get.toDistributed().data(train = false)
    logger.info(s"[Wall Clock ${wallClockTime / 1e9}s] Validate model...")
    val _subModelNumber = Engine.getEngineType match {
      case MklBlas => coresPerNode
      case _ => throw new IllegalArgumentException
    }
    val results = ZippedPartitionsWithLocalityRDD(models, validateRDD)((modelIter, dataIter) => {
      val cached = modelIter.next()
      val vMethodsArr = cached.localMethods
      val workingModels = cached.localModels

      workingModels.foreach(_.evaluate())
      dataIter.map(batch => {
        val stackSize = batch.size() / _subModelNumber
        val extraSize = batch.size() % _subModelNumber
        val parallelism = if (stackSize == 0) extraSize else _subModelNumber
        Engine.default.invokeAndWait(
          (0 until parallelism).map(b =>
            () => {
              val offset = b * stackSize + math.min(b, extraSize) + 1
              val length = stackSize + (if (b < extraSize) 1 else 0)
              val miniBatch = batch.slice(offset, length)
              val input = miniBatch.getInput()
              val target = miniBatch.getTarget()
              val output = workingModels(b).forward(input)
              val validatMethods = vMethodsArr(b).get
              validatMethods.map(validation => {
                validation(output, target)
              })
            }
          )
        ).reduce((left, right) => {
          left.zip(right).map { case (l, r) =>
            l + r
          }
        })
      })
    }).reduce((left, right) => {
      left.zip(right).map { case (l, r) =>
        l + r
      }
    }).zip(vMethods)
    results.foreach(r => {
      logger.info(s"${r._2} is ${r._1}")
    })
    state("score") = results(0)._1.result._1
    if(validationSummary.isDefined) {
      results.foreach { r =>
        val result = r._1.result
        validationSummary.get.addScalar(r._2.toString(), result._1,
          state[Int]("neval") - 1
        )
      }
    }
  }

  /**
   * Fetch current model to driver.
   *
   * @param models cached models
   * @param parameters [[AllReduceParameter]]
   * @return current model
   */
  private def getModel[T: ClassTag](
      models: RDD[Cache[T]],
      parameters: AllReduceParameter[T]): Module[T] = {
    val partitionNum = models.partitions.length
    val trainedModel = models.map(_.localModels.head.clearState()).first()
    val (weights, gradients) = models.mapPartitions(iter => {
      val cached = iter.next()
      val curPartitionId = TaskContext.getPartitionId()
      Iterator.single((Map(curPartitionId -> parameters.weightPartition),
        Map(curPartitionId -> parameters.gradientPartition)))
    }).reduce((a, b) => (a._1 ++ b._1, a._2 ++ b._2))

    val parameterArray = trainedModel.parameters()
    (0 until parameterArray._2.length).foreach(i =>
      parameterArray._2(i).resizeAs(parameterArray._1(i))
    )
    val (parameter, gradientParameter) = trainedModel.getParameters()
    val parameterLength = parameter.nElement()
    val taskSize = parameterLength / partitionNum
    require(taskSize != 0, "parameter length should not less than partition number")
    val extraSize = parameterLength % partitionNum

    (0 until partitionNum).map(pid => {
      val start = pid * taskSize + math.min(pid, extraSize)
      val length = taskSize + (if (pid < extraSize) 1 else 0)
      parameter.narrow(1, start + 1, length).copy(weights(pid))
      gradientParameter.narrow(1, start + 1, length).copy(gradients(pid))
    })

    trainedModel
  }
}

/**
 * The optimizer run on a distributed cluster.
 *
 * @param _model train model
 * @param dataset train dataset
 * @param criterion loss function
 */
class DistriOptimizer[T: ClassTag] (
  _model: Module[T],
  dataset: DistributedDataSet[MiniBatch[T]],
  criterion: Criterion[T]
)(implicit ev: TensorNumeric[T])
  extends Optimizer[T, MiniBatch[T]](
    _model, dataset, criterion) {
  val metrics = new Metrics

  private var models: RDD[DistriOptimizer.Cache[T]] = null

  /**
   * Clean some internal states, so this or other optimizers can run optimize again
   *
   * This method will be called at the end of optimize. You need not call it if optimize succeed.
   * If the optimize fails, you may call it before next optimize.
   */
  def clearState() : Unit = {
    // Reset the singleton flag, so other optimizers can run
    models.mapPartitions(iter => {
      Engine.resetSingletonFlag()
      iter
    }).count()
  }

  override def prepareInput(): Unit = {
    import DistriOptimizer._
    if (!dataset.isCached) {
      logger.info("caching training rdd ...")
      dataset.cache()
    }
  }

  override def optimize(): Module[T] = {
    optimMethod.clearHistory()
    optimMethod.loadFromTable(state)
    state("dropPercentage") = dropPercentage
    state("warmupIterationNum") = warmupIterationNum
    state("computeThresholdbatchSize") = computeThresholdbatchSize
    state("maxDropPercentage") = maxDropPercentage
    state("isLayerwiseScaled") = Utils.isLayerwiseScaled(_model)

    val nodeNumber = Engine.nodeNumber()
    val coresPerNode = Engine.coreNumber()

    val partitionNum = dataset.originRDD().partitions.length
    val size = model.getParameters()._1.nElement()
    val parameters = AllReduceParameter.newParameter(partitionNum, size)

    prepareInput()

    models = DistriOptimizer.initThreadModels(model, dataset, criterion, state,
      nodeNumber, coresPerNode, checkSingleton, parameters, validationMethods, optimMethod)

    if (checkpointPath.isDefined) {
      val file = checkpointPath.get + "/" +
        new SimpleDateFormat("yyyyMMdd_HHmmss").format(Calendar.getInstance().getTime())
      new File(file).mkdir()
      checkpointPath = Some(file)
    }

    var retryNum = 0
    val maxRetry = System.getProperty("bigdl.failure.retryTimes", "5").toInt
    val retryTimeInterval = System.getProperty("bigdl.failure.retryTimeInterval", "120").toInt
    var lastFailureTimestamp = System.nanoTime()
    while (retryNum < maxRetry) {
      try {
        DistriOptimizer.optimize(
          dataset,
          coresPerNode,
          state,
          endWhen,
          metrics,
          models,
          optimMethod,
          parameters,
          validationTrigger,
          validationDataSet,
          validationMethods,
          checkpointTrigger,
          checkpointPath,
          trainSummary,
          validationSummary,
          isOverWrite
        )
        retryNum = Int.MaxValue
      } catch {
        case e: IllegalArgumentException =>
          throw e
        case t: Throwable =>
          DistriOptimizer.logger.error("Error: " + ExceptionUtils.getStackTrace(t))
          if (checkpointPath.isDefined) {
            /* To avoid retry number is used up by first few exceptions, we count time here.
             * If exception exceeds maxRetry times in maxRetry*retryTimeInterval seconds,
             * we will give up retry Or we will reset retryNum
             */
            if (System.nanoTime() - lastFailureTimestamp < maxRetry * retryTimeInterval * 1e9) {
              retryNum += 1
              if (retryNum == maxRetry) {
                throw t
              }
            } else {
              retryNum = 1
            }
            DistriOptimizer.logger.info(s"Retrying $retryNum times")
            lastFailureTimestamp = System.nanoTime()
            val methodFile = getLatestFile(checkpointPath.get, "optimMethod")
            val modelFile = getLatestFile(checkpointPath.get, "model")
            clearState()
            models.unpersist()

            var newModel: Module[T] = null
            if (methodFile != null && modelFile != null) {
              newModel = Module.load[T](modelFile)
              optimMethod = OptimMethod.load[T](methodFile)
              DistriOptimizer.logger.info("Recover from last snapshot")
            } else {
              newModel = model
              DistriOptimizer.logger.info("Recover from origin model")
            }
            optimMethod.clearHistory()
            models = DistriOptimizer.initThreadModels(newModel, dataset, criterion, state,
              nodeNumber, coresPerNode, checkSingleton, parameters, validationMethods, optimMethod)
          } else {
            throw t
          }
      }
    }

    val trainedModel = DistriOptimizer.getModel(models, parameters)

    nn.Utils.copyModule(trainedModel, model)

    // Reset some internal states, so this or other optimizers can run optimize again
    clearState()

    model
  }

  private def getLatestFile(path: String, fileName: String): String = {
    val fl = new java.io.File(path)
    val files = fl.listFiles(new FilenameFilter {
      override def accept(dir: File, name: String): Boolean = {
        name.startsWith(fileName)
      }
    })

    var lastMod = Long.MinValue
    var choice: String = null
    files.map {file =>
      if (file.lastModified() > lastMod) {
        choice = file.getPath;
        lastMod = file.lastModified();
      }
    }
    return choice;
  }
}

<|MERGE_RESOLUTION|>--- conflicted
+++ resolved
@@ -273,27 +273,7 @@
 
           val putG = System.nanoTime()
           parameters.putGradients(cached.gradient)
-<<<<<<< HEAD
           driverMetrics.add("put gradient", System.nanoTime() - putG)
-          tasks ++= Engine.default.invoke((0 until _subModelNumber).map(i => () => {
-            cached.localModels(i).training()
-            cached.localModels(i).zeroGradParameters()
-          }))
-          Iterator.single(finishedThreads.size)
-        }).reduce(_ + _)
-
-      dropModelNumBatch += (driverSubModelNum - finishedModelNum)
-      if (dropPercentage == 0 || finishedModelNum >= driverSubModelNum * (1-maxDropPercentage)) {
-        val value = lossSum.value / finishedModelNum
-        models.mapPartitions(modelIter => {
-          val getG = System.nanoTime()
-          val modelCache = modelIter.next()
-          parameters.aggregateGradientPartition()
-          driverMetrics.add("aggregrateGradientParition average executor",
-            System.nanoTime() - getG)
-          var time = System.nanoTime()
-          parameters.gradientPartition.div(ev.fromType(finishedModelNum))
-=======
           tasks ++= Engine.default.invoke {
             (0 until _subModelNumber).map { i =>
               () => {
@@ -313,9 +293,12 @@
         val value = lossSum.value / numFinishedModelUpdates
         models.mapPartitions { modelIter =>
           val modelCache = modelIter.next()
+          val getG = System.nanoTime()
           parameters.aggregateGradientPartition()
+          driverMetrics.add("aggregrateGradientParition average executor",
+            System.nanoTime() - getG)
+          var time = System.nanoTime()
           parameters.gradientPartition.div(ev.fromType(numFinishedModelUpdates))
->>>>>>> 88537dde
           modelCache.optimMethod.state.update("epoch", driverState[Int]("epoch"))
           modelCache.optimMethod.state.update("neval", driverState[Int]("neval"))
           modelCache.optimMethod.state.update("Loss", driverState[Float]("Loss"))

/*
 * Copyright 2016 The BigDL Authors.
 *
 * Licensed under the Apache License, Version 2.0 (the "License");
 * you may not use this file except in compliance with the License.
 * You may obtain a copy of the License at
 *
 *     http://www.apache.org/licenses/LICENSE-2.0
 *
 * Unless required by applicable law or agreed to in writing, software
 * distributed under the License is distributed on an "AS IS" BASIS,
 * WITHOUT WARRANTIES OR CONDITIONS OF ANY KIND, either express or implied.
 * See the License for the specific language governing permissions and
 * limitations under the License.
 */

package com.intel.analytics.bigdl.optim

import com.intel.analytics.bigdl.{Module, _}
import com.intel.analytics.bigdl.dataset.{DataSet, DistributedDataSet,
                        MiniBatch, SampleToMiniBatch, Sample, PaddingParam}
import com.intel.analytics.bigdl.nn.{Module, Utils}
import com.intel.analytics.bigdl.parameters.AllReduceParameter
import com.intel.analytics.bigdl.tensor.Tensor
import com.intel.analytics.bigdl.tensor.TensorNumericMath.TensorNumeric
import com.intel.analytics.bigdl.utils._
import java.io.{File, FilenameFilter}
import java.text.SimpleDateFormat
import java.util.Calendar

import com.intel.analytics.bigdl.models.utils.ModelBroadcast
import org.apache.commons.lang.exception.ExceptionUtils
import com.intel.analytics.bigdl.visualization.{TrainSummary, ValidationSummary}
import org.apache.log4j.Logger
import org.apache.spark.broadcast.Broadcast
import org.apache.spark.TaskContext
import org.apache.spark.rdd.{RDD, ZippedPartitionsWithLocalityRDD}

import scala.collection.mutable
import scala.collection.mutable.ArrayBuffer
import scala.concurrent.Future
import scala.reflect.ClassTag

object DistriOptimizer {
  import Optimizer._

  val logger: Logger = Logger.getLogger(getClass)

  /**
   * Optimizer cache some metadata on each executor
   *
   * @param localModels cached models
   * @param modelWeights weights of the cached models
   * @param modelGradients gradients of the cached models
   * @param localCriterions cached criterion
   * @param localStates cached state
   * @tparam T Tensor element type
   */
  case class Cache[T](
    localModels: Array[Module[T]],
    modelWeights: Array[Tensor[T]],
    modelGradients: Array[Tensor[T]],
    localCriterions: Array[Criterion[T]],
    localStates: Array[Table],
    var moduleTimeList: Array[Long] = null,
    localMethods: Array[Option[Array[ValidationMethod[T]]]],
    optimMethod: OptimMethod[T]
  )

  private def collectGlobalData[T: ClassTag](
    models: RDD[Cache[T]],
    parameters: AllReduceParameter[T],
    operations: Array[String],
    numFinishedModelUpdatesT: T,
    subModelNumber: Int,
    metrics: Metrics,
    lookupDicBroadcast: Broadcast[Array[mutable.HashMap[Int, (Int, Int)]]])
    (implicit ev: TensorNumeric[T]):
    (Boolean, Double, Broadcast[Array[(Int, (Double, Double))]]) = {
    var aggregatedG: Boolean = false
    // array element is a tuple, first element is layer id, value is (wNorm2, gNorm2)
    var gwNorm2ListBroadcast: Broadcast[Array[(Int, (Double, Double))]] = null
    var l2Norm = 0.0
    operations.foreach { oper =>
      if (oper.equals("norm2Clip")) {
        val sumSquare = models.mapPartitions(modelIter => {
          val getG = System.nanoTime()
          parameters.aggregateGradientPartition(numFinishedModelUpdatesT)
          metrics.add("aggregrateGradientParition average executor",
            System.nanoTime() - getG)

          val gradLength = parameters.gradientPartition.nElement()
          val taskSize = gradLength / subModelNumber
          val extraTask = gradLength % subModelNumber
          val parallelNum = if (taskSize == 0) extraTask else subModelNumber
          val squares = new Array[Double](parallelNum)
          Engine.default.invokeAndWait((0 until parallelNum).map(tid => () => {
            val offset = tid * taskSize + math.min(tid, extraTask)
            val length = taskSize + (if (tid < extraTask) 1 else 0)
            squares(tid) = ev.toType[Double](
              parameters.gradientPartition.narrow(1, offset + 1, length).sumSquare())
          }))
          var sum = 0.0
          var i = 0
          while (i < parallelNum) {
            sum += squares(i)
            i += 1
          }
          Iterator.single(sum)
        }).reduce(_ + _)
        l2Norm = math.sqrt(sumSquare)
        aggregatedG = true
      } else if (oper.equals("lars")) {
        val gwNorm2List = models.mapPartitions( _ => {
          if (!aggregatedG) {
            val getG = System.nanoTime()
            parameters.aggregateGradientPartition(numFinishedModelUpdatesT)
            metrics.add("aggregrateGradientParition average executor",
              System.nanoTime() - getG)
          }
          parameters.squarePerLayer(lookupDicBroadcast.value).iterator
        }).reduceByKey((a, b) => (a._1 + b._1, a._2 + b._2))
          .sortByKey(true).collect().map(x => (x._1, (math.sqrt(x._2._1), math.sqrt(x._2._2))))
        gwNorm2ListBroadcast = models.sparkContext.broadcast(gwNorm2List)
        aggregatedG = true
      }
    }
    (aggregatedG, l2Norm, gwNorm2ListBroadcast)
  }

  private def advanceOperations[T: ClassTag](modelCache: Cache[T],
    parameters: AllReduceParameter[T],
    clippingParams: GradientClippingParams,
    l2Norm: Double,
    gwNorm2ListBroadcast: Broadcast[Array[(Int, (Double, Double))]],
    lookupDicBroadcast: Broadcast[Array[mutable.HashMap[Int, (Int, Int)]]])
    (implicit ev: TensorNumeric[T]) = {
    if (gwNorm2ListBroadcast != null) {
      // Array index is partition id, hashmap key is layer Id, hash value is (start, length)
      val lookupList = lookupDicBroadcast.value(TaskContext.getPartitionId())
      // gwNorm2List array element is a tuple, first element is layer id,
      // value is (wNorm2, gNorm2)
      modelCache.optimMethod.state.update("lookupList", lookupList)
      val gwNorm2List = gwNorm2ListBroadcast.value
      modelCache.optimMethod.state.update("gwNorm2List", gwNorm2List)
    }
    // gradient clipping
    if (l2Norm > clippingParams.normValueClip) {
      val scale = ev.fromType[Double](l2Norm / clippingParams.normValueClip)
      parameters.gradientPartition.div(scale)
    }
    if (clippingParams.enableConstantClipping) {
      parameters.gradientPartition.clamp(clippingParams.minValueClip, clippingParams.maxValueClip)
    }
  }

  /**
   * Train the model.
   *
   * @param dataset train dataset
   * @param coresPerNode cores per node
   * @param state state table
   * @param endWhen trigger to stop training
   * @param metrics metrics
   * @param models cached models
   * @param optimMethod optimization method
   * @param parameters [[AllReduceParameter]]
   * @param validationTrigger validation trigger
   * @param validationDataSet validation dataset
   * @param validationMethods validation methods
   * @param cacheTrigger cache trigger
   * @param cachePath cache path
   * @param trainSummary train summary
   * @param validationSummary validation summary
   * @param isOverWrite  if overwrite the checkpoint
   * @param clippingParams  gradient clipping configurations
   */
  private[optim] def optimize[T: ClassTag](
    trainingModel: Module[T],
    dataset: DistributedDataSet[MiniBatch[T]],
    coresPerNode: Int,
    state: Table,
    endWhen: Trigger,
    metrics: Metrics,
    models: RDD[Cache[T]],
    optimMethod: OptimMethod[T],
    parameters: AllReduceParameter[T],
    validationTrigger: Option[Trigger],
    validationDataSet: Option[DataSet[MiniBatch[T]]],
    validationMethods: Option[Array[ValidationMethod[T]]],
    cacheTrigger: Option[Trigger],
    cachePath: Option[String],
    trainSummary: Option[TrainSummary],
    validationSummary: Option[ValidationSummary],
    isOverWrite: Boolean,
    clippingParams: GradientClippingParams,
    lookupDicBroadcast: Broadcast[Array[mutable.HashMap[Int, (Int, Int)]]]
  )(implicit ev: TensorNumeric[T]): Unit = {
    val sc = dataset.originRDD().sparkContext
    val partitionNum = dataset.originRDD().partitions.length
    var wallClockTime = 0L
    var lastEpochTime = 0L

    // driverState is needed to prevent serializing the whole optimizer
    if (!optimMethod.state.contains("epoch")) optimMethod.state.update("epoch", 1)
    if (!optimMethod.state.contains("neval")) optimMethod.state.update("neval", 1)
    if (!optimMethod.state.contains("Loss")) {
      optimMethod.state.update("Loss", Float.PositiveInfinity)
    }
    if (!optimMethod.state.contains("score")) optimMethod.state.update("score", 0f)
    if (!optimMethod.state.contains("recordsProcessedThisEpoch")) {
      optimMethod.state.update("recordsProcessedThisEpoch", 0)
    }
    val driverState = T(
      "epoch" -> optimMethod.state("epoch"),
      "neval" -> optimMethod.state("neval"),
      "Loss" -> optimMethod.state("Loss"),
      "score" -> optimMethod.state("score")
    )

    val _subModelNumber = Engine.getEngineType() match {
      case MklBlas => coresPerNode
    }

    logger.info("Count dataset")
    val countBefore = System.nanoTime()
    val numSamples = dataset.data(train = false).map(_.size()).reduce(_ + _)
    val countAfter = System.nanoTime()
    logger.info(s"Count dataset complete. Time elapsed: ${(countAfter - countBefore) / 1e9}s")
    if (numSamples != dataset.size()) {
      logger.warn("If the dataset is built directly from RDD[Minibatch], the data in each " +
        "minibatch is fixed, and a single minibatch is randomly selected in each partition. If " +
        "the dataset is transformed from RDD[Sample], each minibatch will be constructed on the " +
        "fly from random samples, which is better for convergence.")
    }

    logger.info(s"config $state")
    var recordsProcessedThisEpoch = optimMethod.state[Int]("recordsProcessedThisEpoch")
    if (recordsProcessedThisEpoch == 0) {
      val shuffleBefore = System.nanoTime()
      logger.info("Shuffle data")
      dataset.shuffle()
      val shuffleEnd = System.nanoTime()
      logger.info(s"Shuffle data complete. Takes ${(shuffleEnd - shuffleBefore) / 1e9}s")

    }

    var tasks: ArrayBuffer[Future[_]] = new ArrayBuffer()
    var threshold = Long.MaxValue
    var timeout = Long.MaxValue
    var iteration = 0
    val dropPercentage = state.get[Double]("dropPercentage").get
    val warmupIterationNum = state.get[Int]("warmupIterationNum").get
    val computeThresholdbatchSize = state.get[Int]("computeThresholdbatchSize").get
    val maxDropPercentage = state.get[Double]("maxDropPercentage").get
    val driverSubModelNum = partitionNum * _subModelNumber
    var dropModelNumBatch = 0
    var lossArray = new Array[Double](_subModelNumber)

    val advanceOperationList = new ArrayBuffer[String]()
    if (clippingParams.enableL2NormClipping) {
      advanceOperationList += "norm2Clip"
    }
    if (clippingParams.enableConstantClipping) {
      advanceOperationList += "constantClip"
    }
    if (optimMethod.isInstanceOf[LarsSGD[T]]) {
      advanceOperationList += "lars"
      require(lookupDicBroadcast != null, "look up table cannot be null with lars")
    }
    var epochStart = System.nanoTime()
    var dataRDD = dataset.data(train = true)
<<<<<<< HEAD
    var recordsProcessedThisEpoch = 0
=======
>>>>>>> 8f0bafd3

    while (!endWhen(driverState)) {
      val lossSum = sc.accumulator(0.0, "loss sum")
      val recordsNum = sc.accumulator(0, "record number")
      metrics.set("computing time for each node", mutable.ArrayBuffer[Double](), sc)
      metrics.set("get weights for each node", mutable.ArrayBuffer[Double](), sc)
      metrics.set("computing time average", 0.0, sc, partitionNum)
      metrics.set("aggregate gradient time", 0.0, sc, partitionNum)
      metrics.set("get weights average", 0.0, sc, partitionNum)
      metrics.set("put gradient", 0.0, sc, Engine.nodeNumber())
      metrics.set("aggregrateGradientParition average executor", 0.0, sc, Engine.nodeNumber())
      metrics.set("compute weight average", 0.0, sc, Engine.nodeNumber())
      metrics.set("send weights average", 0.0, sc, Engine.nodeNumber())

      val driverMetrics = metrics
      val start = System.nanoTime()

      /*
        Run the forwards/backwards pass using multiple threads in each partition, and track the
        number of model updates that finished before the thread timeout mechanism.
       */
      val numFinishedModelUpdates: Int = dataRDD
        .zipPartitions(models, preservesPartitioning = true) { (data, modelIter) => {
          val cached = modelIter.next()
          val syWStart = System.nanoTime()
          /*
            Note: All models in `cached` share the same storage for weights, so we only need to
            copy the weights from parameter server into the first model's weights.
           */
          val weightsResult = parameters.getWeights(cached.modelWeights.head)
          val miniBatchBuffer = new Array[MiniBatch[T]](_subModelNumber)
          val batch = data.next()
          val stackSize = batch.size() / _subModelNumber
          tasks += Engine.default.invoke(() => {
            require((batch.size() >= _subModelNumber) &&
              (batch.size() % _subModelNumber == 0), "total batch size: " +
              s"${batch.size()} should be divided by total core number: ${_subModelNumber}")
            if (batch.size() < _subModelNumber * 2) {
              logger.warn("Warning: for better training speed, " +
                "total batch size is recommended to be at least two times of core number" +
                s"${_subModelNumber}, please tune your batch size accordingly")
            }
            var b = 0
            while (b < _subModelNumber) {
              miniBatchBuffer(b) = batch.slice(b * stackSize + 1, stackSize)
              b += 1
            }
          })
          Engine.default.sync(tasks)
          weightsResult.waitResult()
          val weightSyncTime = System.nanoTime() - syWStart
          driverMetrics.add("get weights average", weightSyncTime)
          driverMetrics.add("get weights for each node", weightSyncTime)
          tasks.clear()

          // ======================Start train models===================================
          var time = System.nanoTime()
          if (dropPercentage > 0.0 && iteration > warmupIterationNum +
            computeThresholdbatchSize - 1) {
            timeout = threshold - weightSyncTime
          }
          val pre = (iteration % computeThresholdbatchSize) * _subModelNumber
          val trainingThreads = Engine.default.invokeAndWait2((0 until _subModelNumber).map(i =>
            () => {
              val trainStart = System.nanoTime()
              val localModel = cached.localModels(i)
              localModel.training()
              val localCriterion = cached.localCriterions(i)
              val input = miniBatchBuffer(i).getInput()
              val target = miniBatchBuffer(i).getTarget()
              val output = localModel.forward(input)
              lossArray(i) = ev.toType[Double](localCriterion.forward(output, target))
              val errors = localCriterion.backward(output, target)
              localModel.backward(input, errors)
              cached.moduleTimeList(i + pre) = System.nanoTime() - trainStart + weightSyncTime
              i
            }
          ), timeout)
          val computingTime = System.nanoTime() - time
          driverMetrics.add("computing time average", computingTime)
          driverMetrics.add("computing time for each node", computingTime)

          val finishedThreads = trainingThreads.filter(!_.isCancelled).map(_.get())
          recordsNum += finishedThreads.size * stackSize
          var i = 0
          while (i < finishedThreads.size) {
            lossSum += lossArray(finishedThreads(i))
            i += 1
          }

          if (finishedThreads.nonEmpty) {
            val finishedGradients = finishedThreads.map(cached.modelGradients(_))
            time = System.nanoTime()
            val gradLength = finishedGradients(0).nElement()
            val taskSize = gradLength / _subModelNumber
            val extraTask = gradLength % _subModelNumber

            // Aggregate multi-model's gradient to the first model's gradient
            val parallelNum = if (taskSize == 0) extraTask else _subModelNumber
            Engine.default.invokeAndWait((0 until parallelNum).map(tid => () => {
              val offset = tid * taskSize + math.min(tid, extraTask)
              val length = taskSize + (if (tid < extraTask) 1 else 0)
              var i = 1
              while (i < finishedGradients.length) {
                finishedGradients(0).narrow(1, offset + 1, length)
                  .add(finishedGradients(i).narrow(1, offset + 1, length))
                i += 1
              }
            }))
            driverMetrics.add("aggregate gradient time", System.nanoTime() - time)
            val putG = System.nanoTime()
            // Put first finished model's gradient who aggregated
            // all other models' gradient to AllReduceParameter
            parameters.putGradients(finishedGradients(0))
            driverMetrics.add("put gradient", System.nanoTime() - putG)
          } else {
            val putG = System.nanoTime()
            // zero gradient in BlockManager when no thread finished.
            parameters.putGradients(cached.modelGradients(0).zero())
            driverMetrics.add("put gradient", System.nanoTime() - putG)
          }

          tasks ++= Engine.default.invoke {
            (0 until _subModelNumber).map { i =>
              () => {
                cached.localModels(i).training()
                cached.localModels(i).zeroGradParameters()
              }
            }
          }
          Iterator.single(finishedThreads.size)
        }
      }.reduce(_ + _)

      dropModelNumBatch += (driverSubModelNum - numFinishedModelUpdates)
      if (dropPercentage == 0.0 ||
        numFinishedModelUpdates >= driverSubModelNum * (1.0 - maxDropPercentage)) {
        // enough records were processed for this batch, so update the model
        val value = lossSum.value / numFinishedModelUpdates
        val numFinishedModelUpdatesT = ev.fromType(numFinishedModelUpdates)
        val (aggregateG, l2Norm, gwNorm2ListBroadcast) = if (!advanceOperationList.isEmpty) {
          collectGlobalData(models, parameters, advanceOperationList.toArray,
            numFinishedModelUpdatesT, _subModelNumber, driverMetrics, lookupDicBroadcast)
        } else (false, 0.0, null)

        models.mapPartitions { modelIter =>
          val modelCache = modelIter.next()
          if (!aggregateG) {
            val getG = System.nanoTime()
            parameters.aggregateGradientPartition(numFinishedModelUpdatesT)
            driverMetrics.add("aggregrateGradientParition average executor",
              System.nanoTime() - getG)
          }
            advanceOperations(modelCache, parameters, clippingParams, l2Norm,
              gwNorm2ListBroadcast, lookupDicBroadcast)

          modelCache.optimMethod.state.update("epoch", driverState[Int]("epoch"))
          modelCache.optimMethod.state.update("neval", driverState[Int]("neval"))
          modelCache.optimMethod.state.update("Loss", driverState[Float]("Loss"))
          if (validationMethods.isDefined) {
            modelCache.optimMethod.state.update("score", driverState[Float]("score"))
          }
          var time = System.nanoTime()
          modelCache.optimMethod.optimize(_ => (ev.fromType(value), parameters.gradientPartition),
            parameters.weightPartition)
          driverMetrics.add("compute weight average", System.nanoTime() - time)
          time = System.nanoTime()
          parameters.sendWeightPartition()
          driverMetrics.add("send weights average", System.nanoTime() - time)
          Iterator.empty
        }.count()

        recordsProcessedThisEpoch += recordsNum.value
        val end = System.nanoTime()
        wallClockTime += end - start
        driverState("Loss") = lossSum.value.toFloat / numFinishedModelUpdates
        optimMethod.updateHyperParameter()
        driverState("Throughput") = recordsNum.value.toFloat / ((end - start) / 1e9f)
        driverState("LearningRate") = -optimMethod.getLearningRate().toFloat
        val _header = header(driverState[Int]("epoch"), recordsProcessedThisEpoch, numSamples,
          driverState[Int]("neval"), wallClockTime)
        logger.info(s"${_header} Trained ${recordsNum.value} records in ${(end - start) / 1e9} " +
          s"seconds. Throughput is ${driverState("Throughput")} records/second. Loss is ${
            driverState("Loss")}. ${optimMethod.getHyperParameter()}")
        logger.debug("\n" + metrics.summary())
        logger.debug("Dropped modules: " + (driverSubModelNum - numFinishedModelUpdates))
        lossArray = new Array[Double](_subModelNumber)

        // compute threshold
        iteration += 1
        if (dropPercentage > 0.0 && iteration > warmupIterationNum &&
          iteration % computeThresholdbatchSize == 0) {
          val moduleTimeList = models.mapPartitions { iter =>
            iter.next().moduleTimeList.iterator
          }.collect()

          val k = (dropPercentage * computeThresholdbatchSize * driverSubModelNum).toInt
          if (k > dropModelNumBatch) {
            threshold = Util.kthLargest(moduleTimeList, 0, moduleTimeList.length-1,
              k - dropModelNumBatch)
          } else {
            threshold = (threshold * 1.01).toLong
          }
          logger.info("threshold: " + threshold)

          // clear moduleTimeList in each node
          models.mapPartitions { iter =>
            val timeList = iter.next.moduleTimeList
            var i = 0
            while (i < timeList.length) {
              timeList(i) = 0
              i += 1
            }
            Iterator.empty
          }.count()
          dropModelNumBatch = 0
        }

        driverState("neval") = driverState[Int]("neval") + 1
        if (recordsProcessedThisEpoch >= numSamples) {
          // Epoch is finished
          val epochEnd = System.nanoTime()
          wallClockTime = lastEpochTime + epochEnd - epochStart
          lastEpochTime = wallClockTime
          epochStart = System.nanoTime()
          logger.info(s"${_header} Epoch finished. Wall clock time is ${wallClockTime / 1e6} ms")

          driverState("epoch") = driverState[Int]("epoch") + 1
          dataset.shuffle()
          dataRDD = dataset.data(train = true)
          recordsProcessedThisEpoch = 0
        }

        optimMethod.state.update("recordsProcessedThisEpoch", recordsProcessedThisEpoch)

        optimMethod.state.update("epoch", driverState[Int]("epoch"))
        optimMethod.state.update("neval", driverState[Int]("neval"))
        optimMethod.state.update("Loss", driverState[Float]("Loss"))
        if (validationMethods.isDefined) {
          optimMethod.state.update("score", driverState[Float]("score"))
        }

        validate(
          validationTrigger,
          validationDataSet,
          validationMethods,
          coresPerNode,
          models,
          wallClockTime,
          driverState,
          validationSummary
        )

        trainSummary.foreach { summary =>
          saveSummary(
            summary,
            models,
            driverState,
            parameters,
            trainingModel
          )
        }

        checkpoint(
          cacheTrigger,
          cachePath,
          isOverWrite,
          wallClockTime,
          models,
          driverState,
          parameters,
          optimMethod,
          trainingModel
        )

      } else {
        logger.info(s"Warning! Not enough training samples were successfully processed in this " +
          s"iteration due to some slow tasks. The gradients computed in this iteration will be " +
          s"discarded. Only $numFinishedModelUpdates/$driverSubModelNum threads successfully " +
          s"completed training.")
      }
    }
  }

  /**
   * Create checkpoint.
   *
   * @param cacheTrigger cache trigger
   * @param cachePath cache path
   * @param isOverWrite whether over write
   * @param wallClockTime wall clock time
   * @param models cached models
   * @param state state table
   * @param parameters all reduce parameters
   */
  private def checkpoint[T: ClassTag](
    cacheTrigger: Option[Trigger],
    cachePath: Option[String],
    isOverWrite: Boolean,
    wallClockTime: Long,
    models: RDD[Cache[T]],
    state: Table,
    parameters: AllReduceParameter[T],
    optimMethod: OptimMethod[T],
    trainingModel: Module[T]): Unit = {
    cacheTrigger.foreach { trigger =>
      cachePath.foreach { path =>
        if (trigger(state)) {
          println(s"[Wall Clock ${wallClockTime / 1e9}s] Save model to $path")
          saveModel(getModel(models, parameters, trainingModel), cachePath, isOverWrite,
            s".${state[Int]("neval")}")
          optimMethod.state.update("epoch", state[Int]("epoch"))
          optimMethod.state.update("neval", state[Int]("neval"))
          saveOptimMethod(optimMethod, cachePath, isOverWrite, s".${state[Int]("neval")}")
        }
      }
    }
  }

  /**
   * Save train summaries.
   *
   * @param trainSummary train logger
   * @param models cached models
   * @param driverState driver state
   * @param parameters [[AllReduceParameter]]
   */
  private def saveSummary[T: ClassTag](
    trainSummary: TrainSummary,
    models: RDD[Cache[T]],
    driverState: Table,
    parameters: AllReduceParameter[T],
    trainingModel: Module[T])(implicit ev: TensorNumeric[T]): Unit = {
    val currentIteration = driverState[Int]("neval") - 1
    val parametersTrigger = trainSummary.getSummaryTrigger("Parameters")
    if (parametersTrigger.isDefined && parametersTrigger.get(driverState)) {
      val model = getModel(models, parameters, trainingModel)
      val parametersTable = model.getParametersTable()
      // Parallelize to create Histogram.
      Engine.default.invokeAndWait(
        parametersTable.keySet.toSeq.map(moduleName => () => {
          val paramTable = parametersTable[Table](moduleName)
          paramTable.keySet.foreach { paramName =>
            trainSummary.addHistogram(
              s"$moduleName/$paramName", paramTable[Tensor[T]](paramName), currentIteration)}
        }))
    }
    val scalarTrigger = trainSummary.getScalarTriggers()
    // Not parallelizable, because driverState is changing each iteration.
    scalarTrigger.foreach { v =>
      if (v._2(driverState)) {
        require(driverState.contains(v._1), s"DistriOptimizer.saveSummary: Summary ${v._1} " +
          s"is not supported now.")
        trainSummary.addScalar(
          v._1, driverState[Float](v._1), currentIteration
        )
      }
    }
  }

  /**
   * Init engine and cache models, weights, gradients, criterions, state tables
   * and validation methods on worker nodes.
   *
   * @param model train model
   * @param dataset train dataset
   * @param criterion loss function
   * @param state state table
   * @param nodeNumber node number
   * @param coresPerNode cores per node
   * @param checkSingleton if checkSingleton
   * @param parameters all reduce parameter instance
   * @param validationMethods validation methods
   * @return cached models
   */
  private def initThreadModels[T: ClassTag](
    model: Module[T],
    dataset: DistributedDataSet[MiniBatch[T]],
    criterion: Criterion[T],
    state: Table,
    nodeNumber: Int,
    coresPerNode: Int,
    checkSingleton: Boolean,
    parameters: AllReduceParameter[T],
    validationMethods: Option[Array[ValidationMethod[T]]],
    optimMethod: OptimMethod[T]
  )(implicit ev: TensorNumeric[T]) = {
    val sc = dataset.originRDD().sparkContext
    val broadcast = sc.broadcast((criterion, state, validationMethods, optimMethod))
    // ensure model's parameter is compacted for getting a better performance when broadcasting
    model.getParameters()
    // As cloneModel is using Serialization to implement deep copy, and will throw OOMError
    // when model's size is bigger than SerializationUtils' buffer size. So we can use
    // ModelBroadcast to clone model here.
    // Notes: All models returned by modelBroadcast.value() share the same weight&bias, while
    // gradWeight&gradBias is unshared.
    val modelBroadcast = ModelBroadcast[T]().broadcast(sc, model)
    val _subModelNumber = Engine.getEngineType match {
      case MklBlas => coresPerNode
      case _ => throw new IllegalArgumentException
    }

    require(dataset.originRDD().partitions.length == nodeNumber,
      s"Passed in rdd partition number ${dataset.originRDD().partitions.length}" +
        s" is not equal to configured node number ${nodeNumber}")

    val partitionNum = dataset.originRDD().partitions.length
    val computeThresholdbatchSize = state.get[Int]("computeThresholdbatchSize").get
    val nExecutor = Engine.nodeNumber()
    val executorCores = Engine.coreNumber()

<<<<<<< HEAD
    val parameterPerLayerSizes = model.parameters()._1.map(_.nElement())
    
    val sizesBroadcast = sc.broadcast(parameterPerLayerSizes)
    val parameterPerNodeSizes = dataset.originRDD().mapPartitions { _ =>
=======
    val models = dataset.originRDD().mapPartitions(_ => {
      val (broadcastCriterion, broadcastState, broadcastMethod,
      broadcastOptim) = broadcast.value
>>>>>>> 8f0bafd3
      if (!Engine.checkSingleton()) {
        if (checkSingleton) {
          require(Engine.checkSingleton(), "Partitions of the training data are not evenly" +
            "distributed across the executors in the Spark cluster; are there sufficient training" +
            "data to be distributed? Set property \"bigdl.check.singleton\" to false to skip " +
            "this check")
        } else {
          logger.warn("Partitions of the training data are not evenly" +
            "distributed across the executors in the Spark cluster; are there sufficient training" +
            "data to be distributed?")
        }
      }
      Engine.setNodeAndCore(nExecutor, executorCores)
      val sizeValues = sizesBroadcast.value
      val weights = modelBroadcast.value(false).getParameters()._1
      Iterator.single(parameters.init(weights, sizeValues))
    }.collect()

    var lookupDic: Array[mutable.HashMap[Int, (Int, Int)]] = null
    if (optimMethod.isInstanceOf[LarsSGD[T]]) {
      // stores each layers start, end on each partition
      // Array index is partition id, hashmap key is layer Id, hash value is (start, length)
      lookupDic = new Array[mutable.HashMap[Int, (Int, Int)]](parameterPerNodeSizes.length)
      var i = 0
      require(parameterPerNodeSizes.length == partitionNum,
        "each partition shoule return its parameter meta data")

      var layerIndex = -1
      var parameterPerLayerLeftLen = 0
      while (i < parameterPerNodeSizes.length) {
        var start = 1
        var parameterPerNodeLeftLen = parameterPerNodeSizes(i)._3
        if (parameterPerLayerLeftLen == 0) {
          layerIndex += 1
          parameterPerLayerLeftLen
            = parameterPerLayerSizes(layerIndex)
        }
        val map = new mutable.HashMap[Int, (Int, Int)]()
        while (parameterPerNodeLeftLen > 0) {
          if (parameterPerNodeLeftLen <= parameterPerLayerLeftLen) {
            parameterPerLayerLeftLen -= parameterPerNodeLeftLen
            map(layerIndex) = (start, parameterPerNodeLeftLen)
            parameterPerNodeLeftLen = 0
          } else {
            map(layerIndex) = (start, parameterPerLayerLeftLen)
            parameterPerNodeLeftLen -= parameterPerLayerLeftLen
            start += parameterPerLayerLeftLen
            layerIndex += 1
            parameterPerLayerLeftLen = parameterPerLayerSizes(layerIndex)
          }
        }
        lookupDic(i) = map
        i += 1
      }

      // Check if lookupDic is correct
      // array element is a tuple, first element is layer id, value is (wNorm2, gNorm2)
      val norm2PerLayer = dataset.originRDD().mapPartitions( _ => {
        parameters.squarePerLayer(lookupDic).iterator
      }).reduceByKey((a, b) => (a._1 + b._1, a._2 + b._2)).sortByKey(true).collect()

      require(parameterPerLayerSizes.length == norm2PerLayer.length,
        "lookupDic length is not correct!")
      for((parameter, i) <- model.parameters()._1.view.zipWithIndex) {
        require(ev.nearlyEqual(parameter.sumSquare(), ev.fromType(norm2PerLayer(i)._2._1), 1e-3),
          s"lookupDic value is not correct! ori is ${parameter.sumSquare()}" +
            s" now is ${norm2PerLayer(i)._2._1}")
      }
      logger.info("lookupDic check pass!!")
    }

    val models = dataset.originRDD().mapPartitions(_ => {
      val (broadcastCriterion, broadcastState, broadcastMethod,
      broadcastOptim) = broadcast.value
      val cached = (0 until _subModelNumber).map { _ =>
        val localModel = modelBroadcast.value(true)
        val localCriterion = broadcastCriterion.cloneCriterion()
        val localState = broadcastState.clone()
        val localMethod =
          if (broadcastMethod.isDefined) Some(broadcastMethod.get.map(_.clone())) else None
        val (weights, grads) = localModel.getParameters()
        (localModel, weights, grads, localCriterion, localState, localMethod)
      }.toArray

      logger.info("model thread pool size is " + Engine.model.getPoolSize)

      Iterator.single(Cache(
        cached.map(_._1), // models
        cached.map(_._2), // weights
        cached.map(_._3), // gradients
        cached.map(_._4), // criterions
        cached.map(_._5), // states
        new Array[Long](_subModelNumber * computeThresholdbatchSize),
        cached.map(_._6),
        broadcastOptim.clone()
      ))
    }).persist()
    models.setName("Thread Model RDD")
    logger.info("Cache thread models...")
    models.count()
    logger.info("Cache thread models... done")
    (models, sc.broadcast(lookupDic))
  }

  /**
   * Validate current model and save the result.
   *
   * @param validationTrigger validation trigger
   * @param validationDataSet validation dataset
   * @param validationMethods validation methods
   * @param coresPerNode cores per node
   * @param models cached models
   * @param wallClockTime wall clock time
   * @param state state table
   * @param validationSummary validation logger.
   */
  private def validate[T](
    validationTrigger: Option[Trigger],
    validationDataSet: Option[DataSet[MiniBatch[T]]],
    validationMethods: Option[Array[ValidationMethod[T]]],
    coresPerNode: Int,
    models: RDD[Cache[T]],
    wallClockTime: Long,
    state: Table,
    validationSummary: Option[ValidationSummary]
  ): Unit = {
    if (validationTrigger.isEmpty || validationDataSet.isEmpty) {
      return
    }
    val trigger = validationTrigger.get
    if (!trigger(state)) {
      return
    }
    val vMethods = validationMethods.get
    val validateRDD = validationDataSet.get.toDistributed().data(train = false)
    logger.info(s"[Wall Clock ${wallClockTime / 1e9}s] Validate model...")
    val _subModelNumber = Engine.getEngineType match {
      case MklBlas => coresPerNode
      case _ => throw new IllegalArgumentException
    }
    val results = ZippedPartitionsWithLocalityRDD(models, validateRDD)((modelIter, dataIter) => {
      val cached = modelIter.next()
      val vMethodsArr = cached.localMethods
      val workingModels = cached.localModels

      workingModels.foreach(_.evaluate())
      dataIter.map(batch => {
        val stackSize = batch.size() / _subModelNumber
        val extraSize = batch.size() % _subModelNumber
        val parallelism = if (stackSize == 0) extraSize else _subModelNumber
        Engine.default.invokeAndWait(
          (0 until parallelism).map(b =>
            () => {
              val offset = b * stackSize + math.min(b, extraSize) + 1
              val length = stackSize + (if (b < extraSize) 1 else 0)
              val miniBatch = batch.slice(offset, length)
              val input = miniBatch.getInput()
              val target = miniBatch.getTarget()
              val output = workingModels(b).forward(input)
              val validatMethods = vMethodsArr(b).get
              validatMethods.map(validation => {
                validation(output, target)
              })
            }
          )
        ).reduce((left, right) => {
          left.zip(right).map { case (l, r) =>
            l + r
          }
        })
      })
    }).reduce((left, right) => {
      left.zip(right).map { case (l, r) =>
        l + r
      }
    }).zip(vMethods)
    results.foreach(r => {
      logger.info(s"${r._2} is ${r._1}")
    })
    state("score") = results(0)._1.result._1
    if(validationSummary.isDefined) {
      results.foreach { r =>
        val result = r._1.result
        validationSummary.get.addScalar(r._2.toString(), result._1,
          state[Int]("neval") - 1
        )
      }
    }
  }

  /**
   * Fetch current model parameters to driver, and copy to trainingModel.
   *
   * @param models cached models
   * @param parameters [[AllReduceParameter]]
   * @param trainingModel the model is trained by optimizer
   * @return trained model
   */
  private def getModel[T: ClassTag](
    models: RDD[Cache[T]],
    parameters: AllReduceParameter[T],
    trainingModel: Module[T]): Module[T] = {
    val partitionNum = models.partitions.length
    val extraState = models.map(_.localModels.head.getExtraParameter()).first()
    trainingModel.setExtraParameter(extraState)
    val (weights, gradients) = models.mapPartitions(iter => {
      val cached = iter.next()
      val curPartitionId = TaskContext.getPartitionId()
      Iterator.single((Map(curPartitionId -> parameters.weightPartition),
        Map(curPartitionId -> parameters.gradientPartition)))
    }).reduce((a, b) => (a._1 ++ b._1, a._2 ++ b._2))

    val parameterArray = trainingModel.parameters()
    (0 until parameterArray._2.length).foreach(i =>
      parameterArray._2(i).resizeAs(parameterArray._1(i))
    )
    val (parameter, gradientParameter) = trainingModel.getParameters()
    val parameterLength = parameter.nElement()
    val taskSize = parameterLength / partitionNum
    require(taskSize != 0, "parameter length should not less than partition number")
    val extraSize = parameterLength % partitionNum

    (0 until partitionNum).map(pid => {
      val start = pid * taskSize + math.min(pid, extraSize)
      val length = taskSize + (if (pid < extraSize) 1 else 0)
      parameter.narrow(1, start + 1, length).copy(weights(pid))
      gradientParameter.narrow(1, start + 1, length).copy(gradients(pid))
    })

    trainingModel
  }
}

/**
 * The optimizer run on a distributed cluster.
 *
 * @param _model train model
 * @param _dataset train dataset
 * @param _criterion loss function
 */
class DistriOptimizer[T: ClassTag] (
  _model: Module[T],
  _dataset: DistributedDataSet[MiniBatch[T]],
  _criterion: Criterion[T]
 )(implicit ev: TensorNumeric[T])
  extends Optimizer[T, MiniBatch[T]](
    _model, _dataset, _criterion) {
  val metrics = new Metrics

  private var models: RDD[DistriOptimizer.Cache[T]] = null

  /**
   * Clean some internal states, so this or other optimizers can run optimize again
   *
   * This method will be called at the end of optimize. You need not call it if optimize succeed.
   * If the optimize fails, you may call it before next optimize.
   */
  def clearState() : Unit = {
    // Reset the singleton flag, so other optimizers can run
    models.mapPartitions(iter => {
      Engine.resetSingletonFlag()
      iter
    }).count()
  }

  private def endEpoch(): Unit = {
    val records = this.optimMethod.state.get[Int]("recordsProcessedThisEpoch")
    if (records.isDefined && records.get != 0) {
      this.optimMethod.state("epoch") = this.optimMethod.state[Int]("epoch") + 1
      this.optimMethod.state("recordsProcessedThisEpoch") = 0
    }
  }

  override def setTrainData(sampleRDD: RDD[Sample[T]],
    batchSize: Int,
    miniBatch: MiniBatch[T]): this.type = {
    this.dataset = (DataSet.rdd(sampleRDD) ->
      SampleToMiniBatch(miniBatch, batchSize, None))
      .asInstanceOf[DistributedDataSet[MiniBatch[T]]]
    // if current epoch is not finished, we will end the
    // current epoch and start a new epoch when optimize is called
    endEpoch()
    this
  }

  override def setTrainData(sampleRDD: RDD[Sample[T]],
    batchSize: Int,
    featurePaddingParam: PaddingParam[T] = null,
    labelPaddingParam: PaddingParam[T] = null) : this.type = {
    val _featurePaddingParam = if (featurePaddingParam != null) Some(featurePaddingParam) else None
    val _labelPaddingParam = if (labelPaddingParam != null) Some(labelPaddingParam) else None
    dataset = (DataSet.rdd(sampleRDD) ->
      SampleToMiniBatch(batchSize, _featurePaddingParam, _labelPaddingParam))
      .asInstanceOf[DistributedDataSet[MiniBatch[T]]]
    // if current epoch is not finished, we will end the
    // current epoch and start a new epoch when optimize is called
    endEpoch()
    this
  }


  override def prepareInput(): Unit = {
    import DistriOptimizer._
    if (!dataset.asInstanceOf[DistributedDataSet[MiniBatch[T]]].isCached) {
      logger.info("caching training rdd ...")
      dataset.asInstanceOf[DistributedDataSet[MiniBatch[T]]].cache()
    }
  }

  override def optimize(): Module[T] = {

    val distDataset = dataset.asInstanceOf[DistributedDataSet[MiniBatch[T]]]

    optimMethod.clearHistory()
    optimMethod.loadFromTable(state)
    state("dropPercentage") = dropPercentage
    state("warmupIterationNum") = warmupIterationNum
    state("computeThresholdbatchSize") = computeThresholdbatchSize
    state("maxDropPercentage") = maxDropPercentage
    state("isLayerwiseScaled") = Utils.isLayerwiseScaled(_model)

    val nodeNumber = Engine.nodeNumber()
    val coresPerNode = Engine.coreNumber()

    val partitionNum = distDataset.originRDD().partitions.length
    val size = model.getParameters()._1.nElement()
    val parameters = AllReduceParameter.newParameter(partitionNum, size)

    prepareInput()

    var initedVariables = DistriOptimizer.initThreadModels(model, distDataset, criterion, state,
      nodeNumber, coresPerNode, checkSingleton, parameters, validationMethods, optimMethod)

    models = initedVariables._1
    if (checkpointPath.isDefined) {
      val file = checkpointPath.get + "/" +
        new SimpleDateFormat("yyyyMMdd_HHmmss").format(Calendar.getInstance().getTime())
      new File(file).mkdir()
      checkpointPath = Some(file)
    }

    var retryNum = 0
    val maxRetry = System.getProperty("bigdl.failure.retryTimes", "5").toInt
    val retryTimeInterval = System.getProperty("bigdl.failure.retryTimeInterval", "120").toInt
    var lastFailureTimestamp = System.nanoTime()

    while (retryNum < maxRetry) {
      try {
        DistriOptimizer.optimize(
          model,
          distDataset,
          coresPerNode,
          state,
          endWhen,
          metrics,
          models,
          optimMethod,
          parameters,
          validationTrigger,
          validationDataSet,
          validationMethods,
          checkpointTrigger,
          checkpointPath,
          trainSummary,
          validationSummary,
          isOverWrite,
          gradientClippingParams,
          initedVariables._2
        )
        retryNum = Int.MaxValue
      } catch {
        case e: IllegalArgumentException =>
          throw e
        case t: Throwable =>
          DistriOptimizer.logger.error("Error: " + ExceptionUtils.getStackTrace(t))
          if (checkpointPath.isDefined) {
            /* To avoid retry number is used up by first few exceptions, we count time here.
             * If exception exceeds maxRetry times in maxRetry*retryTimeInterval seconds,
             * we will give up retry Or we will reset retryNum
             */
            if (System.nanoTime() - lastFailureTimestamp < maxRetry * retryTimeInterval * 1e9) {
              retryNum += 1
              if (retryNum == maxRetry) {
                throw t
              }
            } else {
              retryNum = 1
            }
            DistriOptimizer.logger.info(s"Retrying $retryNum times")
            lastFailureTimestamp = System.nanoTime()
            val methodFile = getLatestFile(checkpointPath.get, "optimMethod")
            val modelFile = getLatestFile(checkpointPath.get, "model")
            clearState()
            models.unpersist()

            var newModel: Module[T] = null
            if (methodFile != null && modelFile != null) {
              newModel = Module.load[T](modelFile)
              optimMethod = OptimMethod.load[T](methodFile)
              DistriOptimizer.logger.info("Recover from last snapshot")
            } else {
              newModel = model
              DistriOptimizer.logger.info("Recover from origin model")
            }
            optimMethod.clearHistory()
            initedVariables = DistriOptimizer.initThreadModels(newModel, distDataset, criterion,
              state, nodeNumber, coresPerNode, checkSingleton, parameters, validationMethods,
              optimMethod)
            models = initedVariables._1
          } else {
            throw t
          }
      }
    }

    DistriOptimizer.getModel(models, parameters, model)

    // Reset some internal states, so this or other optimizers can run optimize again
    clearState()

    // unpersist the model because the next time optimize is called, new `models` will be
    // created
    models.unpersist()

    model
  }

  private def getLatestFile(path: String, fileName: String): String = {
    val fl = new java.io.File(path)
    val files = fl.listFiles(new FilenameFilter {
      override def accept(dir: File, name: String): Boolean = {
        name.startsWith(fileName)
      }
    })

    var lastMod = Long.MinValue
    var choice: String = null
    files.map {file =>
      if (file.lastModified() > lastMod) {
        choice = file.getPath;
        lastMod = file.lastModified();
      }
    }
    return choice;
  }
}

<|MERGE_RESOLUTION|>--- conflicted
+++ resolved
@@ -270,10 +270,6 @@
     }
     var epochStart = System.nanoTime()
     var dataRDD = dataset.data(train = true)
-<<<<<<< HEAD
-    var recordsProcessedThisEpoch = 0
-=======
->>>>>>> 8f0bafd3
 
     while (!endWhen(driverState)) {
       val lossSum = sc.accumulator(0.0, "loss sum")
@@ -685,16 +681,10 @@
     val nExecutor = Engine.nodeNumber()
     val executorCores = Engine.coreNumber()
 
-<<<<<<< HEAD
     val parameterPerLayerSizes = model.parameters()._1.map(_.nElement())
     
     val sizesBroadcast = sc.broadcast(parameterPerLayerSizes)
     val parameterPerNodeSizes = dataset.originRDD().mapPartitions { _ =>
-=======
-    val models = dataset.originRDD().mapPartitions(_ => {
-      val (broadcastCriterion, broadcastState, broadcastMethod,
-      broadcastOptim) = broadcast.value
->>>>>>> 8f0bafd3
       if (!Engine.checkSingleton()) {
         if (checkSingleton) {
           require(Engine.checkSingleton(), "Partitions of the training data are not evenly" +

/*
 * Copyright 2016 The BigDL Authors.
 *
 * Licensed under the Apache License, Version 2.0 (the "License");
 * you may not use this file except in compliance with the License.
 * You may obtain a copy of the License at
 *
 *     http://www.apache.org/licenses/LICENSE-2.0
 *
 * Unless required by applicable law or agreed to in writing, software
 * distributed under the License is distributed on an "AS IS" BASIS,
 * WITHOUT WARRANTIES OR CONDITIONS OF ANY KIND, either express or implied.
 * See the License for the specific language governing permissions and
 * limitations under the License.
 */

package com.intel.analytics.bigdl.optim

import com.intel.analytics.bigdl._
import com.intel.analytics.bigdl.dataset.{MiniBatch, PaddingParam, Sample, SampleToMiniBatch, Transformer, DataSet => _}
import com.intel.analytics.bigdl.models.utils.ModelBroadcast
import com.intel.analytics.bigdl.nn.abstractnn.Activity
import com.intel.analytics.bigdl.tensor.Tensor
import com.intel.analytics.bigdl.tensor.TensorNumericMath.TensorNumeric
import com.intel.analytics.bigdl.transform.vision.image.{DistributedImageFrame, ImageFeature, ImageFrame}
import com.intel.analytics.bigdl.utils.{T, Table}
import org.apache.spark.rdd.RDD

import scala.reflect.ClassTag

object Predictor {
  def apply[T: ClassTag](model: Module[T],
    featurePaddingParam: Option[PaddingParam[T]] = None,
    batchPerPartition: Int = 4)
    (implicit ev: TensorNumeric[T]): Predictor[T] = {
    new Predictor[T](model, featurePaddingParam, batchPerPartition)
  }

  private[optim] def predictImageBatch[T: ClassTag](
    localModel: Module[T], imageFeatures: Seq[ImageFeature],
    outputLayer: String, predictKey: String,
    localToBatch: Transformer[Sample[T], MiniBatch[T]],
    shareBuffer: Boolean)(implicit ev: TensorNumeric[T]): Seq[ImageFeature] = {
    val validImageFeatures = imageFeatures.filter(_.isValid)
    val samples = validImageFeatures.map(x => x[Sample[T]](ImageFeature.sample))
    val batchOut = predictSamples(localModel, samples, localToBatch, shareBuffer, outputLayer)
    validImageFeatures.toIterator.zip(batchOut).foreach(tuple => {
      tuple._1(predictKey) = tuple._2
    })
    imageFeatures
  }

  private[optim] def predictSamples[T: ClassTag]
  (localModel: Module[T], samples: Seq[Sample[T]],
    localToBatch: Transformer[Sample[T], MiniBatch[T]],
    shareBuffer: Boolean,
    outputLayer: String = null)(implicit ev: TensorNumeric[T]): Iterator[Activity] = {
    val layer = if (outputLayer == null) {
      localModel
    } else {
      val ol = localModel(outputLayer)
      require(ol.isDefined, s"cannot find layer that map name $outputLayer")
      ol.get
    }
    localToBatch(samples.toIterator).flatMap(batch => {
      localModel.forward(batch.getInput())
      splitBatch[T](layer.output, shareBuffer, batch.size())
    })
  }

  private[optim] def splitTensor[T: ClassTag](output: Tensor[T],
                                  shareBuffer: Boolean, batchSize: Int)
    (implicit ev: TensorNumeric[T]): Array[Activity] = {
    val result = if (shareBuffer) output else output.clone
<<<<<<< HEAD
=======

>>>>>>> f5563724
    val out = if (batchSize == 1) {
      Array(result.squeeze)
    } else {
      val size = result.size(1)
      require(batchSize == size,
        s"The batchSize is required to be $size, while actual is $batchSize")
      result.split(1)
    }
<<<<<<< HEAD
=======

>>>>>>> f5563724
    out.asInstanceOf[Array[Activity]]
  }

  private[optim] def splitBatch[T: ClassTag](output: Activity, shareBuffer: Boolean, batchSize: Int)
    (implicit ev: TensorNumeric[T]): Array[Activity] = {
    val out = if (output.isTensor) {
      splitTensor(output.toTensor, shareBuffer, batchSize)
    } else {
      val result = output.toTable
      val tables = new Array[Table](batchSize)


      (1 to result.length()).foreach(key => {
        val split = splitBatch(result(key), shareBuffer, batchSize)
        val size = split.length
        require(batchSize == size,
          s"The batchSize is required to be $size, while actual is $batchSize")
        var i = 0
        while (i < batchSize) {
          if (tables(i) == null) tables(i) = T()
          tables(i).insert(split(i))
          i += 1
        }
      })
      tables
    }
    out.asInstanceOf[Array[Activity]]
  }


  def predictImage[T: ClassTag](imageFrame: DistributedImageFrame,
    outputLayer: String = null,
    shareBuffer: Boolean = false,
    predictKey: String = ImageFeature.predict,
    batchPerPartition: Int,
    model: Module[T],
    featurePaddingParam: Option[PaddingParam[T]])(
    implicit ev: TensorNumeric[T]): DistributedImageFrame = {
    val localBatchPerPartition = batchPerPartition

    val rdd = imageFrame.asInstanceOf[DistributedImageFrame].rdd
    val modelBroad = ModelBroadcast[T]().broadcast(rdd.sparkContext, model.evaluate())
    val partitionNum = rdd.partitions.length
    val toBatchBroad = rdd.sparkContext.broadcast(SampleToMiniBatch(
      batchSize = partitionNum * batchPerPartition,
      partitionNum = Some(partitionNum),
      featurePaddingParam = featurePaddingParam), shareBuffer)
    val result = rdd.mapPartitions(partition => {
      val localModel = modelBroad.value()
      val localToBatch = toBatchBroad.value._1.cloneTransformer()

      partition.grouped(localBatchPerPartition).flatMap(imageFeatures => {
        Predictor.predictImageBatch[T](localModel, imageFeatures, outputLayer, predictKey,
          localToBatch, shareBuffer)
        imageFeatures
      })
    })
    ImageFrame.rdd(result)
  }

  def predict[T: ClassTag](dataSet: RDD[Sample[T]], batchSize: Int = -1,
    shareBuffer: Boolean = false, model: Module[T], batchPerPartition: Int,
    featurePaddingParam: Option[PaddingParam[T]])(implicit ev: TensorNumeric[T]): RDD[Activity] = {
    val modelBroad = ModelBroadcast[T]().broadcast(dataSet.sparkContext, model.evaluate())
    val partitionNum = dataSet.partitions.length
    val totalBatch = if (batchSize > 0) {
      require(batchSize % partitionNum == 0, s"Predictor.predict: total batch size $batchSize " +
        s"should be divided by partitionNum ${partitionNum}")
      batchSize
    } else {
      batchPerPartition * partitionNum
    }
    val otherBroad = dataSet.sparkContext.broadcast(SampleToMiniBatch(
      batchSize = totalBatch,
      partitionNum = Some(partitionNum),
      featurePaddingParam = featurePaddingParam))
    dataSet.mapPartitions { partition =>
      val localModel = modelBroad.value()
      val localTransformer = otherBroad.value.cloneTransformer()
      val miniBatch = localTransformer(partition)
      miniBatch.flatMap(batch => {
        val output = localModel.forward(batch.getInput)
        splitBatch(output, shareBuffer, batch.size())

      })
    }
  }

  def predictClass[T: ClassTag](dataSet: RDD[Sample[T]], batchSize: Int = -1, model: Module[T],
    batchPerPartition: Int, featurePaddingParam: Option[PaddingParam[T]])(
    implicit ev: TensorNumeric[T]): RDD[Int] = {
    val result = Predictor.predict(dataSet, batchSize, true, model,
      batchPerPartition, featurePaddingParam)
    val res = Predictor.predict(dataSet, batchSize, true, model,
      batchPerPartition, featurePaddingParam).collect()
    result.mapPartitions { partition =>
      partition.map(output => {
        val _output = output.toTensor[T]
        require(_output.dim() == 1, s"Predictor.predictClass:" +
          s"Only support one sample has one label, but got ${_output.dim()} label")
        ev.toType[Int](_output.max(1)._2.valueAt(1))
      })
    }
  }
}

/**
 * Predictor for distributed data
 *
 * NOTE: The `predictClass`, `predict` and `predictImage` will call the relevant methods of
 * object `Predictor`. Why we do this? Because every these methods uses the ClassTag `T`. If we do
 * these jobs in the methods of class`Predictor`, when we do `mapPartition`, Spark will find all
 * used values and do serialization. The `T` is the argument of constructor, the serialization will
 * package the whole `Predictor` class, which contains the`model`. It will send a duplicate model
 * to the workers. So we should move these methods to object `Predictor`.
 *
 * @param model BigDL model
 * @param featurePaddingParam featurePaddingParam if the inputs have variant size
 * @param batchPerPartition batch size per partition, default is 4
 */
class Predictor[T: ClassTag] private[optim](
   model: Module[T],
   featurePaddingParam: Option[PaddingParam[T]] = None,
   batchPerPartition: Int = 4)
  (implicit ev: TensorNumeric[T]) extends Serializable {

  def predictClass(dataSet: RDD[Sample[T]], batchSize: Int = -1): RDD[Int] = {
    Predictor.predictClass(dataSet, batchSize, model, batchPerPartition, featurePaddingParam)
  }

  def predict(dataSet: RDD[Sample[T]], batchSize: Int = -1,
    shareBuffer: Boolean = false): RDD[Activity] = {
    Predictor.predict(dataSet, batchSize, shareBuffer, model, batchPerPartition,
      featurePaddingParam)
  }


  /**
   * model predict DistributedImageFrame, return imageFrame with predicted tensor
   * @param imageFrame imageFrame that contains images
   * @param outputLayer if outputLayer is not null, the output of layer that matches
   *                      outputLayer will be used as predicted output
   * @param shareBuffer whether to share same memory for each batch predict results
   * @param predictKey key to store predicted result
   */
  def predictImage(imageFrame: DistributedImageFrame,
    outputLayer: String = null,
    shareBuffer: Boolean = false,
    predictKey: String = ImageFeature.predict): DistributedImageFrame = {
    Predictor.predictImage(imageFrame, outputLayer, shareBuffer, predictKey, batchPerPartition,
      model, featurePaddingParam)
  }
}<|MERGE_RESOLUTION|>--- conflicted
+++ resolved
@@ -72,10 +72,7 @@
                                   shareBuffer: Boolean, batchSize: Int)
     (implicit ev: TensorNumeric[T]): Array[Activity] = {
     val result = if (shareBuffer) output else output.clone
-<<<<<<< HEAD
-=======
-
->>>>>>> f5563724
+
     val out = if (batchSize == 1) {
       Array(result.squeeze)
     } else {
@@ -84,10 +81,7 @@
         s"The batchSize is required to be $size, while actual is $batchSize")
       result.split(1)
     }
-<<<<<<< HEAD
-=======
-
->>>>>>> f5563724
+
     out.asInstanceOf[Array[Activity]]
   }
 

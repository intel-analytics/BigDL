--- conflicted
+++ resolved
@@ -38,10 +38,5 @@
         export SPARK_LOCAL_HOSTNAME=localhost
         export KERAS_BACKEND=tensorflow
         cd scala
-<<<<<<< HEAD
         mvn "-DwildcardSuites=com.intel.analytics.bigdl.friesian" "-Dtest=com.intel.analytics.bigdl.friesian.*Test" test -P serving,spark_2.x -Dspark.version=2.4.6 "-Dspark.master=local[*]"
-        mvn "-DwildcardSuites=com.intel.analytics.bigdl.friesian" "-Dtest=com.intel.analytics.bigdl.friesian.*Test" test -P serving,spark_3.x -Dspark.version=3.1.2 "-Dspark.master=local[*]"
-=======
-        mvn "-DwildcardSuites=com.intel.analytics.bigdl.friesian" "-Dtest=com.intel.analytics.bigdl.friesian.*Test" test -P spark_2.x -Dspark.version=2.4.6 "-Dspark.master=local[*]"
-        mvn "-DwildcardSuites=com.intel.analytics.bigdl.friesian" "-Dtest=com.intel.analytics.bigdl.friesian.*Test" test -P spark_3.x -Dspark.version=3.1.3 "-Dspark.master=local[*]"
->>>>>>> eae35ef3
+        mvn "-DwildcardSuites=com.intel.analytics.bigdl.friesian" "-Dtest=com.intel.analytics.bigdl.friesian.*Test" test -P serving,spark_3.x -Dspark.version=3.1.3 "-Dspark.master=local[*]"
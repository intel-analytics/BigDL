--- conflicted
+++ resolved
@@ -27,11 +27,7 @@
       fail-fast: false
       matrix:
         python-version: ["3.9"]
-<<<<<<< HEAD
-        model_name: [Llama2-7B-guanaco-dolphin-500, Llama-2-7b-chat-hf]
-=======
-        model_name: ["Llama2-7b-guanaco-dolphin-500"]
->>>>>>> f5c398ca
+        model_name: [Llama2-7b-guanaco-dolphin-500, Llama-2-7b-chat-hf]
         task: ["truthfulqa", "arc", "mmlu", "hellaswag"]
         precision: ["mixed_fp8"] #options: sym_int4, fp4, nf4, mixed_4bit, fp8
         include:

--- conflicted
+++ resolved
@@ -2,13 +2,8 @@
 
 on:
 
-<<<<<<< HEAD
-  # pull_request:
-  #   branchs: [ main ]
-=======
   #pull_request:
-    #branchs: [ main ]
->>>>>>> 985a54ee
+    #branches: [ main ]
 
   schedule:
     - cron: '0 15 * * *' # GMT time, 15:00 GMT == 23:00 China
@@ -33,11 +28,8 @@
         - Orca-Python-ExampleTest-Ray-Py37-Spark3
         - Orca-Python-ExampleTest-Horovod-Pytorch-Py37-Spark3
         - Orca-Python-ExampleTest-Horovod-Tf-Py37-Spark3
-<<<<<<< HEAD
+        - Orca-Python-Rayonspark-Tf2-Py37
         - Orca-Tutorial-Xshards
-=======
-        - Orca-Python-Rayonspark-Tf2-Py37
->>>>>>> 985a54ee
         - Dllib-Scala-UT
         - Friesian-Scala-UT
         - Friesian-Python-Py37-Spark3

name: Nightly Test

on:
  #pull_request:
  schedule:
    - cron: '0 13 * * *' # GMT time, 13:00 GMT == 21:00 China
  pull_request:
    branchs: [ main ]
  workflow_dispatch:
    inputs:
      artifact:
        description: 'select which job to run("all" will make all jobs run)'
        required: true
        default: 'all'
        type: choice
        options:
        - all
        - Orca-Python-Ray-Py37-Spark3
        - Orca-Python-Py37-Spark3
        - Orca-Ray-Ctx-Example
        - Orca-Python-Horovod-Tf2-Py37-Spark3
        - Orca-Jep-ExampleTest-Py37-Spark2
        - Orca-Python-ExampleTest-Py37-Spark3
        - Orca-Python-ExampleTest-Ray-Py37-Spark3
        - Dllib-Scala-UT
        - Friesian-Scala-UT
        - PPML-Scala-UT
<<<<<<< HEAD
        - Orca-Ray-Ctx-Example
        - PPML-spark-Local-Example-Tests-on-Gramine
=======
        
>>>>>>> ce260eca

permissions:
  contents: read
  packages: write

jobs:
  Orca-Python-ExampleTest-Py37-Spark3:
    if: ${{ github.event.schedule || github.event.inputs.artifact == 'Orca-Python-ExampleTest-Py37-Spark3' || github.event.inputs.artifact == 'all' }} 
    runs-on: [self-hosted, Gondolin, ubuntu-20.04-lts]

    steps:
    - uses: actions/checkout@v3
    - name: Set up JDK8
      uses: ./.github/actions/jdk-setup-action
    - name: Set up maven
      uses: ./.github/actions/maven-setup-action
    - name: Setup env
      uses: ./.github/actions/orca/setup-env/setup-orca-python-py37-spark3
    - name: Run Test
      uses: ./.github/actions/orca/orca-python-exampletest-action/nightly-test
    - name: Remove Env
      if: ${{ always() }}
      uses: ./.github/actions/remove-env
    - name: Create Job Badge
      uses: ./.github/actions/create-job-status-badge
      if: ${{ always() }}
      with:
        secret: ${{ secrets.GIST_SECRET}}
        gist-id: 746dcada5746912c8d6808d71bd6c35b
        is-self-hosted-runner: true
        file-name: Orca-Python-ExampleTest-Py37-Spark3.json
        type: job
        job-name: Orca-Python-ExampleTest-Py37-Spark3
        runner-hosted-on: 'Shanghai'


  Orca-Python-ExampleTest-Ray-Py37-Spark3:
    if: ${{ github.event.schedule || github.event.inputs.artifact == 'Orca-Python-ExampleTest-Ray-Py37-Spark3' || github.event.inputs.artifact == 'all' }} 
    runs-on: [self-hosted, Gondolin, ubuntu-20.04-lts]

    steps:
    - uses: actions/checkout@v3
    - name: Set up JDK8
      uses: ./.github/actions/jdk-setup-action
    - name: Set up maven
      uses: ./.github/actions/maven-setup-action
    - name: Setup env
      uses: ./.github/actions/orca/setup-env/setup-orca-python-py37-spark3
    - name: Run Test
      uses: ./.github/actions/orca/orca-python-exampletest-ray-action/nightly-test
    - name: Remove Env
      if: ${{ always() }}
      uses: ./.github/actions/remove-env
    - name: Create Job Badge
      uses: ./.github/actions/create-job-status-badge
      if: ${{ always() }}
      with:
        secret: ${{ secrets.GIST_SECRET}}
        gist-id: 93d483f54b60396d8bbe7ab7a9317c4e
        is-self-hosted-runner: true
        file-name: Orca-Python-ExampleTest-Ray-Py37-Spark3.json
        type: job
        job-name: Orca-Python-ExampleTest-Ray-Py37-Spark3
        runner-hosted-on: 'Shanghai'

  Orca-Jep-ExampleTest-Py37-Spark2:
    if: ${{ github.event.schedule || github.event.inputs.artifact == 'Orca-Jep-ExampleTest-Py37-Spark2' || github.event.inputs.artifact == 'all' }} 
    runs-on: [self-hosted, Gondolin, ubuntu-20.04-lts]

    steps:
    - uses: actions/checkout@v3
    - name: Set up JDK8
      uses: ./.github/actions/jdk-setup-action
    - name: Set up maven
      uses: ./.github/actions/maven-setup-action
    - name: Setup env
      uses: ./.github/actions/orca/setup-env/setup-jep-exampletest-py37
    - name: Run Test
      uses: ./.github/actions/orca/orca-jep-exampletest-action/nightly-test
    - name: Remove Env
      if: ${{ always() }}
      uses: ./.github/actions/remove-env
    - name: Create Job Badge
      uses: ./.github/actions/create-job-status-badge
      if: ${{ always() }}
      with:
        secret: ${{ secrets.GIST_SECRET}}
        gist-id: 89232c5854a99a723765c3d5593f3bfe
        is-self-hosted-runner: true
        file-name: Orca-Jep-ExampleTest-Py37-Spark2.json
        type: job
        job-name: Orca-Jep-ExampleTest-Py37-Spark2
        runner-hosted-on: 'Shanghai'

  Orca-Python-Ray-Py37-Spark3:
    if: ${{ github.event.schedule || github.event.inputs.artifact == 'Orca-Python-Ray-Py37-Spark3' || github.event.inputs.artifact == 'all' }}
    runs-on: [self-hosted, Gondolin, ubuntu-20.04-lts]

    steps:
    - uses: actions/checkout@v3
    - name: Set up JDK8
      uses: ./.github/actions/jdk-setup-action
    - name: Set up maven
      uses: ./.github/actions/maven-setup-action
    - name: Setup env
      uses: ./.github/actions/orca/setup-env/setup-orca-python-py37-spark3
    - name: Run Test
      uses: ./.github/actions/orca/orca-python-ray-py37-spark3-action/nightly-test
    - name: Remove Env
      if: ${{ always() }}
      uses: ./.github/actions/remove-env
    - name: Create Job Badge
      uses: ./.github/actions/create-job-status-badge
      if: ${{ always() }}
      with:
        secret: ${{ secrets.GIST_SECRET}}
        gist-id: b9d4492a7eeaf4c2564ce4ef295d36f5
        is-self-hosted-runner: true
        file-name: Orca-Python-Ray-Py37-Spark3.json
        type: job
        job-name: Orca-Python-Ray-Py37-Spark3
        runner-hosted-on: 'Shanghai'

  Orca-Python-Py37-Spark3:
    if: ${{ github.event.schedule || github.event.inputs.artifact == 'Orca-Python-Py37-Spark3' || github.event.inputs.artifact == 'all' }}
    runs-on: [self-hosted, Gondolin, ubuntu-20.04-lts]

    steps:
    - uses: actions/checkout@v3
    - name: Set up JDK8
      uses: ./.github/actions/jdk-setup-action
    - name: Set up maven
      uses: ./.github/actions/maven-setup-action
    - name: Setup env
      uses: ./.github/actions/orca/setup-env/setup-orca-python-py37-spark3
    - name: Run Test
      uses: ./.github/actions/orca/orca-python-py37-spark3-action/nightly-test
    - name: Remove Env
      if: ${{ always() }}
      uses: ./.github/actions/remove-env
    - name: Create Job Badge
      uses: ./.github/actions/create-job-status-badge
      if: ${{ always() }}
      with:
<<<<<<< HEAD
        python-version: '3.7'
    - name: Install dependencies
      run: |
        python -m pip install --upgrade pip
        pip install numpy
        pip install tensorflow==1.15.0
        pip install jupyter
        apt-get update
        apt-get install wget 
        wget https://downloads.lightbend.com/scala/2.11.8/scala-2.11.8.tgz
        gunzip scala-2.11.8.tgz
        tar -xf scala-2.11.8.tar -C /opt
        rm scala-2.11.8.tar
        ln -s /opt/scala-2.11.8 /opt/scala
=======
        secret: ${{ secrets.GIST_SECRET}}
        gist-id: 10a49ea64c5e1d06eea5518dc24712cd
        is-self-hosted-runner: true
        file-name: Orca-Python-Py37-Spark3.json
        type: job
        job-name: Orca-Python-Py37-Spark3
        runner-hosted-on: 'Shanghai'

  Orca-Python-Horovod-Tf2-Py37-Spark3:
    if: ${{ github.event.schedule || github.event.inputs.artifact == 'Orca-Python-Horovod-Tf2-Py37-Spark3' || github.event.inputs.artifact == 'all' }}
    runs-on: [self-hosted, Gondolin, ubuntu-20.04-lts]

    steps:
    - uses: actions/checkout@v3
    - name: Set up JDK8
      uses: ./.github/actions/jdk-setup-action
    - name: Set up maven
      uses: ./.github/actions/maven-setup-action 
    - name: Setup env
      uses: ./.github/actions/orca/setup-env/setup-horovod-tf2-py37
>>>>>>> ce260eca
    - name: Run Test
      uses: ./.github/actions/orca/orca-python-horovod-tf2-py37-spark3-action/nightly-test
    - name: Remove Env
      if: ${{ always() }}
      uses: ./.github/actions/remove-env
    - name: Create Job Badge
      uses: ./.github/actions/create-job-status-badge
      if: ${{ always() }}
      with:
        secret: ${{ secrets.GIST_SECRET}}
        gist-id: 2778d46ee325dfcf27262bb5587c08fa
        is-self-hosted-runner: true
        file-name: Orca-Python-Horovod-Tf2-Py37-Spark3.json
        type: job
        job-name: Orca-Python-Horovod-Tf2-Py37-Spark3
        runner-hosted-on: 'Shanghai'

      
  Dllib-Scala-UT:
    if: ${{ github.event.schedule || github.event.inputs.artifact == 'Dllib-Scala-UT' || github.event.inputs.artifact == 'all' }} 
    runs-on: [ self-hosted, Gondolin, ubuntu-20.04-lts ]

    steps:
    - uses: actions/checkout@v3
    - name: Set up JDK8
      uses: ./.github/actions/jdk-setup-action
    - name: Set up maven
      uses: ./.github/actions/maven-setup-action
    - name: Run test
      uses: ./.github/actions/dllib-scala-ut-action
    - name: Create Job Badge
      uses: ./.github/actions/create-job-status-badge
      if: ${{ always() }}
      with:
        secret: ${{ secrets.GIST_SECRET}}
        gist-id: c52229602fb85cc8b6d757c04d565da8
        is-self-hosted-runner: true
        file-name: Dllib-Scala-UT.json
        type: job
        job-name: Dllib-Scala-UT
        runner-hosted-on: 'Shanghai'
      
  Friesian-Scala-UT:
    if: ${{ github.event.schedule || github.event.inputs.artifact == 'Friesian-Scala-UT' || github.event.inputs.artifact == 'all' }} 
    runs-on: [ self-hosted, ubuntu-20.04-lts, CLX, AVX512, Ettenmoors ]

    steps:
    - uses: actions/checkout@v3
    - name: Set up JDK8
      uses: ./.github/actions/jdk-setup-action
    - name: Set up maven
      uses: ./.github/actions/maven-setup-action
    - name: Run test
      uses: ./.github/actions/friesian-scala-ut-action
    - name: Create Job Badge
      uses: ./.github/actions/create-job-status-badge
      if: ${{ always() }}
      with:
        secret: ${{ secrets.GIST_SECRET}}
        gist-id: 9fa4633899a08528f35ed51a11963a1e
        is-self-hosted-runner: true
        file-name: Friesian-Scala-UT.json
        type: job
        job-name: Friesian-Scala-UT
        runner-hosted-on: 'Shanghai'
      
  PPML-Scala-UT:
    if: ${{ github.event.schedule || github.event.inputs.artifact == 'PPML-Scala-UT' || github.event.inputs.artifact == 'all' }} 
    runs-on: [ self-hosted, Gondolin, ubuntu-20.04-lts ]

    steps:
    - uses: actions/checkout@v3
    - name: Set up JDK8
      uses: ./.github/actions/jdk-setup-action
    - name: Set up maven
      uses: ./.github/actions/maven-setup-action
    - name: Run test
      uses: ./.github/actions/ppml-scala-ut-action
    - name: Create Job Badge
      uses: ./.github/actions/create-job-status-badge
      if: ${{ always() }}
      with:
        secret: ${{ secrets.GIST_SECRET}}
        gist-id: 6bcf97ad277d77344b88ddbefa2dd4ad
        is-self-hosted-runner: true
        file-name: PPML-Scala-UT.json
        type: job
        job-name: PPML-Scala-UT
        runner-hosted-on: 'Shanghai'

  Orca-Ray-Ctx-Example:
    if: ${{ github.event.schedule || github.event.inputs.artifact == 'Orca-Ray-Ctx-Example' || github.event.inputs.artifact == 'all' }} 
    runs-on: [self-hosted, Gondolin-resources, ubuntu-20.04-lts]

    steps:
    - uses: actions/checkout@v3
    - name: Set up JDK8
      uses: ./.github/actions/jdk-setup-action
    - name: Set up maven
      uses: ./.github/actions/maven-setup-action
    - name: Run test
      uses: ./.github/actions/orca-ray-ctx-example-action
<<<<<<< HEAD

  ppml-spark-local-example-tests-on-gramine-action:
    runs-on: [self-hosted, SGX, Wilwarin]

    steps:
    - uses: actions/checkout@v3
    - name: Set up JDK8
      uses: ./.github/actions/jdk-setup-action
    - name: Set up maven
      uses: ./.github/actions/maven-setup-action
    - name: Run test
      uses: ./.github/actions/ppml-spark-local-example-tests-on-gramine-action
=======
    - name: Create Job Badge
      uses: ./.github/actions/create-job-status-badge
      if: ${{ always() }}
      with:
        secret: ${{ secrets.GIST_SECRET}}
        gist-id: 98707847d2ca0e2aff40547673e9f7ab
        is-self-hosted-runner: true
        file-name: Orca-Ray-Ctx-Example.json
        type: job
        job-name: Orca-Ray-Ctx-Example
        runner-hosted-on: 'Shanghai'
    

  create-workflow-badge:
    runs-on: ubuntu-latest
    steps:
    - uses: actions/checkout@v3
    - name: create workflow badge
      if: ${{ always() }}
      uses: ./.github/actions/create-job-status-badge
      with:
        secret: ${{ secrets.GIST_SECRET }}
        gist-id: bc8a699b455bced4a1aef138ad5df07e
        file-name: nightly-test.json
        type: workflow
>>>>>>> ce260eca
<|MERGE_RESOLUTION|>--- conflicted
+++ resolved
@@ -25,12 +25,7 @@
         - Dllib-Scala-UT
         - Friesian-Scala-UT
         - PPML-Scala-UT
-<<<<<<< HEAD
-        - Orca-Ray-Ctx-Example
         - PPML-spark-Local-Example-Tests-on-Gramine
-=======
-        
->>>>>>> ce260eca
 
 permissions:
   contents: read
@@ -175,22 +170,6 @@
       uses: ./.github/actions/create-job-status-badge
       if: ${{ always() }}
       with:
-<<<<<<< HEAD
-        python-version: '3.7'
-    - name: Install dependencies
-      run: |
-        python -m pip install --upgrade pip
-        pip install numpy
-        pip install tensorflow==1.15.0
-        pip install jupyter
-        apt-get update
-        apt-get install wget 
-        wget https://downloads.lightbend.com/scala/2.11.8/scala-2.11.8.tgz
-        gunzip scala-2.11.8.tgz
-        tar -xf scala-2.11.8.tar -C /opt
-        rm scala-2.11.8.tar
-        ln -s /opt/scala-2.11.8 /opt/scala
-=======
         secret: ${{ secrets.GIST_SECRET}}
         gist-id: 10a49ea64c5e1d06eea5518dc24712cd
         is-self-hosted-runner: true
@@ -211,7 +190,6 @@
       uses: ./.github/actions/maven-setup-action 
     - name: Setup env
       uses: ./.github/actions/orca/setup-env/setup-horovod-tf2-py37
->>>>>>> ce260eca
     - name: Run Test
       uses: ./.github/actions/orca/orca-python-horovod-tf2-py37-spark3-action/nightly-test
     - name: Remove Env
@@ -314,20 +292,6 @@
       uses: ./.github/actions/maven-setup-action
     - name: Run test
       uses: ./.github/actions/orca-ray-ctx-example-action
-<<<<<<< HEAD
-
-  ppml-spark-local-example-tests-on-gramine-action:
-    runs-on: [self-hosted, SGX, Wilwarin]
-
-    steps:
-    - uses: actions/checkout@v3
-    - name: Set up JDK8
-      uses: ./.github/actions/jdk-setup-action
-    - name: Set up maven
-      uses: ./.github/actions/maven-setup-action
-    - name: Run test
-      uses: ./.github/actions/ppml-spark-local-example-tests-on-gramine-action
-=======
     - name: Create Job Badge
       uses: ./.github/actions/create-job-status-badge
       if: ${{ always() }}
@@ -353,4 +317,15 @@
         gist-id: bc8a699b455bced4a1aef138ad5df07e
         file-name: nightly-test.json
         type: workflow
->>>>>>> ce260eca
+
+  ppml-spark-local-example-tests-on-gramine-action:
+    runs-on: [self-hosted, SGX, Wilwarin]
+
+    steps:
+    - uses: actions/checkout@v3
+    - name: Set up JDK8
+      uses: ./.github/actions/jdk-setup-action
+    - name: Set up maven
+      uses: ./.github/actions/maven-setup-action
+    - name: Run test
+      uses: ./.github/actions/ppml-spark-local-example-tests-on-gramine-action
name: Nightly Test

on:
  #pull_request:
  schedule:
    - cron: '0 13 * * *' # GMT time, 13:00 GMT == 21:00 China
  pull_request:
    branch: [main]
  workflow_dispatch:
    inputs:
      artifact:
        description: 'select which job to run("all" will make all jobs run)'
        required: true
        default: 'all'
        type: choice
        options:
        - all
        - Orca-Python-Ray-Py37-Spark3
        - Orca-Python-Py37-Spark3
        - Orca-Ray-Ctx-Example
        - Orca-Python-Horovod-Tf2-Py37-Spark3
        - Orca-Python-Horovod-Pytorch-Py37-Spark3
        - Orca-Jep-ExampleTest-Py37-Spark2
        - Orca-Python-ExampleTest-Py37-Spark3
        - Orca-Python-ExampleTest-Ray-Py37-Spark3
        - Orca-Python-ExampleTest-Horovod-Pytorch-Py37-Spark3
        - Dllib-Scala-UT
        - Friesian-Scala-UT
        - PPML-Scala-UT
<<<<<<< HEAD
        - PPML-PySpark-K8S-EXAMPLE
        - PPML-Occlum-ExampleTests        
        
=======
        - PPML-Occlum-ExampleTests  
        - PPML-spark-Local-Example-Tests-on-Gramine

>>>>>>> 97fa7f3e
permissions:
  contents: read
  packages: write

jobs:
  Orca-Python-ExampleTest-Py37-Spark3:
    if: ${{ github.event.schedule || github.event.inputs.artifact == 'Orca-Python-ExampleTest-Py37-Spark3' || github.event.inputs.artifact == 'all' }} 
    runs-on: [self-hosted, Gondolin, ubuntu-20.04-lts]

    steps:
    - uses: actions/checkout@v3
    - name: Set up JDK8
      uses: ./.github/actions/jdk-setup-action
    - name: Set up maven
      uses: ./.github/actions/maven-setup-action
    - name: Setup env
      uses: ./.github/actions/orca/setup-env/setup-orca-python-py37-spark3
    - name: Run Test
      uses: ./.github/actions/orca/orca-python-exampletest-action/nightly-test
    - name: Remove Env
      if: ${{ always() }}
      uses: ./.github/actions/remove-env
    - name: Create Job Badge
      uses: ./.github/actions/create-job-status-badge
      if: ${{ always() }}
      with:
        secret: ${{ secrets.GIST_SECRET}}
        gist-id: 746dcada5746912c8d6808d71bd6c35b
        is-self-hosted-runner: true
        file-name: Orca-Python-ExampleTest-Py37-Spark3.json
        type: job
        job-name: Orca-Python-ExampleTest-Py37-Spark3
        runner-hosted-on: 'Shanghai'


  Orca-Python-ExampleTest-Ray-Py37-Spark3:
    if: ${{ github.event.schedule || github.event.inputs.artifact == 'Orca-Python-ExampleTest-Ray-Py37-Spark3' || github.event.inputs.artifact == 'all' }} 
    runs-on: [self-hosted, Gondolin, ubuntu-20.04-lts]

    steps:
    - uses: actions/checkout@v3
    - name: Set up JDK8
      uses: ./.github/actions/jdk-setup-action
    - name: Set up maven
      uses: ./.github/actions/maven-setup-action
    - name: Setup env
      uses: ./.github/actions/orca/setup-env/setup-orca-python-py37-spark3
    - name: Run Test
      uses: ./.github/actions/orca/orca-python-exampletest-ray-action/nightly-test
    - name: Remove Env
      if: ${{ always() }}
      uses: ./.github/actions/remove-env
    - name: Create Job Badge
      uses: ./.github/actions/create-job-status-badge
      if: ${{ always() }}
      with:
        secret: ${{ secrets.GIST_SECRET}}
        gist-id: 93d483f54b60396d8bbe7ab7a9317c4e
        is-self-hosted-runner: true
        file-name: Orca-Python-ExampleTest-Ray-Py37-Spark3.json
        type: job
        job-name: Orca-Python-ExampleTest-Ray-Py37-Spark3
        runner-hosted-on: 'Shanghai'

  Orca-Jep-ExampleTest-Py37-Spark2:
    if: ${{ github.event.schedule || github.event.inputs.artifact == 'Orca-Jep-ExampleTest-Py37-Spark2' || github.event.inputs.artifact == 'all' }} 
    runs-on: [self-hosted, Gondolin, ubuntu-20.04-lts]

    steps:
    - uses: actions/checkout@v3
    - name: Set up JDK8
      uses: ./.github/actions/jdk-setup-action
    - name: Set up maven
      uses: ./.github/actions/maven-setup-action
    - name: Setup env
      uses: ./.github/actions/orca/setup-env/setup-jep-exampletest-py37
    - name: Run Test
      uses: ./.github/actions/orca/orca-jep-exampletest-action/nightly-test
    - name: Remove Env
      if: ${{ always() }}
      uses: ./.github/actions/remove-env
    - name: Create Job Badge
      uses: ./.github/actions/create-job-status-badge
      if: ${{ always() }}
      with:
        secret: ${{ secrets.GIST_SECRET}}
        gist-id: 89232c5854a99a723765c3d5593f3bfe
        is-self-hosted-runner: true
        file-name: Orca-Jep-ExampleTest-Py37-Spark2.json
        type: job
        job-name: Orca-Jep-ExampleTest-Py37-Spark2
        runner-hosted-on: 'Shanghai'

  Orca-Python-ExampleTest-Horovod-Pytorch-Py37-Spark3:
    if: ${{ github.event.schedule || github.event.inputs.artifact == 'Orca-Python-ExampleTest-Horovod-Pytorch-Py37-Spark3' || github.event.inputs.artifact == 'all' }}
    runs-on: [self-hosted, Gondolin, ubuntu-20.04-lts]

    steps:
    - uses: actions/checkout@v3
    - name: Set up JDK8
      uses: ./.github/actions/jdk-setup-action
    - name: Set up maven
      uses: ./.github/actions/maven-setup-action 
    - name: Setup env
      uses: ./.github/actions/orca/setup-env/setup-orca-horovod-pytorch-py37
    - name: Run Test
      uses: ./.github/actions/orca/orca-python-exampletest-horovod-pytorch-py37-spark3-action/nightly-test
    - name: Remove Env
      if: ${{ always() }}
      uses: ./.github/actions/remove-env
    - name: Create Job Badge
      uses: ./.github/actions/create-job-status-badge
      if: ${{ always() }}
      with:
        secret: ${{ secrets.GIST_SECRET}}
        gist-id: 2345324d7d79e955c378e627f265d20f
        is-self-hosted-runner: true
        file-name: Orca-Python-ExampleTest-Horovod-Pytorch-Py37-Spark3.json
        type: job
        job-name: Orca-Python-ExampleTest-Horovod-Pytorch-Py37-Spark3
        runner-hosted-on: 'Shanghai'

  Orca-Python-Ray-Py37-Spark3:
    if: ${{ github.event.schedule || github.event.inputs.artifact == 'Orca-Python-Ray-Py37-Spark3' || github.event.inputs.artifact == 'all' }}
    runs-on: [self-hosted, Gondolin, ubuntu-20.04-lts]

    steps:
    - uses: actions/checkout@v3
    - name: Set up JDK8
      uses: ./.github/actions/jdk-setup-action
    - name: Set up maven
      uses: ./.github/actions/maven-setup-action
    - name: Setup env
      uses: ./.github/actions/orca/setup-env/setup-orca-python-py37-spark3
    - name: Run Test
      uses: ./.github/actions/orca/orca-python-ray-py37-spark3-action/nightly-test
    - name: Remove Env
      if: ${{ always() }}
      uses: ./.github/actions/remove-env
    - name: Create Job Badge
      uses: ./.github/actions/create-job-status-badge
      if: ${{ always() }}
      with:
        secret: ${{ secrets.GIST_SECRET}}
        gist-id: b9d4492a7eeaf4c2564ce4ef295d36f5
        is-self-hosted-runner: true
        file-name: Orca-Python-Ray-Py37-Spark3.json
        type: job
        job-name: Orca-Python-Ray-Py37-Spark3
        runner-hosted-on: 'Shanghai'

  Orca-Python-Py37-Spark3:
    if: ${{ github.event.schedule || github.event.inputs.artifact == 'Orca-Python-Py37-Spark3' || github.event.inputs.artifact == 'all' }}
    runs-on: [self-hosted, Gondolin, ubuntu-20.04-lts]

    steps:
    - uses: actions/checkout@v3
    - name: Set up JDK8
      uses: ./.github/actions/jdk-setup-action
    - name: Set up maven
      uses: ./.github/actions/maven-setup-action
    - name: Setup env
      uses: ./.github/actions/orca/setup-env/setup-orca-python-py37-spark3
    - name: Run Test
      uses: ./.github/actions/orca/orca-python-py37-spark3-action/nightly-test
    - name: Remove Env
      if: ${{ always() }}
      uses: ./.github/actions/remove-env
    - name: Create Job Badge
      uses: ./.github/actions/create-job-status-badge
      if: ${{ always() }}
      with:
        secret: ${{ secrets.GIST_SECRET}}
        gist-id: 10a49ea64c5e1d06eea5518dc24712cd
        is-self-hosted-runner: true
        file-name: Orca-Python-Py37-Spark3.json
        type: job
        job-name: Orca-Python-Py37-Spark3
        runner-hosted-on: 'Shanghai'

  Orca-Python-Horovod-Tf2-Py37-Spark3:
    if: ${{ github.event.schedule || github.event.inputs.artifact == 'Orca-Python-Horovod-Tf2-Py37-Spark3' || github.event.inputs.artifact == 'all' }}
    runs-on: [self-hosted, Gondolin, ubuntu-20.04-lts]

    steps:
    - uses: actions/checkout@v3
    - name: Set up JDK8
      uses: ./.github/actions/jdk-setup-action
    - name: Set up maven
      uses: ./.github/actions/maven-setup-action 
    - name: Setup env
      uses: ./.github/actions/orca/setup-env/setup-horovod-tf2-py37
    - name: Run Test
      uses: ./.github/actions/orca/orca-python-horovod-tf2-py37-spark3-action/nightly-test
    - name: Remove Env
      if: ${{ always() }}
      uses: ./.github/actions/remove-env
    - name: Create Job Badge
      uses: ./.github/actions/create-job-status-badge
      if: ${{ always() }}
      with:
        secret: ${{ secrets.GIST_SECRET}}
        gist-id: 2778d46ee325dfcf27262bb5587c08fa
        is-self-hosted-runner: true
        file-name: Orca-Python-Horovod-Tf2-Py37-Spark3.json
        type: job
        job-name: Orca-Python-Horovod-Tf2-Py37-Spark3
        runner-hosted-on: 'Shanghai'
  
  Orca-Python-Horovod-Pytorch-Py37-Spark3:
    if: ${{ github.event.schedule || github.event.inputs.artifact == 'Orca-Python-Horovod-Pytorch-Py37-Spark3' || github.event.inputs.artifact == 'all' }}
    runs-on: [self-hosted, Gondolin, ubuntu-20.04-lts]

    steps:
    - uses: actions/checkout@v3
    - name: Set up JDK8
      uses: ./.github/actions/jdk-setup-action
    - name: Set up maven
      uses: ./.github/actions/maven-setup-action 
    - name: Setup env
      uses: ./.github/actions/orca/setup-env/setup-orca-horovod-pytorch-py37
    - name: Run Test
      uses: ./.github/actions/orca/orca-python-horovod-pytorch-py37-spark3-action/nightly-test
    - name: Remove Env
      if: ${{ always() }}
      uses: ./.github/actions/remove-env
    - name: Create Job Badge
      uses: ./.github/actions/create-job-status-badge
      if: ${{ always() }}
      with:
        secret: ${{ secrets.GIST_SECRET}}
        gist-id: 2a5a6ec35dc080f612db9d3fd78a00f7
        is-self-hosted-runner: true
        file-name: Orca-Python-Horovod-Pytorch-Py37-Spark3.json
        type: job
        job-name: Orca-Python-Horovod-Pytorch-Py37-Spark3
        runner-hosted-on: 'Shanghai'
      
  Dllib-Scala-UT:
    if: ${{ github.event.schedule || github.event.inputs.artifact == 'Dllib-Scala-UT' || github.event.inputs.artifact == 'all' }} 
    runs-on: [ self-hosted, Gondolin, ubuntu-20.04-lts ]

    steps:
    - uses: actions/checkout@v3
    - name: Set up JDK8
      uses: ./.github/actions/jdk-setup-action
    - name: Set up maven
      uses: ./.github/actions/maven-setup-action
    - name: Run test
      uses: ./.github/actions/dllib-scala-ut-action
    - name: Create Job Badge
      uses: ./.github/actions/create-job-status-badge
      if: ${{ always() }}
      with:
        secret: ${{ secrets.GIST_SECRET}}
        gist-id: c52229602fb85cc8b6d757c04d565da8
        is-self-hosted-runner: true
        file-name: Dllib-Scala-UT.json
        type: job
        job-name: Dllib-Scala-UT
        runner-hosted-on: 'Shanghai'
      
  Friesian-Scala-UT:
    if: ${{ github.event.schedule || github.event.inputs.artifact == 'Friesian-Scala-UT' || github.event.inputs.artifact == 'all' }} 
    runs-on: [ self-hosted, ubuntu-20.04-lts, CLX, AVX512, Ettenmoors ]

    steps:
    - uses: actions/checkout@v3
    - name: Set up JDK8
      uses: ./.github/actions/jdk-setup-action
    - name: Set up maven
      uses: ./.github/actions/maven-setup-action
    - name: Run test
      uses: ./.github/actions/friesian-scala-ut-action
    - name: Create Job Badge
      uses: ./.github/actions/create-job-status-badge
      if: ${{ always() }}
      with:
        secret: ${{ secrets.GIST_SECRET}}
        gist-id: 9fa4633899a08528f35ed51a11963a1e
        is-self-hosted-runner: true
        file-name: Friesian-Scala-UT.json
        type: job
        job-name: Friesian-Scala-UT
        runner-hosted-on: 'Shanghai'
      
  PPML-Scala-UT:
    if: ${{ github.event.schedule || github.event.inputs.artifact == 'PPML-Scala-UT' || github.event.inputs.artifact == 'all' }} 
    runs-on: [ self-hosted, Gondolin, ubuntu-20.04-lts ]

    steps:
    - uses: actions/checkout@v3
    - name: Set up JDK8
      uses: ./.github/actions/jdk-setup-action
    - name: Set up maven
      uses: ./.github/actions/maven-setup-action
    - name: Run test
      uses: ./.github/actions/ppml-scala-ut-action
    - name: Create Job Badge
      uses: ./.github/actions/create-job-status-badge
      if: ${{ always() }}
      with:
        secret: ${{ secrets.GIST_SECRET}}
        gist-id: 6bcf97ad277d77344b88ddbefa2dd4ad
        is-self-hosted-runner: true
        file-name: PPML-Scala-UT.json
        type: job
        job-name: PPML-Scala-UT
        runner-hosted-on: 'Shanghai'

  Orca-Ray-Ctx-Example:
    if: ${{ github.event.schedule || github.event.inputs.artifact == 'Orca-Ray-Ctx-Example' || github.event.inputs.artifact == 'all' }} 
    runs-on: [self-hosted, Gondolin-resources, ubuntu-20.04-lts]

    steps:
    - uses: actions/checkout@v3
    - name: Set up JDK8
      uses: ./.github/actions/jdk-setup-action
    - name: Set up maven
      uses: ./.github/actions/maven-setup-action
    - name: Run test
      uses: ./.github/actions/orca-ray-ctx-example-action
    - name: Create Job Badge
      uses: ./.github/actions/create-job-status-badge
      if: ${{ always() }}
      with:
        secret: ${{ secrets.GIST_SECRET}}
        gist-id: 98707847d2ca0e2aff40547673e9f7ab
        is-self-hosted-runner: true
        file-name: Orca-Ray-Ctx-Example.json
        type: job
        job-name: Orca-Ray-Ctx-Example
        runner-hosted-on: 'Shanghai'
    
  PPML-PySpark-K8S-EXAMPLE:
    # if: ${{ github.event.schedule || github.event.inputs.artifact == 'PPML-PySpark-K8S-EXAMPLE' || github.event.inputs.artifact == 'all' }} 
    runs-on: [self-hosted, Vilvarin]

    steps:
    - uses: actions/checkout@v3
    - name: Set up JDK8
      uses: ./.github/actions/jdk-setup-action
    - name: Set up maven
      uses: ./.github/actions/maven-setup-action
    - name: Run test
      uses: ./.github/actions/ppml/ppml-pyspark-k8s-example-on-gramine-action

  create-workflow-badge:
    runs-on: ubuntu-latest
    steps:
    - uses: actions/checkout@v3
    - name: create workflow badge
      if: ${{ always() }}
      uses: ./.github/actions/create-job-status-badge
      with:
        secret: ${{ secrets.GIST_SECRET }}
        gist-id: bc8a699b455bced4a1aef138ad5df07e
        file-name: nightly-test.json
        type: workflow
  
  PPML-Occlum-ExampleTests:
    if: ${{ github.event.schedule || github.event.inputs.artifact == 'PPML-Occlum-ExampleTests' || github.event.inputs.artifact == 'all' }} 
    runs-on: [self-hosted, Wilwarin, ubuntu-20.04-lts]

    steps:
    - uses: actions/checkout@v3
    - name: Set up JDK8
      uses: ./.github/actions/jdk-setup-action
    - name: Set up maven
      uses: ./.github/actions/maven-setup-action
    - name: Run Test
      uses: ./.github/actions/ppml-occlum-exampletests-action
    - name: Create Job Badge
      uses: ./.github/actions/create-job-status-badge
      if: ${{ always() }}
      with:
        secret: ${{ secrets.GIST_SECRET}}
        gist-id: e065c0f7987e9d1c9d85dab9a014cf0a
        is-self-hosted-runner: true
        file-name: PPML-Occlum-ExampleTests.json
        type: job
        job-name: PPML-Occlum-ExampleTests
        runner-hosted-on: 'Shanghai'
        
  PPML-spark-Local-Example-Tests-on-Gramine:
    if: ${{ github.event.schedule || github.event.inputs.artifact == 'PPML-spark-Local-Example-Tests-on-Gramine' || github.event.inputs.artifact == 'all' }} 
    runs-on: [self-hosted, SGX, Wilwarin]

    steps:
    - uses: actions/checkout@v3
    - name: Set up JDK8
      uses: ./.github/actions/jdk-setup-action
    - name: Set up maven
      uses: ./.github/actions/maven-setup-action
    - name: Run test
      uses: ./.github/actions/ppml-spark-local-example-tests-on-gramine-action
    - name: Create Job Badge
      uses: ./.github/actions/create-job-status-badge
      if: ${{ always() }}
      with:
        secret: ${{ secrets.GIST_SECRET}}
        gist-id: 69ba2fad5b631e287dcedb4c51f338a2
        is-self-hosted-runner: true
        file-name: PPML-spark-Local-Example-Tests-on-Gramine.json
        type: job
        job-name: PPML-spark-Local-Example-Tests-on-Gramine
        runner-hosted-on: 'Shanghai'
      <|MERGE_RESOLUTION|>--- conflicted
+++ resolved
@@ -27,15 +27,10 @@
         - Dllib-Scala-UT
         - Friesian-Scala-UT
         - PPML-Scala-UT
-<<<<<<< HEAD
         - PPML-PySpark-K8S-EXAMPLE
-        - PPML-Occlum-ExampleTests        
-        
-=======
-        - PPML-Occlum-ExampleTests  
+        - PPML-Occlum-ExampleTests
         - PPML-spark-Local-Example-Tests-on-Gramine
 
->>>>>>> 97fa7f3e
 permissions:
   contents: read
   packages: write

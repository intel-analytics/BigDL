name: Nightly Test

on:
  #pull_request:
  schedule:
    - cron: '0 13 * * *' # GMT time, 13:00 GMT == 21:00 China
  workflow_dispatch:
    inputs:
      artifact:
        description: 'select which job to run("all" will make all jobs run)'
        required: true
        default: 'all'
        type: choice
        options:
        - all
        - Orca-Python-Ray-Py37-Spark3
        - Orca-Python-Py37-Spark3
        - Orca-Ray-Ctx-Example
        - Orca-Python-Horovod-Tf2-Py37-Spark3
        - Orca-Python-Horovod-Pytorch-Py37-Spark3
        - Orca-Jep-ExampleTest-Py37-Spark2
        - Orca-Python-ExampleTest-Py37-Spark3
        - Orca-Python-ExampleTest-Ray-Py37-Spark3
        - Dllib-Scala-UT
        - Friesian-Scala-UT
        - PPML-Scala-UT
<<<<<<< HEAD
        - PPML-spark-Local-Example-Tests-on-Gramine
=======
        - PPML-Occlum-ExampleTests        
>>>>>>> d4fcf302

permissions:
  contents: read
  packages: write

jobs:
  Orca-Python-ExampleTest-Py37-Spark3:
    if: ${{ github.event.schedule || github.event.inputs.artifact == 'Orca-Python-ExampleTest-Py37-Spark3' || github.event.inputs.artifact == 'all' }} 
    runs-on: [self-hosted, Gondolin, ubuntu-20.04-lts]

    steps:
    - uses: actions/checkout@v3
    - name: Set up JDK8
      uses: ./.github/actions/jdk-setup-action
    - name: Set up maven
      uses: ./.github/actions/maven-setup-action
    - name: Setup env
      uses: ./.github/actions/orca/setup-env/setup-orca-python-py37-spark3
    - name: Run Test
      uses: ./.github/actions/orca/orca-python-exampletest-action/nightly-test
    - name: Remove Env
      if: ${{ always() }}
      uses: ./.github/actions/remove-env
    - name: Create Job Badge
      uses: ./.github/actions/create-job-status-badge
      if: ${{ always() }}
      with:
        secret: ${{ secrets.GIST_SECRET}}
        gist-id: 746dcada5746912c8d6808d71bd6c35b
        is-self-hosted-runner: true
        file-name: Orca-Python-ExampleTest-Py37-Spark3.json
        type: job
        job-name: Orca-Python-ExampleTest-Py37-Spark3
        runner-hosted-on: 'Shanghai'


  Orca-Python-ExampleTest-Ray-Py37-Spark3:
    if: ${{ github.event.schedule || github.event.inputs.artifact == 'Orca-Python-ExampleTest-Ray-Py37-Spark3' || github.event.inputs.artifact == 'all' }} 
    runs-on: [self-hosted, Gondolin, ubuntu-20.04-lts]

    steps:
    - uses: actions/checkout@v3
    - name: Set up JDK8
      uses: ./.github/actions/jdk-setup-action
    - name: Set up maven
      uses: ./.github/actions/maven-setup-action
    - name: Setup env
      uses: ./.github/actions/orca/setup-env/setup-orca-python-py37-spark3
    - name: Run Test
      uses: ./.github/actions/orca/orca-python-exampletest-ray-action/nightly-test
    - name: Remove Env
      if: ${{ always() }}
      uses: ./.github/actions/remove-env
    - name: Create Job Badge
      uses: ./.github/actions/create-job-status-badge
      if: ${{ always() }}
      with:
        secret: ${{ secrets.GIST_SECRET}}
        gist-id: 93d483f54b60396d8bbe7ab7a9317c4e
        is-self-hosted-runner: true
        file-name: Orca-Python-ExampleTest-Ray-Py37-Spark3.json
        type: job
        job-name: Orca-Python-ExampleTest-Ray-Py37-Spark3
        runner-hosted-on: 'Shanghai'

  Orca-Jep-ExampleTest-Py37-Spark2:
    if: ${{ github.event.schedule || github.event.inputs.artifact == 'Orca-Jep-ExampleTest-Py37-Spark2' || github.event.inputs.artifact == 'all' }} 
    runs-on: [self-hosted, Gondolin, ubuntu-20.04-lts]

    steps:
    - uses: actions/checkout@v3
    - name: Set up JDK8
      uses: ./.github/actions/jdk-setup-action
    - name: Set up maven
      uses: ./.github/actions/maven-setup-action
    - name: Setup env
      uses: ./.github/actions/orca/setup-env/setup-jep-exampletest-py37
    - name: Run Test
      uses: ./.github/actions/orca/orca-jep-exampletest-action/nightly-test
    - name: Remove Env
      if: ${{ always() }}
      uses: ./.github/actions/remove-env
    - name: Create Job Badge
      uses: ./.github/actions/create-job-status-badge
      if: ${{ always() }}
      with:
        secret: ${{ secrets.GIST_SECRET}}
        gist-id: 89232c5854a99a723765c3d5593f3bfe
        is-self-hosted-runner: true
        file-name: Orca-Jep-ExampleTest-Py37-Spark2.json
        type: job
        job-name: Orca-Jep-ExampleTest-Py37-Spark2
        runner-hosted-on: 'Shanghai'

  Orca-Python-Ray-Py37-Spark3:
    if: ${{ github.event.schedule || github.event.inputs.artifact == 'Orca-Python-Ray-Py37-Spark3' || github.event.inputs.artifact == 'all' }}
    runs-on: [self-hosted, Gondolin, ubuntu-20.04-lts]

    steps:
    - uses: actions/checkout@v3
    - name: Set up JDK8
      uses: ./.github/actions/jdk-setup-action
    - name: Set up maven
      uses: ./.github/actions/maven-setup-action
    - name: Setup env
      uses: ./.github/actions/orca/setup-env/setup-orca-python-py37-spark3
    - name: Run Test
      uses: ./.github/actions/orca/orca-python-ray-py37-spark3-action/nightly-test
    - name: Remove Env
      if: ${{ always() }}
      uses: ./.github/actions/remove-env
    - name: Create Job Badge
      uses: ./.github/actions/create-job-status-badge
      if: ${{ always() }}
      with:
        secret: ${{ secrets.GIST_SECRET}}
        gist-id: b9d4492a7eeaf4c2564ce4ef295d36f5
        is-self-hosted-runner: true
        file-name: Orca-Python-Ray-Py37-Spark3.json
        type: job
        job-name: Orca-Python-Ray-Py37-Spark3
        runner-hosted-on: 'Shanghai'

  Orca-Python-Py37-Spark3:
    if: ${{ github.event.schedule || github.event.inputs.artifact == 'Orca-Python-Py37-Spark3' || github.event.inputs.artifact == 'all' }}
    runs-on: [self-hosted, Gondolin, ubuntu-20.04-lts]

    steps:
    - uses: actions/checkout@v3
    - name: Set up JDK8
      uses: ./.github/actions/jdk-setup-action
    - name: Set up maven
      uses: ./.github/actions/maven-setup-action
    - name: Setup env
      uses: ./.github/actions/orca/setup-env/setup-orca-python-py37-spark3
    - name: Run Test
      uses: ./.github/actions/orca/orca-python-py37-spark3-action/nightly-test
    - name: Remove Env
      if: ${{ always() }}
      uses: ./.github/actions/remove-env
    - name: Create Job Badge
      uses: ./.github/actions/create-job-status-badge
      if: ${{ always() }}
      with:
        secret: ${{ secrets.GIST_SECRET}}
        gist-id: 10a49ea64c5e1d06eea5518dc24712cd
        is-self-hosted-runner: true
        file-name: Orca-Python-Py37-Spark3.json
        type: job
        job-name: Orca-Python-Py37-Spark3
        runner-hosted-on: 'Shanghai'

  Orca-Python-Horovod-Tf2-Py37-Spark3:
    if: ${{ github.event.schedule || github.event.inputs.artifact == 'Orca-Python-Horovod-Tf2-Py37-Spark3' || github.event.inputs.artifact == 'all' }}
    runs-on: [self-hosted, Gondolin, ubuntu-20.04-lts]

    steps:
    - uses: actions/checkout@v3
    - name: Set up JDK8
      uses: ./.github/actions/jdk-setup-action
    - name: Set up maven
      uses: ./.github/actions/maven-setup-action 
    - name: Setup env
      uses: ./.github/actions/orca/setup-env/setup-horovod-tf2-py37
    - name: Run Test
      uses: ./.github/actions/orca/orca-python-horovod-tf2-py37-spark3-action/nightly-test
    - name: Remove Env
      if: ${{ always() }}
      uses: ./.github/actions/remove-env
    - name: Create Job Badge
      uses: ./.github/actions/create-job-status-badge
      if: ${{ always() }}
      with:
        secret: ${{ secrets.GIST_SECRET}}
        gist-id: 2778d46ee325dfcf27262bb5587c08fa
        is-self-hosted-runner: true
        file-name: Orca-Python-Horovod-Tf2-Py37-Spark3.json
        type: job
        job-name: Orca-Python-Horovod-Tf2-Py37-Spark3
        runner-hosted-on: 'Shanghai'
  
  Orca-Python-Horovod-Pytorch-Py37-Spark3:
    if: ${{ github.event.schedule || github.event.inputs.artifact == 'Orca-Python-Horovod-Pytorch-Py37-Spark3' || github.event.inputs.artifact == 'all' }}
    runs-on: [self-hosted, Gondolin, ubuntu-20.04-lts]

    steps:
    - uses: actions/checkout@v3
    - name: Set up JDK8
      uses: ./.github/actions/jdk-setup-action
    - name: Set up maven
      uses: ./.github/actions/maven-setup-action 
    - name: Setup env
      uses: ./.github/actions/orca/setup-env/setup-orca-horovod-pytorch-py37
    - name: Run Test
      uses: ./.github/actions/orca/orca-python-horovod-pytorch-py37-spark3-action/nightly-test
    - name: Remove Env
      if: ${{ always() }}
      uses: ./.github/actions/remove-env
    - name: Create Job Badge
      uses: ./.github/actions/create-job-status-badge
      if: ${{ always() }}
      with:
        secret: ${{ secrets.GIST_SECRET}}
        gist-id: 2a5a6ec35dc080f612db9d3fd78a00f7
        is-self-hosted-runner: true
        file-name: Orca-Python-Horovod-Pytorch-Py37-Spark3.json
        type: job
        job-name: Orca-Python-Horovod-Pytorch-Py37-Spark3
        runner-hosted-on: 'Shanghai'
      
  Dllib-Scala-UT:
    if: ${{ github.event.schedule || github.event.inputs.artifact == 'Dllib-Scala-UT' || github.event.inputs.artifact == 'all' }} 
    runs-on: [ self-hosted, Gondolin, ubuntu-20.04-lts ]

    steps:
    - uses: actions/checkout@v3
    - name: Set up JDK8
      uses: ./.github/actions/jdk-setup-action
    - name: Set up maven
      uses: ./.github/actions/maven-setup-action
    - name: Run test
      uses: ./.github/actions/dllib-scala-ut-action
    - name: Create Job Badge
      uses: ./.github/actions/create-job-status-badge
      if: ${{ always() }}
      with:
        secret: ${{ secrets.GIST_SECRET}}
        gist-id: c52229602fb85cc8b6d757c04d565da8
        is-self-hosted-runner: true
        file-name: Dllib-Scala-UT.json
        type: job
        job-name: Dllib-Scala-UT
        runner-hosted-on: 'Shanghai'
      
  Friesian-Scala-UT:
    if: ${{ github.event.schedule || github.event.inputs.artifact == 'Friesian-Scala-UT' || github.event.inputs.artifact == 'all' }} 
    runs-on: [ self-hosted, ubuntu-20.04-lts, CLX, AVX512, Ettenmoors ]

    steps:
    - uses: actions/checkout@v3
    - name: Set up JDK8
      uses: ./.github/actions/jdk-setup-action
    - name: Set up maven
      uses: ./.github/actions/maven-setup-action
    - name: Run test
      uses: ./.github/actions/friesian-scala-ut-action
    - name: Create Job Badge
      uses: ./.github/actions/create-job-status-badge
      if: ${{ always() }}
      with:
        secret: ${{ secrets.GIST_SECRET}}
        gist-id: 9fa4633899a08528f35ed51a11963a1e
        is-self-hosted-runner: true
        file-name: Friesian-Scala-UT.json
        type: job
        job-name: Friesian-Scala-UT
        runner-hosted-on: 'Shanghai'
      
  PPML-Scala-UT:
    if: ${{ github.event.schedule || github.event.inputs.artifact == 'PPML-Scala-UT' || github.event.inputs.artifact == 'all' }} 
    runs-on: [ self-hosted, Gondolin, ubuntu-20.04-lts ]

    steps:
    - uses: actions/checkout@v3
    - name: Set up JDK8
      uses: ./.github/actions/jdk-setup-action
    - name: Set up maven
      uses: ./.github/actions/maven-setup-action
    - name: Run test
      uses: ./.github/actions/ppml-scala-ut-action
    - name: Create Job Badge
      uses: ./.github/actions/create-job-status-badge
      if: ${{ always() }}
      with:
        secret: ${{ secrets.GIST_SECRET}}
        gist-id: 6bcf97ad277d77344b88ddbefa2dd4ad
        is-self-hosted-runner: true
        file-name: PPML-Scala-UT.json
        type: job
        job-name: PPML-Scala-UT
        runner-hosted-on: 'Shanghai'

  Orca-Ray-Ctx-Example:
    if: ${{ github.event.schedule || github.event.inputs.artifact == 'Orca-Ray-Ctx-Example' || github.event.inputs.artifact == 'all' }} 
    runs-on: [self-hosted, Gondolin-resources, ubuntu-20.04-lts]

    steps:
    - uses: actions/checkout@v3
    - name: Set up JDK8
      uses: ./.github/actions/jdk-setup-action
    - name: Set up maven
      uses: ./.github/actions/maven-setup-action
    - name: Run test
      uses: ./.github/actions/orca-ray-ctx-example-action
    - name: Create Job Badge
      uses: ./.github/actions/create-job-status-badge
      if: ${{ always() }}
      with:
        secret: ${{ secrets.GIST_SECRET}}
        gist-id: 98707847d2ca0e2aff40547673e9f7ab
        is-self-hosted-runner: true
        file-name: Orca-Ray-Ctx-Example.json
        type: job
        job-name: Orca-Ray-Ctx-Example
        runner-hosted-on: 'Shanghai'
    

  create-workflow-badge:
    runs-on: ubuntu-latest
    steps:
    - uses: actions/checkout@v3
    - name: create workflow badge
      if: ${{ always() }}
      uses: ./.github/actions/create-job-status-badge
      with:
        secret: ${{ secrets.GIST_SECRET }}
        gist-id: bc8a699b455bced4a1aef138ad5df07e
        file-name: nightly-test.json
        type: workflow
<<<<<<< HEAD

  ppml-spark-local-example-tests-on-gramine-action:
    if: ${{ github.event.schedule || github.event.inputs.artifact == 'PPML-spark-Local-Example-Tests-on-Gramine' || github.event.inputs.artifact == 'all' }}
    runs-on: [self-hosted, SGX, Wilwarin]
=======
  
  PPML-Occlum-ExampleTests:
    if: ${{ github.event.schedule || github.event.inputs.artifact == 'PPML-Occlum-ExampleTests' || github.event.inputs.artifact == 'all' }} 
    runs-on: [self-hosted, Wilwarin, ubuntu-20.04-lts]
>>>>>>> d4fcf302

    steps:
    - uses: actions/checkout@v3
    - name: Set up JDK8
      uses: ./.github/actions/jdk-setup-action
    - name: Set up maven
      uses: ./.github/actions/maven-setup-action
<<<<<<< HEAD
    - name: Run test
      uses: ./.github/actions/ppml-spark-local-example-tests-on-gramine-action
=======
    - name: Run Test
      uses: ./.github/actions/ppml-occlum-exampletests-action
    - name: Create Job Badge
      uses: ./.github/actions/create-job-status-badge
      if: ${{ always() }}
      with:
        secret: ${{ secrets.GIST_SECRET}}
        gist-id: e065c0f7987e9d1c9d85dab9a014cf0a
        is-self-hosted-runner: true
        file-name: PPML-Occlum-ExampleTests.json
        type: job
        job-name: PPML-Occlum-ExampleTests
        runner-hosted-on: 'Shanghai'
>>>>>>> d4fcf302
<|MERGE_RESOLUTION|>--- conflicted
+++ resolved
@@ -24,11 +24,8 @@
         - Dllib-Scala-UT
         - Friesian-Scala-UT
         - PPML-Scala-UT
-<<<<<<< HEAD
+        - PPML-Occlum-ExampleTests  
         - PPML-spark-Local-Example-Tests-on-Gramine
-=======
-        - PPML-Occlum-ExampleTests        
->>>>>>> d4fcf302
 
 permissions:
   contents: read
@@ -348,39 +345,52 @@
         gist-id: bc8a699b455bced4a1aef138ad5df07e
         file-name: nightly-test.json
         type: workflow
-<<<<<<< HEAD
-
-  ppml-spark-local-example-tests-on-gramine-action:
-    if: ${{ github.event.schedule || github.event.inputs.artifact == 'PPML-spark-Local-Example-Tests-on-Gramine' || github.event.inputs.artifact == 'all' }}
-    runs-on: [self-hosted, SGX, Wilwarin]
-=======
   
   PPML-Occlum-ExampleTests:
     if: ${{ github.event.schedule || github.event.inputs.artifact == 'PPML-Occlum-ExampleTests' || github.event.inputs.artifact == 'all' }} 
     runs-on: [self-hosted, Wilwarin, ubuntu-20.04-lts]
->>>>>>> d4fcf302
-
-    steps:
-    - uses: actions/checkout@v3
-    - name: Set up JDK8
-      uses: ./.github/actions/jdk-setup-action
-    - name: Set up maven
-      uses: ./.github/actions/maven-setup-action
-<<<<<<< HEAD
+
+    steps:
+    - uses: actions/checkout@v3
+    - name: Set up JDK8
+      uses: ./.github/actions/jdk-setup-action
+    - name: Set up maven
+      uses: ./.github/actions/maven-setup-action
+    - name: Run Test
+      uses: ./.github/actions/ppml-occlum-exampletests-action
+    - name: Create Job Badge
+      uses: ./.github/actions/create-job-status-badge
+      if: ${{ always() }}
+      with:
+        secret: ${{ secrets.GIST_SECRET}}
+        gist-id: e065c0f7987e9d1c9d85dab9a014cf0a
+        is-self-hosted-runner: true
+        file-name: PPML-Occlum-ExampleTests.json
+        type: job
+        job-name: PPML-Occlum-ExampleTests
+        runner-hosted-on: 'Shanghai'
+        
+  PPML-spark-Local-Example-Tests-on-Gramine:
+    if: ${{ github.event.schedule || github.event.inputs.artifact == 'PPML-spark-Local-Example-Tests-on-Gramine' || github.event.inputs.artifact == 'all' }} 
+    runs-on: [self-hosted, SGX, Wilwarin]
+
+    steps:
+    - uses: actions/checkout@v3
+    - name: Set up JDK8
+      uses: ./.github/actions/jdk-setup-action
+    - name: Set up maven
+      uses: ./.github/actions/maven-setup-action
     - name: Run test
       uses: ./.github/actions/ppml-spark-local-example-tests-on-gramine-action
-=======
-    - name: Run Test
-      uses: ./.github/actions/ppml-occlum-exampletests-action
-    - name: Create Job Badge
-      uses: ./.github/actions/create-job-status-badge
-      if: ${{ always() }}
-      with:
-        secret: ${{ secrets.GIST_SECRET}}
-        gist-id: e065c0f7987e9d1c9d85dab9a014cf0a
-        is-self-hosted-runner: true
-        file-name: PPML-Occlum-ExampleTests.json
-        type: job
-        job-name: PPML-Occlum-ExampleTests
-        runner-hosted-on: 'Shanghai'
->>>>>>> d4fcf302
+    - name: Create Job Badge
+      uses: ./.github/actions/create-job-status-badge
+      if: ${{ always() }}
+      with:
+        secret: ${{ secrets.GIST_SECRET}}
+        gist-id: 69ba2fad5b631e287dcedb4c51f338a2
+        is-self-hosted-runner: true
+        file-name: PPML-spark-Local-Example-Tests-on-Gramine.json
+        type: job
+        job-name: PPML-spark-Local-Example-Tests-on-Gramine
+        runner-hosted-on: 'Shanghai'
+      
--- conflicted
+++ resolved
@@ -32,15 +32,11 @@
         - PPML-Spark-PySpark-Local-Sql-UT-On-Gramine
         - PPML-Occlum-ExampleTests
         - PPML-spark-Local-Example-Tests-on-Gramine
-<<<<<<< HEAD
-=======
-        - PPML-Spark-K8S-Example-On-Gramine
       image:
         description: 'docker image name'
         required: true
         default: '10.239.45.10/arda/intelanalytics/bigdl-ppml-trusted-big-data-ml-python-gramine'
         type: string
->>>>>>> 2cf5032d
       tag:
         description: 'docker image tag'
         required: true
@@ -564,64 +560,7 @@
         job-name: PPML-spark-Local-Example-Tests-on-Gramine
         runner-hosted-on: 'Shanghai'
 
-<<<<<<< HEAD
-=======
-  PPML-Occlum-k8s-ExampleTests:
-    if: ${{ github.event.schedule || github.event.inputs.artifact == 'PPML-Occlum-k8s-ExampleTests' || github.event.inputs.artifact == 'all' }}
-    runs-on: [self-hosted, Vilvarin]
-
-    steps:
-    - uses: actions/checkout@v3
-    - name: Run Test
-      uses: ./.github/actions/ppml-occlum-k8s-exampletests-action
-    - name: Create Job Badge
-      uses: ./.github/actions/create-job-status-badge
-      if: ${{ always() }}
-      with:
-        secret: ${{ secrets.GIST_SECRET}}
-        gist-id: ${{env.GIST_ID}}
-        is-self-hosted-runner: true
-        file-name: PPML-Occlum-k8s-ExampleTests.json
-        type: job
-        job-name: PPML-Occlum-k8s-ExampleTests
-        runner-hosted-on: 'Shanghai'
-
-
-  PPML-Spark-K8S-Example-On-Gramine:
-    if: ${{ github.event.schedule || github.event.inputs.artifact == 'PPML-Spark-K8S-Example-On-Gramine' || github.event.inputs.artifact == 'all' }}
-    runs-on: [self-hosted, Vilvarin]
-
-    steps:
-    - uses: actions/checkout@v3
-    - name: Set up JDK8
-      uses: ./.github/actions/jdk-setup-action
-    - name: Set up maven
-      uses: ./.github/actions/maven-setup-action
-    - name: set env
-      env:
-        DEFAULT_IMAGE: '10.239.45.10/arda/intelanalytics/bigdl-ppml-trusted-big-data-ml-python-gramine'
-        DEFAULT_TAG: 'latest'
-      run: |
-        echo "TAG=${{ github.event.inputs.tag || env.DEFAULT_TAG }}" >> $GITHUB_ENV
-        echo "IMAGE=${{ github.event.inputs.image || env.DEFAULT_IMAGE }}" >> $GITHUB_ENV
-    - name: Run test
-      uses: ./.github/actions/ppml-spark-k8s-example-on-gramine-action
-      with:
-        image: ${{env.IMAGE}}
-        image-tag: ${{env.TAG}}
-    - name: Create Job Badge
-      uses: ./.github/actions/create-job-status-badge
-      if: ${{ always() }}
-      with:
-        secret: ${{ secrets.GIST_SECRET}}
-        gist-id: ${{env.GIST_ID}}
-        is-self-hosted-runner: true
-        file-name: PPML-Spark-K8S-Example-On-Gramine.json
-        type: job
-        job-name: PPML-Spark-K8S-Example-On-Gramine
-        runner-hosted-on: 'Shanghai'
-
->>>>>>> 2cf5032d
+
   # please put your test before the create-workflow-badge to make sure the badge can be displayed on the github page.
   create-workflow-badge:
     runs-on: ubuntu-latest

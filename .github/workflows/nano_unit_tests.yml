name: Nano Unit Tests

# Controls when the action will run. 
on:
  # Triggers the workflow on push or pull request events but only for the main branch
  push:
    branches: [ main ]
  pull_request:
    branches: [ main ]
    paths:
      - 'python/nano/**'
      - '.github/**'

# A workflow run is made up of one or more jobs that can run sequentially or in parallel
jobs:
  nano-unit-test:
    # The type of runner that the job will run on
    runs-on: ${{ matrix.os }}
    strategy:
      fail-fast: false
      matrix:
        os: ["ubuntu-20.04"]
        python-version: ["3.7"]

    # Steps represent a sequence of tasks that will be executed as part of the job
    steps:
      # Checks-out your repository under $GITHUB_WORKSPACE, so your job can access it
      - uses: actions/checkout@v2
      - name: Set up Python ${{ matrix.python-version }}
        uses: actions/setup-python@v2
        with:
          python-version: ${{ matrix.python-version }}
      - name: Install dependencies
        run: |
          python -m pip install --upgrade pip
          python -m pip install --upgrade setuptools==58.0.4
          python -m pip install --upgrade wheel

      - name: Run Nano-init test
        shell: bash
        run: |
          $CONDA/bin/conda create -n bigdl-init -y python==3.7.10 setuptools==58.0.4
          source $CONDA/bin/activate bigdl-init
          $CONDA/bin/conda info
<<<<<<< HEAD
          whl_name=`ls python/nano/dist/`;pip install python/nano/dist/$whl_name[pytorch]
=======
          bash python/nano/dev/build_and_install.sh linux default false pytorch
>>>>>>> 5d0b09f2
          source bigdl-nano-init
          if [ 0"$LD_PRELOAD" = "0" ]; then
            exit 1
          else
            echo "Set environment variable successfully."
          fi
          source $CONDA/bin/deactivate
          if [ ! 0"$LD_PRELOAD" = "0" ]; then
            exit 1
          else
            echo "Unset environment variable successfully while deactivating conda environment."
          fi
          source $CONDA/bin/activate bigdl-init
          if [ 0"$LD_PRELOAD" = "0" ]; then
            exit 1
          else
            echo "Setup environment variable successfully while activating conda environment."
          fi
          pip uninstall -y bigdl-nano
          source $CONDA/bin/deactivate
          $CONDA/bin/conda remove -n bigdl-init --all
        env:
          ANALYTICS_ZOO_ROOT: ${{ github.workspace }}

      - name: Run ray PyTorch unit tests
        shell: bash
        run: |
          $CONDA/bin/conda create -n ray-pytorch -y python==3.7.10 setuptools=58.0.4
          source $CONDA/bin/activate ray-pytorch
          $CONDA/bin/conda info
<<<<<<< HEAD
          whl_name=`ls python/nano/dist/`;pip install python/nano/dist/$whl_name[pytorch]
=======
          bash python/nano/dev/build_and_install.sh linux default false pytorch
>>>>>>> 5d0b09f2
          pip install pytest
          pip install ray[default]==1.11.0 prometheus_client==0.13.0
          source bigdl-nano-init
          bash python/nano/test/run-nano-pytorch-ray-tests.sh
          source $CONDA/bin/deactivate
          $CONDA/bin/conda remove -n ray-pytorch --all
        env:
          ANALYTICS_ZOO_ROOT: ${{ github.workspace }}

      - name: Run ray TF unit tests
        shell: bash
        run: |
          $CONDA/bin/conda create -n ray-tf -y python==3.7.10 setuptools=58.0.4
          source $CONDA/bin/activate ray-tf
          $CONDA/bin/conda info
<<<<<<< HEAD
          whl_name=`ls python/nano/dist/`;pip install python/nano/dist/$whl_name[tensorflow]
=======
          bash python/nano/dev/build_and_install.sh linux default false tensorflow
>>>>>>> 5d0b09f2
          pip install pytest
          pip install ray[default]==1.11.0 prometheus_client==0.13.0
          source bigdl-nano-init
          bash python/nano/test/run-nano-tf-ray-tests.sh
          source $CONDA/bin/deactivate
          $CONDA/bin/conda remove -n ray-tf --all
        env:
          ANALYTICS_ZOO_ROOT: ${{ github.workspace }}

      - name: Run horovod unit tests
        shell: bash
        run: |
          $CONDA/bin/conda create -n horovod-tf -y python==3.7.10 setuptools=58.0.4
          source $CONDA/bin/activate horovod-tf
          $CONDA/bin/conda info
<<<<<<< HEAD
          whl_name=`ls python/nano/dist/`;pip install python/nano/dist/$whl_name[tensorflow]
=======
          bash python/nano/dev/build_and_install.sh linux default false tensorflow
>>>>>>> 5d0b09f2
          pip install horovod==0.24.2
          pip install pytest
          source bigdl-nano-init
          bash python/nano/test/run-nano-tf-horovod-tests.sh
          source $CONDA/bin/deactivate
          $CONDA/bin/conda remove -n horovod-tf --all
        env:
          ANALYTICS_ZOO_ROOT: ${{ github.workspace }}<|MERGE_RESOLUTION|>--- conflicted
+++ resolved
@@ -42,11 +42,7 @@
           $CONDA/bin/conda create -n bigdl-init -y python==3.7.10 setuptools==58.0.4
           source $CONDA/bin/activate bigdl-init
           $CONDA/bin/conda info
-<<<<<<< HEAD
-          whl_name=`ls python/nano/dist/`;pip install python/nano/dist/$whl_name[pytorch]
-=======
           bash python/nano/dev/build_and_install.sh linux default false pytorch
->>>>>>> 5d0b09f2
           source bigdl-nano-init
           if [ 0"$LD_PRELOAD" = "0" ]; then
             exit 1
@@ -77,11 +73,7 @@
           $CONDA/bin/conda create -n ray-pytorch -y python==3.7.10 setuptools=58.0.4
           source $CONDA/bin/activate ray-pytorch
           $CONDA/bin/conda info
-<<<<<<< HEAD
-          whl_name=`ls python/nano/dist/`;pip install python/nano/dist/$whl_name[pytorch]
-=======
           bash python/nano/dev/build_and_install.sh linux default false pytorch
->>>>>>> 5d0b09f2
           pip install pytest
           pip install ray[default]==1.11.0 prometheus_client==0.13.0
           source bigdl-nano-init
@@ -97,11 +89,7 @@
           $CONDA/bin/conda create -n ray-tf -y python==3.7.10 setuptools=58.0.4
           source $CONDA/bin/activate ray-tf
           $CONDA/bin/conda info
-<<<<<<< HEAD
-          whl_name=`ls python/nano/dist/`;pip install python/nano/dist/$whl_name[tensorflow]
-=======
           bash python/nano/dev/build_and_install.sh linux default false tensorflow
->>>>>>> 5d0b09f2
           pip install pytest
           pip install ray[default]==1.11.0 prometheus_client==0.13.0
           source bigdl-nano-init
@@ -117,11 +105,7 @@
           $CONDA/bin/conda create -n horovod-tf -y python==3.7.10 setuptools=58.0.4
           source $CONDA/bin/activate horovod-tf
           $CONDA/bin/conda info
-<<<<<<< HEAD
-          whl_name=`ls python/nano/dist/`;pip install python/nano/dist/$whl_name[tensorflow]
-=======
           bash python/nano/dev/build_and_install.sh linux default false tensorflow
->>>>>>> 5d0b09f2
           pip install horovod==0.24.2
           pip install pytest
           source bigdl-nano-init

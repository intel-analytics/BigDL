name: LLM Binary Build

# Cancel previous runs in the PR when you push new commits
# concurrency:
#   group: ${{ github.workflow }}-llm-binary-build-${{ github.event.pull_request.number || github.run_id }}
#   cancel-in-progress: false

# Controls when the action will run.
on:
  # Triggers the workflow on push or pull request events but only for the main branch
  push:
    branches: [main]
    paths:
      - ".github/workflows/llm-binary-build.yml"
  pull_request:
    branches: [main]
    paths:
      - ".github/workflows/llm-binary-build.yml"
  workflow_dispatch:

  workflow_call:

# A workflow run is made up of one or more jobs that can run sequentially or in parallel
jobs:
  check-linux-avxvnni-artifact:
    runs-on: ubuntu-latest
    outputs:
      if-exists: ${{steps.check_artifact.outputs.exists}}
    steps:
      - name: Check if built
        id: check_artifact
        uses: xSAVIKx/artifact-exists-action@v0
        with:
          name: linux-avxvnni

  linux-build-avxvnni:
    runs-on: [self-hosted, AVX2, ubuntu-22.04-lts]
    needs: check-linux-avxvnni-artifact
    if: needs.check-linux-avxvnni-artifact.outputs.if-exists == 'false'
    steps:
<<<<<<< HEAD
      # This action only support ubuntu 16.04 to 22.04
      - name: Set up Python
        uses: actions/setup-python@v4
        with:
          python-version: "3.9"
=======
>>>>>>> 5f7db849
      - name: Set access token
        run: |
          echo "github_access_token=${GITHUB_ACCESS_TOKEN}" >> "$GITHUB_ENV"
      - name: Install Build Environment
        shell: bash
        run: |
          export http_proxy=${HTTP_PROXY}
          export https_proxy=${HTTPS_PROXY}
<<<<<<< HEAD
          apt install -y git cmake g++-11 gcc-11 build-essential
=======
          yum install -y gcc-toolset-11 cmake git
          conda remove -n python39 --all -y
          conda create -n python39 python=3.9 -y
>>>>>>> 5f7db849
      - uses: actions/checkout@v3
        with:
          repository: "intel-analytics/llm.cpp"
          token: ${{ env.github_access_token }}
          submodules: "recursive"
      - name: Build binary
        shell: bash
        run: |
          cmake -B build
          cmake --build build --config Release
        env:
          CC: gcc-11
          CXX: g++-11
      - name: Move release binary
        shell: bash
        run: |
          mkdir release
          mv build/main-bloom release/main-bloom
          mv build/libbloom-api.so release/libbloom-api.so
          mv build/quantize-bloom release/quantize-bloom
          mv build/libbloom.so release/libbloom_avxvnni.so
          mv build/main-llama release/main-llama
          mv build/libllama-api.so release/libllama-api.so
          mv build/quantize-llama release/quantize-llama
          mv build/libllama.so release/libllama_avxvnni.so
          mv build/main-gptneox release/main-gptneox
          mv build/libgptneox-api.so release/libgptneox-api.so
          mv build/quantize-gptneox release/quantize-gptneox
          mv build/libgptneox.so release/libgptneox_avxvnni.so
          mv build/main-starcoder release/main-starcoder
          mv build/libstarcoder-api.so release/libstarcoder-api.so
          mv build/quantize-starcoder release/quantize-starcoder
          mv build/libstarcoder.so release/libstarcoder_avxvnni.so
      - name: Build Chatglm
        shell: bash
        run: |
          source activate python39
          cd src/chatglm
          cmake -B build
          cmake --build build --config Release
        env:
          CC: gcc-11
          CXX: g++-11
      - name: Move Chatglm binaries
        shell: bash
        run: |
          mv src/chatglm/build/main release/main-chatglm_vnni
          mv src/chatglm/build/_C.cpython-39-x86_64-linux-gnu.so release/chatglm_C.cpython-39-x86_64-linux-gnu.so
      - name: Archive build files
        uses: actions/upload-artifact@v3
        with:
          name: linux-avxvnni
          path: |
            release
      - name: Clean up test environment
        shell: bash
        run: |
          make clean
          conda remove -n python39 --all -y

  check-linux-avx512-artifact:
    runs-on: ubuntu-latest
    outputs:
      if-exists: ${{steps.check_artifact.outputs.exists}}
    steps:
      - name: Check if built
        id: check_artifact
        uses: xSAVIKx/artifact-exists-action@v0
        with:
          name: linux-avx512

  linux-build-avx512:
    runs-on: [self-hosted, AVX512, ubuntu-22.04-lts]
    needs: check-linux-avx512-artifact
    if: needs.check-linux-avx512-artifact.outputs.if-exists == 'false'
    steps:
      - name: Set access token
        run: |
          echo "github_access_token=${GITHUB_ACCESS_TOKEN}" >> "$GITHUB_ENV"
      - name: Install Build Environment
        shell: bash
        run: |
          export http_proxy=${HTTP_PROXY}
          export https_proxy=${HTTPS_PROXY}
          apt install -y git cmake g++-11 gcc-11 build-essential
      - uses: actions/checkout@v3
        with:
          repository: "intel-analytics/llm.cpp"
          token: ${{ env.github_access_token }}
          submodules: "recursive"
      - name: Build avx512 binary
        shell: bash
        run: |
          cmake -DONLYAVX=OFF -DONLYAVX2=OFF -B build
          cmake --build build --config Release
        env:
          CC: gcc-11
          CXX: g++-11
      - name: Move avx512 release binary
        shell: bash
        run: |
          mkdir avx512_release
          mv build/quantize-bloom avx512_release/quantize-bloom_avx512
          mv build/libbloom.so avx512_release/libbloom_avx512.so
          mv build/quantize-llama avx512_release/quantize-llama_avx512
          mv build/libllama.so avx512_release/libllama_avx512.so
          mv build/quantize-gptneox avx512_release/quantize-gptneox_avx512
          mv build/libgptneox.so avx512_release/libgptneox_avx512.so
          mv build/quantize-starcoder avx512_release/quantize-starcoder_avx512
          mv build/libstarcoder.so avx512_release/libstarcoder_avx512.so
      - name: Build avx2 binary
        shell: bash
        run: |
          cmake -DONLYAVX=OFF -DONLYAVX2=ON -B build
          cmake --build build --config Release
        env:
          CC: gcc-11
          CXX: g++-11
      - name: Move avx2 release binary
        shell: bash
        run: |
          mkdir avx2_release
          mv build/libbloom.so avx2_release/libbloom_avx2.so
          mv build/libllama.so avx2_release/libllama_avx2.so
          mv build/libgptneox.so avx2_release/libgptneox_avx2.so
          mv build/libstarcoder.so avx2_release/libstarcoder_avx2.so
      - name: Build avx binary
        shell: bash
        run: |
          cmake -DONLYAVX=ON -DONLYAVX2=OFF -B build
          cmake --build build --config Release
        env:
          CC: gcc-11
          CXX: g++-11
      - name: Move avx release binary
        shell: bash
        run: |
          mkdir avx_release
          mv build/libbloom.so avx_release/libbloom_avx.so
          mv build/libllama.so avx_release/libllama_avx.so
          mv build/libgptneox.so avx_release/libgptneox_avx.so
          mv build/libstarcoder.so avx_release/libstarcoder_avx.so
      # - name: Build Chatglm
      #   shell: bash
      #   run: |
      #     cd src/chatglm
      #     cmake -B build
      #     cmake --build build --config Release
      #   env:
      #     CC: gcc-11
      #     CXX: g++-11
      - name: Archive avx512 build files
        uses: actions/upload-artifact@v3
        with:
          name: linux-avx512
          path: |
            avx512_release
      - name: Archive avx2 build files
        uses: actions/upload-artifact@v3
        with:
          name: linux-avx2
          path: |
            avx2_release
      - name: Archive avx build files
        uses: actions/upload-artifact@v3
        with:
          name: linux-avx
          path: |
            avx_release
      - name: Clean up test environment
        shell: bash
        run: |
          make clean

  check-windows-avx2-artifact:
    runs-on: ubuntu-latest
    outputs:
      if-exists: ${{steps.check_artifact.outputs.exists}}
    steps:
      - name: Check if built
        id: check_artifact
        uses: xSAVIKx/artifact-exists-action@v0
        with:
          name: windows-avx2

  windows-build-avx2:
    runs-on: [self-hosted, Windows]
    needs: check-windows-avx2-artifact
    if: needs.check-windows-avx2-artifact.outputs.if-exists == 'false'
    steps:
      - name: Set access token
        run: |
          echo "github_access_token=$env:GITHUB_ACCESS_TOKEN" >> $env:GITHUB_ENV
          echo "github_access_token=$env:GITHUB_ACCESS_TOKEN"
      - uses: actions/checkout@v3
        with:
          repository: "intel-analytics/llm.cpp"
          token: ${{ env.github_access_token }}
          submodules: "recursive"
      - name: Add msbuild to PATH
        uses: microsoft/setup-msbuild@v1.1
        with:
          msbuild-architecture: x64
      - name: Add cmake to PATH
        uses: ilammy/msvc-dev-cmd@v1
      - name: Build binary
        shell: powershell
        run: |
          cmake .
          cmake --build . --config Release
      - name: Archive build files
        uses: actions/upload-artifact@v3
        with:
          name: windows-avx2
          path: |
            build/Release

  check-windows-avx2-vnni-artifact:
    runs-on: ubuntu-latest
    outputs:
      if-exists: ${{steps.check_artifact.outputs.exists}}
    steps:
      - name: Check if built
        id: check_artifact
        uses: xSAVIKx/artifact-exists-action@v0
        with:
          name: windows-avx2-vnni

  windows-build-avx2-vnni:
    runs-on: [self-hosted, Windows]
    needs: check-windows-avx2-vnni-artifact
    if: needs.check-windows-avx2-vnni-artifact.outputs.if-exists == 'false'
    steps:
      - name: Set up Python
        uses: actions/setup-python@v4
        with:
          python-version: "3.9"
      - name: Set access token
        run: |
          echo "github_access_token=$env:GITHUB_ACCESS_TOKEN" >> $env:GITHUB_ENV
          echo "github_access_token=$env:GITHUB_ACCESS_TOKEN"
      - uses: actions/checkout@v3
        with:
          repository: "intel-analytics/llm.cpp"
          token: ${{ env.github_access_token }}
          submodules: "recursive"
      - name: Add msbuild to PATH
        uses: microsoft/setup-msbuild@v1.1
        with:
          msbuild-architecture: x64
      - name: Add cmake to PATH
        uses: ilammy/msvc-dev-cmd@v1
      - name: Build binary
        shell: powershell
        run: |
          cmake -DAVXVNNI=ON .
          cmake --build . --config Release
      - name: Move release binary
        shell: powershell
        run: |
          if (Test-Path ./release) { rm -r -fo release }
          mkdir release
          # mv build/Release/main-bloom.exe release/main-bloom_vnni.exe
          mv build/Release/quantize-bloom.exe release/quantize-bloom_vnni.exe
          mv build/Release/bloom.dll release/libbloom_vnni.dll

          # mv build/Release/main-llama.exe release/main-llama_vnni.exe
          mv build/Release/quantize-llama.exe release/quantize-llama_vnni.exe
          mv build/Release/llama.dll release/libllama_vnni.dll

          # mv build/Release/main-gptneox.exe release/main-gptneox_vnni.exe
          mv build/Release/quantize-gptneox.exe release/quantize-gptneox_vnni.exe
          mv build/Release/gptneox.dll release/libgptneox_vnni.dll

          # mv build/Release/main-starcoder.exe release/main-starcoder_vnni.exe
          mv build/Release/quantize-starcoder.exe release/quantize-starcoder_vnni.exe
          mv build/Release/starcoder.dll release/libstarcoder_vnni.dll
      - name: Build Chatglm
        shell: powershell
        run: |
          cd src/chatglm
          cmake -DAVXVNNI=ON -B build
          cmake --build build --config Release
      - name: Move Chatglm binaries
        shell: powershell
        run: |
          mv src/chatglm/build/Release/main.exe release/main-chatglm_vnni.exe
          mv src/chatglm/build/Release/_C.cp39-win_amd64.pyd release/chatglm_C.cp39-win_amd64.pyd
      - name: Archive build files
        uses: actions/upload-artifact@v3
        with:
          name: windows-avx2-vnni
          path: |
            release

  check-windows-avx-artifact:
    runs-on: ubuntu-latest
    outputs:
      if-exists: ${{steps.check_artifact.outputs.exists}}
    steps:
      - name: Check if built
        id: check_artifact
        uses: xSAVIKx/artifact-exists-action@v0
        with:
          name: windows-avx

  windows-build-avx:
    runs-on: [self-hosted, Windows]
    needs: check-windows-avx-artifact
    if: needs.check-windows-avx-artifact.outputs.if-exists == 'false'
    steps:
      - name: Set access token
        run: |
          echo "github_access_token=$env:GITHUB_ACCESS_TOKEN" >> $env:GITHUB_ENV
          echo "github_access_token=$env:GITHUB_ACCESS_TOKEN"
      - uses: actions/checkout@v3
        with:
          repository: "intel-analytics/llm.cpp"
          token: ${{ env.github_access_token }}
          submodules: "recursive"
      - name: Add msbuild to PATH
        uses: microsoft/setup-msbuild@v1.1
        with:
          msbuild-architecture: x64
      - name: Add cmake to PATH
        uses: ilammy/msvc-dev-cmd@v1
      - name: Build binary
        shell: powershell
        run: |
          cmake -DONLYAVX=ON .
          cmake --build . --config Release
      - name: Move release binary
        shell: powershell
        run: |
          if (Test-Path ./release) { rm -r -fo release }
          mkdir release
          mv build/Release/bloom.dll release/libbloom_avx.dll

          mv build/Release/llama.dll release/libllama_avx.dll

          mv build/Release/gptneox.dll release/libgptneox_avx.dll

          mv build/Release/starcoder.dll release/libstarcoder_avx.dll
      - name: Archive build files
        uses: actions/upload-artifact@v3
        with:
          name: windows-avx
          path: |
            release<|MERGE_RESOLUTION|>--- conflicted
+++ resolved
@@ -38,14 +38,11 @@
     needs: check-linux-avxvnni-artifact
     if: needs.check-linux-avxvnni-artifact.outputs.if-exists == 'false'
     steps:
-<<<<<<< HEAD
       # This action only support ubuntu 16.04 to 22.04
       - name: Set up Python
         uses: actions/setup-python@v4
         with:
           python-version: "3.9"
-=======
->>>>>>> 5f7db849
       - name: Set access token
         run: |
           echo "github_access_token=${GITHUB_ACCESS_TOKEN}" >> "$GITHUB_ENV"
@@ -54,13 +51,7 @@
         run: |
           export http_proxy=${HTTP_PROXY}
           export https_proxy=${HTTPS_PROXY}
-<<<<<<< HEAD
           apt install -y git cmake g++-11 gcc-11 build-essential
-=======
-          yum install -y gcc-toolset-11 cmake git
-          conda remove -n python39 --all -y
-          conda create -n python39 python=3.9 -y
->>>>>>> 5f7db849
       - uses: actions/checkout@v3
         with:
           repository: "intel-analytics/llm.cpp"
@@ -119,7 +110,6 @@
         shell: bash
         run: |
           make clean
-          conda remove -n python39 --all -y
 
   check-linux-avx512-artifact:
     runs-on: ubuntu-latest

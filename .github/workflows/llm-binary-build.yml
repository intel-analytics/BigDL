name: LLM Binary Build

# Cancel previous runs in the PR when you push new commits
concurrency:
  group: ${{ github.workflow }}-llm-binary-build-${{ github.event.pull_request.number || github.run_id }}
  cancel-in-progress: true

# Controls when the action will run.
on:
  # Triggers the workflow on push or pull request events but only for the main branch
  push:
    branches: [main]
    paths:
      - ".github/workflows/llm-binary-build.yml"
  pull_request:
    branches: [main]
    paths:
      - ".github/workflows/llm-binary-build.yml"
  workflow_dispatch:

  workflow_call:

# A workflow run is made up of one or more jobs that can run sequentially or in parallel
jobs:
  check-linux-avx2-artifact:
    runs-on: ubuntu-latest
    outputs:
      if-exists: ${{steps.check_artifact.outputs.exists}}
    steps:
      - name: Check if built
        id: check_artifact
        uses: xSAVIKx/artifact-exists-action@v0
        with:
          name: linux-avx2
          
  linux-build-avx2:
    runs-on: [self-hosted, AVX2, centos7]
    needs: check-linux-avx2-artifact
    if: needs.check-linux-avx2-artifact.outputs.if-exists == 'false'
    steps:
      - name: Set access token
        run: |
          echo "github_access_token=${GITHUB_ACCESS_TOKEN}" >> "$GITHUB_ENV"
      - uses: actions/checkout@v3
        with:
          repository: "intel-analytics/llm.cpp"
          token: ${{ env.github_access_token }}
      - name: Install Build Environment
        shell: bash
        run: |
          yum update -y
          yum install -y centos-release-scl
          yum install -y devtoolset-11
          yum install -y sshpass netcat
      - name: Build binary
        shell: bash
        run: |
          scl enable devtoolset-11 'make'
      - name: Move release binary
        shell: bash
        run: |
          mkdir release
          mv build/main-bloom release/main-bloom_avx2
          mv build/quantize-bloom release/quantize-bloom
          mv build/libbloom.so release/libbloom_avx2.so
          mv build/main-llama release/main-llama_avx2
          mv build/quantize-llama release/quantize-llama
          mv build/libllama.so release/libllama_avx2.so
          mv build/main-gptneox release/main-gptneox_avx2
          mv build/quantize-gptneox release/quantize-gptneox
          mv build/libgptneox.so release/libgptneox_avx2.so
          mv build/main-starcoder release/main-starcoder_avx2
          mv build/quantize-starcoder release/quantize-starcoder
          mv build/libstarcoder.so release/libstarcoder_avx2.so
      - name: Archive build files
        uses: actions/upload-artifact@v3
        with:
          name: linux-avx2
          path: |
            release
      - name: Clean up test environment
        shell: bash
        run: |
          make clean
          
  check-linux-avx512-artifact:
    runs-on: ubuntu-latest
    outputs:
      if-exists: ${{steps.check_artifact.outputs.exists}}
    steps:
      - name: Check if built
        id: check_artifact
        uses: xSAVIKx/artifact-exists-action@v0
        with:
          name: linux-avx512

  linux-build-avx512:
<<<<<<< HEAD
    runs-on: [self-hosted, AVX512, ubuntu-20.04-lts]
=======
    runs-on: [self-hosted, AVX512, centos7]
    needs: check-linux-avx512-artifact
    if: needs.check-linux-avx512-artifact.outputs.if-exists == 'false'
>>>>>>> 1cf5bb64
    steps:
      - name: Set access token
        run: |
          echo "github_access_token=${GITHUB_ACCESS_TOKEN}" >> "$GITHUB_ENV"
      - uses: actions/checkout@v3
        with:
          repository: "intel-analytics/llm.cpp"
          token: ${{ env.github_access_token }}
      # - name: Install Build Environment
      #   shell: bash
      #   run: |
      #     export http_proxy=${HTTP_PROXY}
      #     export https_proxy=${HTTPS_PROXY}
      #     add-apt-repository -y ppa:ubuntu-toolchain-r/test
      #     apt install -y gcc-11 g++-11
      - name: Build binary
        shell: bash
        run: |
          make
        env:
          CC: gcc-9
          CXX: g++-9
      - name: Move release binary
        shell: bash
        run: |
          mkdir release
          mv build/main-bloom release/main-bloom_avx512
          mv build/quantize-bloom release/quantize-bloom_avx512
          mv build/libbloom.so release/libbloom_avx512.so
          mv build/main-llama release/main-llama_avx512
          mv build/quantize-llama release/quantize-llama_avx512
          mv build/libllama.so release/libllama_avx512.so
          mv build/main-gptneox release/main-gptneox_avx512
          mv build/quantize-gptneox release/quantize-gptneox_avx512
          mv build/libgptneox.so release/libgptneox_avx512.so
          mv build/main-starcoder release/main-starcoder_avx512
          mv build/quantize-starcoder release/quantize-starcoder_avx512
          mv build/libstarcoder.so release/libstarcoder_avx512.so
      - name: Archive build files
        uses: actions/upload-artifact@v3
        with:
          name: linux-avx512
          path: |
            release
      - name: Clean up test environment
        shell: bash
        run: |
          make clean

  check-windows-avx2-artifact:
    runs-on: ubuntu-latest
    outputs:
      if-exists: ${{steps.check_artifact.outputs.exists}}
    steps:
      - name: Check if built
        id: check_artifact
        uses: xSAVIKx/artifact-exists-action@v0
        with:
          name: windows-avx2

  windows-build-avx2:
    runs-on: [self-hosted, Windows]
    needs: check-windows-avx2-artifact
    if: needs.check-windows-avx2-artifact.outputs.if-exists == 'false'
    steps:
      - name: Set access token
        run: |
          echo "github_access_token=$env:GITHUB_ACCESS_TOKEN" >> $env:GITHUB_ENV
          echo "github_access_token=$env:GITHUB_ACCESS_TOKEN"
      - uses: actions/checkout@v3
        with:
          repository: "intel-analytics/llm.cpp"
          token: ${{ env.github_access_token }}
      - name: Add msbuild to PATH
        uses: microsoft/setup-msbuild@v1.1
        with:
          msbuild-architecture: x64
      - name: Add cmake to PATH
        uses: ilammy/msvc-dev-cmd@v1
      - name: Build binary
        shell: powershell
        run: |
          cmake .
          cmake --build . --config Release
      - name: Archive build files
        uses: actions/upload-artifact@v3
        with:
          name: windows-avx2
          path: |
            build/Release

  check-windows-avx2-vnni-artifact:
    runs-on: ubuntu-latest
    outputs:
      if-exists: ${{steps.check_artifact.outputs.exists}}
    steps:
      - name: Check if built
        id: check_artifact
        uses: xSAVIKx/artifact-exists-action@v0
        with:
          name: windows-avx2-vnni

  windows-build-avx2-vnni:
    runs-on: [self-hosted, Windows]
    needs: check-windows-avx2-vnni-artifact
    if: needs.check-windows-avx2-vnni-artifact.outputs.if-exists == 'false'
    steps:
      - name: Set access token
        run: |
          echo "github_access_token=$env:GITHUB_ACCESS_TOKEN" >> $env:GITHUB_ENV
          echo "github_access_token=$env:GITHUB_ACCESS_TOKEN"
      - uses: actions/checkout@v3
        with:
          repository: "intel-analytics/llm.cpp"
          token: ${{ env.github_access_token }}
      - name: Add msbuild to PATH
        uses: microsoft/setup-msbuild@v1.1
        with:
          msbuild-architecture: x64
      - name: Add cmake to PATH
        uses: ilammy/msvc-dev-cmd@v1
      - name: Build binary
        shell: powershell
        run: |
          cmake -DAVXVNNI=ON .
          cmake --build . --config Release
      - name: Move release binary
        shell: powershell
        run: |
          if (Test-Path ./release) { rm -r -fo release }
          mkdir release
          mv build/Release/main-bloom.exe release/main-bloom_vnni.exe
          mv build/Release/quantize-bloom.exe release/quantize-bloom_vnni.exe
          mv build/Release/bloom.dll release/libbloom_vnni.dll

          mv build/Release/main-llama.exe release/main-llama_vnni.exe
          mv build/Release/quantize-llama.exe release/quantize-llama_vnni.exe
          mv build/Release/llama.dll release/libllama_vnni.dll

          mv build/Release/main-gptneox.exe release/main-gptneox_vnni.exe
          mv build/Release/quantize-gptneox.exe release/quantize-gptneox_vnni.exe
          mv build/Release/gptneox.dll release/libgptneox_vnni.dll

          mv build/Release/main-starcoder.exe release/main-starcoder_vnni.exe
          mv build/Release/quantize-starcoder.exe release/quantize-starcoder_vnni.exe
          mv build/Release/starcoder.dll release/libstarcoder_vnni.dll

      - name: Archive build files
        uses: actions/upload-artifact@v3
        with:
          name: windows-avx2-vnni
          path: |
            release<|MERGE_RESOLUTION|>--- conflicted
+++ resolved
@@ -95,13 +95,9 @@
           name: linux-avx512
 
   linux-build-avx512:
-<<<<<<< HEAD
     runs-on: [self-hosted, AVX512, ubuntu-20.04-lts]
-=======
-    runs-on: [self-hosted, AVX512, centos7]
     needs: check-linux-avx512-artifact
     if: needs.check-linux-avx512-artifact.outputs.if-exists == 'false'
->>>>>>> 1cf5bb64
     steps:
       - name: Set access token
         run: |

--- conflicted
+++ resolved
@@ -46,17 +46,10 @@
       - name: Nano type checking [pytorch]
         run: |
             bash python/nano/dev/release_default_linux.sh default false
-<<<<<<< HEAD
-            whl_name=`ls python/nano/dist/`
-            pip install python/nano/dist/$whl_name[pytorch]
-            pip uninstall bigdl-nano -y
-            rm -rf python/nano/build python/nano/dist python/nano/*egg-info
-=======
             whl_name=`ls python/nano/src/dist/`
             pip install python/nano/src/dist/$whl_name[pytorch]
             pip uninstall bigdl-nano -y
             rm -rf python/nano/src/build python/nano/src/dist python/nano/src/*egg-info
->>>>>>> 3ac590f4
             bash python/nano/test/run-nano-type-test.sh
         env:
             ANALYTICS_ZOO_ROOT: ${{ github.workspace }}
@@ -64,10 +57,10 @@
       - name: Nano type checking [tensorflow]
         run: |
             bash python/nano/dev/release_default_linux.sh default false
-            whl_name=`ls python/nano/dist/`
-            pip install python/nano/dist/$whl_name[tensorflow]
+            whl_name=`ls python/nano/src/dist/`
+            pip install python/nano/src/dist/$whl_name[tensorflow]
             pip uninstall bigdl-nano -y
-            rm -rf python/nano/build python/nano/dist python/nano/*egg-info
+            rm -rf python/nano/src/build python/nano/src/dist python/nano/src/*egg-info
             bash python/nano/test/run-nano-type-test.sh
         env:
             ANALYTICS_ZOO_ROOT: ${{ github.workspace }}

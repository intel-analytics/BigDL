name: PR Validation

# Cancel previous runs in the PR when you push new commits
concurrency:
  group: ${{ github.workflow }}-${{ github.event.pull_request.number || github.run_id }}
  cancel-in-progress: true

on:

  pull_request:
    branches: [ main ]
    paths:
      - 'scala/serving/pom.xml'
      - 'scala/ppml/pom.xml'
      - 'scala/orca/pom.xml'
      - 'scala/friesian/pom.xml'
      - 'scala/dllib/pom.xml'
      - 'scala/pom.xml'
      - 'scala/friesian/**'
      - '.github/actions/friesian-scala-ut-action/action.yml'
      - 'scala/dllib/**'
      - 'python/dllib/**'
      - '.github/actions/dllib-scala-ut-action/action.yml'
      - 'scala/ppml/**'
      - '.github/actions/ppml-scala-ut-action/action.yml'
      - 'python/orca/**'
      - '.github/actions/orca/**'
      - 'python/ppml/**'
      - '.github/actions/ppml/**'
      - 'python/friesian/**'
      - '.github/actions/friesian/**'
      - '.github/workflows/PR_validation.yml'
      
  push:
    branches: [ main ]
    paths:
      - 'scala/serving/pom.xml'
      - 'scala/ppml/pom.xml'
      - 'scala/orca/pom.xml'
      - 'scala/friesian/pom.xml'
      - 'scala/dllib/pom.xml'
      - 'scala/pom.xml'
      - 'scala/friesian/**'
      - '.github/actions/friesian-scala-ut-action/action.yml'
      - 'scala/dllib/**'
      - 'python/dllib/**'
      - '.github/actions/dllib-scala-ut-action/action.yml'
      - 'scala/ppml/**'
      - '.github/actions/ppml-scala-ut-action/action.yml'
      - 'python/orca/**'
      - '.github/actions/orca/**'
      - 'python/ppml/**'
      - '.github/actions/ppml/**'
      - 'python/friesian/**'
      - '.github/actions/friesian/**'
      - '.github/workflows/PR_validation.yml'

permissions:
  contents: read
  packages: write

jobs:
  changes:
    name: Paths filter
    runs-on: [self-hosted, Gondolin, ubuntu-20.04-lts]
    outputs:
      friesian-pytest: ${{ steps.filter.outputs.friesian-pytest }}
      friesian-example: ${{ steps.filter.outputs.friesian-example }}
      dllib: ${{ steps.filter.outputs.dllib }}
      orca-pytest: ${{ steps.filter.outputs.orca-pytest }}
      orca-pytest-openvino: ${{ steps.filter.outputs.orca-pytest-openvino }}
      orca-tutorial: ${{ steps.filter.outputs.orca-tutorial }}
      orca-example: ${{ steps.filter.outputs.orca-example }}
      ppml: ${{ steps.filter.outputs.ppml }}
    steps:
      - uses: actions/checkout@v3
      - uses: dorny/paths-filter@v2
        id: filter
        with:
          filters: |
            friesian-pytest:
              - 'scala/orca/pom.xml'
              - 'scala/friesian/pom.xml'
              - 'scala/dllib/pom.xml'
              - 'scala/pom.xml'
              - 'scala/friesian/**'
              - '.github/actions/friesian-scala-ut-action/action.yml'
              - 'python/friesian/src/**'
              - 'python/friesian/dev/**'
              - 'python/friesian/test/**'
              - '.github/actions/friesian/**'

            friesian-example: 
              - 'scala/orca/pom.xml'
              - 'scala/friesian/pom.xml'
              - 'scala/dllib/pom.xml'
              - 'python/friesian/example/**'
              - 'python/friesian/src/**'
              - 'python/friesian/dev/**'
              - '.github/actions/friesian/**'
              - 'python/orca/src/bigdl/orca/data/**'

            dllib:
              - 'scala/serving/pom.xml'
              - 'scala/ppml/pom.xml'
              - 'scala/orca/pom.xml'
              - 'scala/friesian/pom.xml'
              - 'scala/dllib/pom.xml'
              - 'scala/pom.xml'
              - 'scala/dllib/**'
              - 'python/dllib/**'
              - '.github/actions/dllib-scala-ut-action/action.yml'
              
            ppml:
              - 'scala/serving/pom.xml'
              - 'scala/ppml/pom.xml'
              - 'scala/orca/pom.xml'
              - 'scala/friesian/pom.xml'
              - 'scala/dllib/pom.xml'
              - 'scala/pom.xml'
              - 'scala/ppml/**'
              - '.github/actions/ppml-scala-ut-action/action.yml'
              - 'python/ppml/**'
              - 'python/dllib/**'
              - '.github/actions/ppml/**'
              
            orca-pytest:
              - 'python/orca/src/**'
              - 'python/orca/dev/**'
              - 'python/orca/test/**'
              - 'python/dllib/src/**'
              - 'scala/orca/pom.xml'
              - 'scala/dllib/pom.xml'
              - '.github/actions/orca/**'

            orca-pytest-openvino:
              - 'python/orca/src/bigdl/orca/learn/openvino/**'
              - 'python/dllib/src/**'
              - 'python/orca/dev/test/**'
              - '.github/actions/orca/**'
              
            orca-tutorial:
              - 'python/orca/src/**'
              - 'python/orca/dev/**'
              - 'python/orca/tutorial/**'
              - 'python/dllib/src/**'
              - 'scala/orca/pom.xml'
              - 'scala/dllib/pom.xml'
              - '.github/actions/orca/**'
              
            orca-example:
              - 'python/orca/src/**'
              - 'python/orca/example/**'
              - 'python/orca/dev/**'
              - 'python/dllib/src/**'
              - 'scala/orca/pom.xml'
              - 'scala/dllib/pom.xml'
              - '.github/actions/orca/**'

  Friesian-Scala-UT:
    needs: changes
    if: ${{ needs.changes.outputs.friesian-pytest == 'true' }}
    runs-on: [ self-hosted, ubuntu-20.04-lts, CLX, AVX512, Ettenmoors ]

    steps:
      - uses: actions/checkout@v3
      - name: Set up JDK8
        uses: ./.github/actions/jdk-setup-action
      - name: Set up maven
        uses: ./.github/actions/maven-setup-action
      - name: Run test
        uses: ./.github/actions/friesian-scala-ut-action

  Dllib-Scala-UT:
    needs: changes
    if: ${{ needs.changes.outputs.dllib == 'true' }}
    runs-on: [ self-hosted, Gondolin, ubuntu-20.04-lts ]

    steps:
      - uses: actions/checkout@v3
      - name: Set up JDK8
        uses: ./.github/actions/jdk-setup-action
      - name: Set up maven
        uses: ./.github/actions/maven-setup-action
      - name: Run test
        uses: ./.github/actions/dllib-scala-ut-action

  PPML-Scala-UT:
    needs: changes
    if: ${{ needs.changes.outputs.ppml == 'true' }}
    runs-on: [ self-hosted, Gondolin, ubuntu-20.04-lts ]

    steps:
      - uses: actions/checkout@v3
      - name: Set up JDK8
        uses: ./.github/actions/jdk-setup-action
      - name: Set up maven
        uses: ./.github/actions/maven-setup-action
      - name: Run test
        uses: ./.github/actions/ppml-scala-ut-action

  Orca-Tutorial-Notebook-Xshards-Py37-Spark3:
    needs: changes
    if: ${{ needs.changes.outputs.orca-tutorial == 'true' }}
    runs-on: [ self-hosted, Gondolin, ubuntu-20.04-lts ]

    steps:
      - uses: actions/checkout@v3
      - name: Set up JDK8
        uses: ./.github/actions/jdk-setup-action
      - name: Set up maven
        uses: ./.github/actions/maven-setup-action
      - name: Setup env
        uses: ./.github/actions/orca/setup-env/setup-orca-python-py37-spark3
      - name: Run test
        uses: ./.github/actions/orca/orca-tutorial-notebook-xshards-py37-spark3-action
      - name: Remove Env
        if: ${{ always() }}
        uses: ./.github/actions/remove-env

  Orca-Tutorial-Notebook-Xshards-image-Py37-Spark3:
    needs: changes
    if: ${{ needs.changes.outputs.orca-tutorial == 'true' }}
    runs-on: [ self-hosted, Gondolin, ubuntu-20.04-lts ]

    steps:
      - uses: actions/checkout@v3
      - name: Set up JDK8
        uses: ./.github/actions/jdk-setup-action
      - name: Set up maven
        uses: ./.github/actions/maven-setup-action
      - name: Setup env
        uses: ./.github/actions/orca/setup-env/setup-orca-python-py37-spark3
      - name: Run test
        uses: ./.github/actions/orca/orca-tutorial-notebook-xshards-image-py37-spark3-action
      - name: Remove Env
        if: ${{ always() }}
        uses: ./.github/actions/remove-env

  Orca-Basic-Py37-Spark3:
    needs: changes
    if: ${{ needs.changes.outputs.orca-pytest == 'true' }}
    runs-on: [ self-hosted, Gondolin, ubuntu-20.04-lts ]
        
    steps:
      - uses: actions/checkout@v3
      - name: Set up JDK8
        uses: ./.github/actions/jdk-setup-action
      - name: Set up maven
        uses: ./.github/actions/maven-setup-action
      - name: Setup env
        uses: ./.github/actions/orca/setup-env/setup-orca-python-py37-basic
      - name: Run test
        uses: ./.github/actions/orca/orca-basic-py37-spark3/pr-test
      - name: Remove Env
        if: ${{ always() }}
        uses: ./.github/actions/remove-env

  Orca-Basic-PyTorch-Py37-Spark3:
    needs: changes
    if: ${{ needs.changes.outputs.orca-pytest == 'true' }}
    runs-on: [ self-hosted, Gondolin, ubuntu-20.04-lts ]

    steps:
    - uses: actions/checkout@v3
    - name: Set up JDK8
      uses: ./.github/actions/jdk-setup-action
    - name: Set up maven
      uses: ./.github/actions/maven-setup-action
    - name: Setup env
      uses: ./.github/actions/orca/setup-env/setup-orca-python-py37-basic
    - name: Run Test
      uses: ./.github/actions/orca/orca-basic-pytorch-py37-spark3-action
    - name: Remove Env
      if: ${{ always() }}
      uses: ./.github/actions/remove-env

  Orca-Basic-Tf2-Py37-Spark3:
    needs: changes
    if: ${{ needs.changes.outputs.orca-pytest == 'true' }}
    runs-on: [ self-hosted, Gondolin, ubuntu-20.04-lts ]

    steps:
    - uses: actions/checkout@v3
    - name: Set up JDK8
      uses: ./.github/actions/jdk-setup-action
    - name: Set up maven
      uses: ./.github/actions/maven-setup-action
    - name: Setup env
      uses: ./.github/actions/orca/setup-env/setup-orca-python-py37-basic
    - name: Run Test
      uses: ./.github/actions/orca/orca-basic-tf2-py37-spark3-action
    - name: Remove Env
      if: ${{ always() }}
      uses: ./.github/actions/remove-env

  Orca-Pytest-Tf1-Py37-Spark3:
    needs: changes
    if: ${{ needs.changes.outputs.orca-pytest == 'true' }}
    runs-on: [self-hosted, Gondolin, ubuntu-20.04-lts]

    steps:
    - uses: actions/checkout@v3
    - name: Set up JDK8
      uses: ./.github/actions/jdk-setup-action
    - name: Set up maven
      uses: ./.github/actions/maven-setup-action
    - name: Setup env
      uses: ./.github/actions/orca/setup-env/setup-orca-python-py37-spark3
    - name: Run Test
      uses: ./.github/actions/orca/orca-pytest-tf1-py37-spark3-action/pr-test
    - name: Remove Env
      if: ${{ always() }}
      uses: ./.github/actions/remove-env
  
  Orca-Pytest-Ray-Py37-Spark3:
    needs: changes
    if: ${{ needs.changes.outputs.orca-pytest == 'true' }}
    runs-on: [self-hosted, Gondolin, ubuntu-20.04-lts]

    steps:
    - uses: actions/checkout@v3
    - name: Set up JDK8
      uses: ./.github/actions/jdk-setup-action
    - name: Set up maven
      uses: ./.github/actions/maven-setup-action
    - name: Setup env
      uses: ./.github/actions/orca/setup-env/setup-orca-python-py37-spark3
    - name: Run Test
      uses: ./.github/actions/orca/orca-pytest-ray-py37-spark3-action/pr-test
    - name: Remove Env
      if: ${{ always() }}
      uses: ./.github/actions/remove-env
  
  Orca-Pytest-Tf1-Py38-Spark3:
    needs: changes
    if: ${{ needs.changes.outputs.orca-pytest == 'true' }}
    runs-on: [self-hosted, Gondolin, ubuntu-20.04-lts]

    steps:
    - uses: actions/checkout@v3
    - name: Set up JDK8
      uses: ./.github/actions/jdk-setup-action
    - name: Set up maven
      uses: ./.github/actions/maven-setup-action
    - name: Setup env
      uses: ./.github/actions/orca/setup-env/setup-orca-python-py38-spark3
    - name: Run Test
      uses: ./.github/actions/orca/orca-pytest-tf1-py38-spark3-action/pr-test
    - name: Remove Env
      if: ${{ always() }}
      uses: ./.github/actions/remove-env/remove-env-py38

  Orca-Pytest-Ray-Py38-Spark3:
    needs: changes
    if: ${{ needs.changes.outputs.orca-pytest == 'true' }}
    runs-on: [self-hosted, Gondolin, ubuntu-20.04-lts]

    steps:
    - uses: actions/checkout@v3
    - name: Set up JDK8
      uses: ./.github/actions/jdk-setup-action
    - name: Set up maven
      uses: ./.github/actions/maven-setup-action
    - name: Setup env
      uses: ./.github/actions/orca/setup-env/setup-orca-python-py38-spark3
    - name: Run Test
      uses: ./.github/actions/orca/orca-pytest-ray-py38-spark3-action/pr-test
    - name: Remove Env
      if: ${{ always() }}
      uses: ./.github/actions/remove-env/remove-env-py38

  Orca-Pytest-Horovod-Tf2-Py37-Spark3:
    needs: changes
    if: ${{ needs.changes.outputs.orca-pytest == 'true' }}
    runs-on: [self-hosted, Gondolin, ubuntu-20.04-lts]

    steps:
    - uses: actions/checkout@v3
    - name: Set up JDK8
      uses: ./.github/actions/jdk-setup-action
    - name: Set up maven
      uses: ./.github/actions/maven-setup-action 
    - name: Setup env
      uses: ./.github/actions/orca/setup-env/setup-horovod-tf2-py37
    - name: Run Test
      uses: ./.github/actions/orca/orca-pytest-horovod-tf2-py37-spark3-action/pr-test
    - name: Remove Env
      if: ${{ always() }}
      uses: ./.github/actions/remove-env

  Orca-Pytest-Horovod-Pytorch-Py37-Spark3:
    needs: changes
    if: ${{ needs.changes.outputs.orca-pytest == 'true' }}
    runs-on: [self-hosted, Gondolin, ubuntu-20.04-lts]

    steps:
    - uses: actions/checkout@v3
    - name: Set up JDK8
      uses: ./.github/actions/jdk-setup-action
    - name: Set up maven
      uses: ./.github/actions/maven-setup-action 
    - name: Setup env
      uses: ./.github/actions/orca/setup-env/setup-orca-horovod-pytorch-py37
    - name: Run Test
      uses: ./.github/actions/orca/orca-pytest-horovod-pytorch-py37-spark3-action/pr-test
    - name: Remove Env
      if: ${{ always() }}
      uses: ./.github/actions/remove-env

  Orca-Pytest-Jep-Py37-Spark2:
    needs: changes
    if: ${{ needs.changes.outputs.orca-pytest == 'true' }}
    runs-on: [self-hosted, Gondolin, ubuntu-20.04-lts]

    steps:
    - uses: actions/checkout@v3
    - name: Set up JDK8
      uses: ./.github/actions/jdk-setup-action
    - name: Set up maven
      uses: ./.github/actions/maven-setup-action
    - name: Setup env
      uses: ./.github/actions/orca/setup-env/setup-jep-exampletest-py37
    - name: Run Test
      uses: ./.github/actions/orca/orca-pytest-jep-py37-spark3-action/pr-test
    - name: Remove Env
      if: ${{ always() }}
      uses: ./.github/actions/remove-env

  Orca-Pytest-Rayonspark-Tf2-Py37:
    needs: changes
    if: ${{ needs.changes.outputs.orca-pytest == 'true' }}
    runs-on: [self-hosted, Gondolin, ubuntu-20.04-lts]

    steps:
    - uses: actions/checkout@v3
    - name: Set up JDK8
      uses: ./.github/actions/jdk-setup-action
    - name: Set up maven
      uses: ./.github/actions/maven-setup-action 
    - name: Setup env
      uses: ./.github/actions/orca/setup-env/setup-rayonspark-tf2-py37
    - name: Run Test
      uses: ./.github/actions/orca/orca-pytest-rayonspark-tf2-action/pr-test
    - name: Remove Env
      if: ${{ always() }}
      uses: ./.github/actions/remove-env

  Orca-Tutorial-Xshards-Py37-Spark3:
    needs: changes
    if: ${{ needs.changes.outputs.orca-tutorial == 'true' }}
    runs-on: [self-hosted, Gondolin, ubuntu-20.04-lts]

    steps:
    - uses: actions/checkout@v3
    - name: Set up JDK8
      uses: ./.github/actions/jdk-setup-action
    - name: Set up maven
      uses: ./.github/actions/maven-setup-action 
    - name: Run Test
      uses: ./.github/actions/orca/orca-tutorial-xshards-py37-spark3-action

<<<<<<< HEAD
  Orca-Tutorial-NCF-Ray:
    needs: changes
    if: ${{ needs.changes.outputs.orca-tutorial == 'true' }}
    runs-on: [self-hosted, Gondolin, ubuntu-20.04-lts]

    steps:
    - uses: actions/checkout@v3
    - name: Set up JDK8
      uses: ./.github/actions/jdk-setup-action
    - name: Set up maven
      uses: ./.github/actions/maven-setup-action
    - name: Setup env
      uses: ./.github/actions/orca/setup-env/setup-orca-python-py37-basic
    - name: Run Test
      uses: ./.github/actions/orca/orca-tutorial-NCF-ray
    - name: Remove Env
      if: ${{ always() }}
      uses: ./.github/actions/remove-env

  Orca-Python-Ray-Ctx:
=======
  Orca-Pytest-Ray-Ctx-Py37-Spark3:
>>>>>>> 5dbbe929
    needs: changes
    if: ${{ needs.changes.outputs.orca-pytest == 'true' }}
    runs-on: [self-hosted, Gondolin-Ctx]

    steps:
    - uses: actions/checkout@v3
    - name: Run Test
      uses: ./.github/actions/orca/orca-pytest-ray-ctx-py37-spark3-action

  Orca-Pytest-Openvino-Py37-Spark3:
    needs: changes
    if: ${{ needs.changes.outputs.orca-pytest-openvino == 'true' }}
    runs-on: [self-hosted, Gondolin, ubuntu-20.04-lts]

    steps:
    - uses: actions/checkout@v3
    - name: Set up JDK8
      uses: ./.github/actions/jdk-setup-action
    - name: Set up maven
      uses: ./.github/actions/maven-setup-action
    - name: Setup env
      uses: ./.github/actions/orca/setup-env/setup-orca-python-py37-spark3
    - name: Run Test
      uses: ./.github/actions/orca/orca-pytest-openvino-py37-spark3
    - name: Remove Env
      if: ${{ always() }}
      uses: ./.github/actions/remove-env

  PPML-Python-UT-Spark3:
    needs: changes
    if: ${{ needs.changes.outputs.ppml == 'true' }}
    runs-on: [ self-hosted, Gondolin, ubuntu-20.04-lts ]

    steps:
    - uses: actions/checkout@v3
    - name: Set up JDK8
      uses: ./.github/actions/jdk-setup-action
    - name: Set up maven
      uses: ./.github/actions/maven-setup-action
    - name: Setup env
      uses: ./.github/actions/ppml/setup-env/setup-ppml-python-ut-spark3
    - name: Run Test
      uses: ./.github/actions/ppml/ppml-python-ut-spark3-action/pr-test
    - name: Remove Env
      if: ${{ always() }}
      uses: ./.github/actions/remove-env
  
  Friesian-Python-Py37-Spark3:
    needs: changes
    if: ${{ needs.changes.outputs.friesian-pytest == 'true' }}
    runs-on: [self-hosted, Gondolin, ubuntu-20.04-lts]

    steps:
    - uses: actions/checkout@v3
    - name: Set up JDK8
      uses: ./.github/actions/jdk-setup-action
    - name: Set up maven
      uses: ./.github/actions/maven-setup-action
    - name: Setup env
      uses: ./.github/actions/friesian/setup-env/setup-friesian-python-py37-spark3
    - name: Run Test
      uses: ./.github/actions/friesian/friesian-python-py37-spark3/
    - name: Remove Env
      if: ${{ always() }}
      uses: ./.github/actions/remove-env
    
  Friesian-Python-Py37-Spark3-Pip:
    needs: changes
    if: ${{ needs.changes.outputs.friesian-pytest == 'true' }}
    runs-on: [self-hosted, Gondolin, ubuntu-20.04-lts]

    steps:
    - uses: actions/checkout@v3
    - name: Set up JDK8
      uses: ./.github/actions/jdk-setup-action
    - name: Set up maven
      uses: ./.github/actions/maven-setup-action
    - name: Setup env
      uses: ./.github/actions/friesian/setup-env/setup-friesian-python-py37-spark3
    - name: Run Test
      uses: ./.github/actions/friesian/friesian-python-py37-spark3-pip/
    - name: Remove Env
      if: ${{ always() }}
      uses: ./.github/actions/remove-env

  Friesian-Python-ExampleTest-Feature-Tf1-Py37-Spark3:
    needs: changes
    if: ${{ needs.changes.outputs.friesian-example == 'true' }}
    runs-on: [self-hosted, Gondolin, ubuntu-20.04-lts]

    steps:
    - uses: actions/checkout@v3
    - name: Set up JDK8
      uses: ./.github/actions/jdk-setup-action
    - name: Set up maven
      uses: ./.github/actions/maven-setup-action
    - name: Setup env
      uses: ./.github/actions/friesian/setup-env/setup-friesian-python-py37-spark3
    - name: Run Test
      uses: ./.github/actions/friesian/friesian-python-exampletest-feature-tf1-py37-spark3/
    - name: Remove Env
      if: ${{ always() }}
      uses: ./.github/actions/remove-env

  Friesian-Python-ExampleTest-Feature-Tf1-Pip-Py37-Spark3:
    needs: changes
    if: ${{ needs.changes.outputs.friesian-example == 'true' }}
    runs-on: [self-hosted, Gondolin, ubuntu-20.04-lts]

    steps:
    - uses: actions/checkout@v3
    - name: Set up JDK8
      uses: ./.github/actions/jdk-setup-action
    - name: Set up maven
      uses: ./.github/actions/maven-setup-action
    - name: Setup env
      uses: ./.github/actions/friesian/setup-env/setup-friesian-python-py37-spark3
    - name: Run Test
      uses: ./.github/actions/friesian/friesian-python-exampletest-feature-tf1-pip-py37-spark3/
    - name: Remove Env
      if: ${{ always() }}
      uses: ./.github/actions/remove-env

  Friesian-Python-ExampleTest-Tf2-Py37-Spark3:
    needs: changes
    if: ${{ needs.changes.outputs.friesian-example == 'true' }}
    runs-on: [self-hosted, Gondolin, ubuntu-20.04-lts]

    steps:
    - uses: actions/checkout@v3
    - name: Set up JDK8
      uses: ./.github/actions/jdk-setup-action
    - name: Set up maven
      uses: ./.github/actions/maven-setup-action
    - name: Setup env
      uses: ./.github/actions/friesian/setup-env/setup-friesian-python-tf2-py37-spark3
    - name: Run Test
      uses: ./.github/actions/friesian/friesian-python-exampletest-tf2-py37-spark3
    - name: Remove Env
      if: ${{ always() }}
      uses: ./.github/actions/remove-env

  Friesian-Python-ExampleTest-Tf2-Pip-Py37-Spark3:
    needs: changes
    if: ${{ needs.changes.outputs.friesian-example == 'true' }}
    runs-on: [self-hosted, Gondolin, ubuntu-20.04-lts]

    steps:
    - uses: actions/checkout@v3
    - name: Set up JDK8
      uses: ./.github/actions/jdk-setup-action
    - name: Set up maven
      uses: ./.github/actions/maven-setup-action
    - name: Setup env
      uses: ./.github/actions/friesian/setup-env/setup-friesian-python-tf2-py37-spark3
    - name: Run Test
      uses: ./.github/actions/friesian/friesian-python-exampletest-tf2-pip-py37-spark3
    - name: Remove Env
      if: ${{ always() }}
      uses: ./.github/actions/remove-env<|MERGE_RESOLUTION|>--- conflicted
+++ resolved
@@ -460,7 +460,6 @@
     - name: Run Test
       uses: ./.github/actions/orca/orca-tutorial-xshards-py37-spark3-action
 
-<<<<<<< HEAD
   Orca-Tutorial-NCF-Ray:
     needs: changes
     if: ${{ needs.changes.outputs.orca-tutorial == 'true' }}
@@ -480,10 +479,7 @@
       if: ${{ always() }}
       uses: ./.github/actions/remove-env
 
-  Orca-Python-Ray-Ctx:
-=======
   Orca-Pytest-Ray-Ctx-Py37-Spark3:
->>>>>>> 5dbbe929
     needs: changes
     if: ${{ needs.changes.outputs.orca-pytest == 'true' }}
     runs-on: [self-hosted, Gondolin-Ctx]

name: PR Validation

# Cancel previous runs in the PR when you push new commits
concurrency:
  group: ${{ github.workflow }}-${{ github.event.pull_request.number || github.run_id }}
  cancel-in-progress: true

on:

  pull_request:
    branches: [ main ]
    paths:
      - 'scala/serving/pom.xml'
      - 'scala/ppml/pom.xml'
      - 'scala/orca/pom.xml'
      - 'scala/friesian/pom.xml'
      - 'scala/dllib/pom.xml'
      - 'scala/pom.xml'
      - 'scala/friesian/**'
      - '.github/actions/friesian-scala-ut-action/action.yml'
      - 'scala/dllib/**'
      - 'python/dllib/**'
      - '.github/actions/dllib-scala-ut-action/action.yml'
      - 'scala/ppml/**'
      - '.github/actions/ppml-scala-ut-action/action.yml'
      - 'python/orca/**'
      - '.github/actions/orca/**'
      - 'python/ppml/**'
      - '.github/actions/ppml/**'
      - 'python/friesian/**'
      - '.github/actions/friesian/**'
      - '.github/workflows/PR_validation.yml'
      
  push:
    branches: [ main ]
    paths:
      - 'scala/serving/pom.xml'
      - 'scala/ppml/pom.xml'
      - 'scala/orca/pom.xml'
      - 'scala/friesian/pom.xml'
      - 'scala/dllib/pom.xml'
      - 'scala/pom.xml'
      - 'scala/friesian/**'
      - '.github/actions/friesian-scala-ut-action/action.yml'
      - 'scala/dllib/**'
      - 'python/dllib/**'
      - '.github/actions/dllib-scala-ut-action/action.yml'
      - 'scala/ppml/**'
      - '.github/actions/ppml-scala-ut-action/action.yml'
      - 'python/orca/**'
      - '.github/actions/orca/**'
      - 'python/ppml/**'
      - '.github/actions/ppml/**'
      - 'python/friesian/**'
      - '.github/actions/friesian/**'
      - '.github/workflows/PR_validation.yml'

permissions:
  contents: read
  packages: write

jobs:
  changes:
    name: Paths filter
    runs-on: [self-hosted, Gondolin, ubuntu-20.04-lts]
    outputs:
      friesian-pytest: ${{ steps.filter.outputs.friesian-pytest }}
      friesian-example: ${{ steps.filter.outputs.friesian-example }}
      dllib: ${{ steps.filter.outputs.dllib }}
      orca-pytest: ${{ steps.filter.outputs.orca-pytest }}
      orca-pytest-openvino: ${{ steps.filter.outputs.orca-pytest-openvino }}
      orca-tutorial: ${{ steps.filter.outputs.orca-tutorial }}
      orca-example: ${{ steps.filter.outputs.orca-example }}
      ppml: ${{ steps.filter.outputs.ppml }}
    steps:
      - uses: actions/checkout@v3
      - uses: dorny/paths-filter@v2
        id: filter
        with:
          filters: |
            friesian-pytest:
              - 'scala/orca/pom.xml'
              - 'scala/friesian/pom.xml'
              - 'scala/dllib/pom.xml'
              - 'scala/pom.xml'
              - 'scala/friesian/**'
              - '.github/actions/friesian-scala-ut-action/action.yml'
              - 'python/friesian/src/**'
              - 'python/friesian/dev/**'
              - 'python/friesian/test/**'
              - '.github/actions/friesian/**'

            friesian-example: 
              - 'scala/orca/pom.xml'
              - 'scala/friesian/pom.xml'
              - 'scala/dllib/pom.xml'
              - 'python/friesian/example/**'
              - 'python/friesian/src/**'
              - 'python/friesian/dev/**'
              - '.github/actions/friesian/**'
              - 'python/orca/src/bigdl/orca/data/**'

            dllib:
              - 'scala/serving/pom.xml'
              - 'scala/ppml/pom.xml'
              - 'scala/orca/pom.xml'
              - 'scala/friesian/pom.xml'
              - 'scala/dllib/pom.xml'
              - 'scala/pom.xml'
              - 'scala/dllib/**'
              - 'python/dllib/**'
              - '.github/actions/dllib-scala-ut-action/action.yml'
              
            ppml:
              - 'scala/serving/pom.xml'
              - 'scala/ppml/pom.xml'
              - 'scala/orca/pom.xml'
              - 'scala/friesian/pom.xml'
              - 'scala/dllib/pom.xml'
              - 'scala/pom.xml'
              - 'scala/ppml/**'
              - '.github/actions/ppml-scala-ut-action/action.yml'
              - 'python/ppml/**'
              - 'python/dllib/**'
              - '.github/actions/ppml/**'
              
            orca-pytest:
              - 'python/orca/src/**'
              - 'python/orca/dev/**'
              - 'python/orca/test/**'
              - 'python/dllib/src/**'
              - 'scala/orca/pom.xml'
              - 'scala/dllib/pom.xml'
              - '.github/actions/orca/**'

            orca-pytest-openvino:
              - 'python/orca/src/bigdl/orca/learn/openvino/**'
              - 'python/dllib/src/**'
              - 'python/orca/dev/test/**'
              - '.github/actions/orca/**'
              
            orca-tutorial:
              - 'python/orca/src/**'
              - 'python/orca/dev/**'
              - 'python/orca/tutorial/**'
              - 'python/dllib/src/**'
              - 'scala/orca/pom.xml'
              - 'scala/dllib/pom.xml'
              - '.github/actions/orca/**'
              
            orca-example:
              - 'python/orca/src/**'
              - 'python/orca/example/**'
              - 'python/orca/dev/**'
              - 'python/dllib/src/**'
              - 'scala/orca/pom.xml'
              - 'scala/dllib/pom.xml'
              - '.github/actions/orca/**'

  Friesian-Scala-UT:
    needs: changes
    if: ${{ needs.changes.outputs.friesian-pytest == 'true' }}
    runs-on: [ self-hosted, ubuntu-20.04-lts, CLX, AVX512, Ettenmoors ]

    steps:
      - uses: actions/checkout@v3
      - name: Set up JDK8
        uses: ./.github/actions/jdk-setup-action
      - name: Set up maven
        uses: ./.github/actions/maven-setup-action
      - name: Run test
        uses: ./.github/actions/friesian-scala-ut-action

  Dllib-Scala-UT:
    needs: changes
    if: ${{ needs.changes.outputs.dllib == 'true' }}
    runs-on: [ self-hosted, Gondolin, ubuntu-20.04-lts ]

    steps:
      - uses: actions/checkout@v3
      - name: Set up JDK8
        uses: ./.github/actions/jdk-setup-action
      - name: Set up maven
        uses: ./.github/actions/maven-setup-action
      - name: Run test
        uses: ./.github/actions/dllib-scala-ut-action

  PPML-Scala-UT:
    needs: changes
    if: ${{ needs.changes.outputs.ppml == 'true' }}
    runs-on: [ self-hosted, Gondolin, ubuntu-20.04-lts ]

    steps:
      - uses: actions/checkout@v3
      - name: Set up JDK8
        uses: ./.github/actions/jdk-setup-action
      - name: Set up maven
        uses: ./.github/actions/maven-setup-action
      - name: Run test
        uses: ./.github/actions/ppml-scala-ut-action

  Orca-Tutorial-Notebook-Xshards:
    needs: changes
    if: ${{ needs.changes.outputs.orca-tutorial == 'true' }}
    runs-on: [ self-hosted, Gondolin, ubuntu-20.04-lts ]

    steps:
      - uses: actions/checkout@v3
      - name: Set up JDK8
        uses: ./.github/actions/jdk-setup-action
      - name: Set up maven
        uses: ./.github/actions/maven-setup-action
      - name: Setup env
        uses: ./.github/actions/orca/setup-env/setup-orca-python-py37-spark3
      - name: Run test
        uses: ./.github/actions/orca/orca-tutorial-notebook-xshards-action
      - name: Remove Env
        if: ${{ always() }}
        uses: ./.github/actions/remove-env

  Orca-Tutorial-Notebook-Xshards-image:
    needs: changes
    if: ${{ needs.changes.outputs.orca-tutorial == 'true' }}
    runs-on: [ self-hosted, Gondolin, ubuntu-20.04-lts ]

    steps:
      - uses: actions/checkout@v3
      - name: Set up JDK8
        uses: ./.github/actions/jdk-setup-action
      - name: Set up maven
        uses: ./.github/actions/maven-setup-action
      - name: Setup env
        uses: ./.github/actions/orca/setup-env/setup-orca-python-py37-spark3
      - name: Run test
        uses: ./.github/actions/orca/orca-tutorial-notebook-xshards-image-action
      - name: Remove Env
        if: ${{ always() }}
        uses: ./.github/actions/remove-env

  Orca-Basic-Py37-Spark3:
    needs: changes
    if: ${{ needs.changes.outputs.orca-pytest == 'true' }}
    runs-on: [ self-hosted, Gondolin, ubuntu-20.04-lts ]
        
    steps:
      - uses: actions/checkout@v3
      - name: Set up JDK8
        uses: ./.github/actions/jdk-setup-action
      - name: Set up maven
        uses: ./.github/actions/maven-setup-action
      - name: Setup env
        uses: ./.github/actions/orca/setup-env/setup-orca-python-py37-basic
      - name: Run test
        uses: ./.github/actions/orca/orca-basic-py37-spark3/pr-test
      - name: Remove Env
        if: ${{ always() }}
        uses: ./.github/actions/remove-env

<<<<<<< HEAD
  Orca-Basic-PyTorch-Py37-Spark3:
    needs: changes
    if: ${{ needs.changes.outputs.orca-pytest == 'true' }}
    runs-on: [ self-hosted, Gondolin, ubuntu-20.04-lts ]

    steps:
    - uses: actions/checkout@v3
    - name: Set up JDK8
      uses: ./.github/actions/jdk-setup-action
    - name: Set up maven
      uses: ./.github/actions/maven-setup-action
    - name: Setup env
      uses: ./.github/actions/orca/setup-env/setup-orca-python-py37-basic
    - name: Run Test
      uses: ./.github/actions/orca/orca-basic-pytorch-py37-spark3-action
    - name: Remove Env
      if: ${{ always() }}
      uses: ./.github/actions/remove-env

  Orca-Basic-Tf2-Py37-Spark3:
    needs: changes
    if: ${{ needs.changes.outputs.orca-pytest == 'true' }}
    runs-on: [ self-hosted, Gondolin, ubuntu-20.04-lts ]

    steps:
    - uses: actions/checkout@v3
    - name: Set up JDK8
      uses: ./.github/actions/jdk-setup-action
    - name: Set up maven
      uses: ./.github/actions/maven-setup-action
    - name: Setup env
      uses: ./.github/actions/orca/setup-env/setup-orca-python-py37-basic
    - name: Run Test
      uses: ./.github/actions/orca/orca-basic-tf2-py37-spark3-action
    - name: Remove Env
      if: ${{ always() }}
      uses: ./.github/actions/remove-env

  Orca-Pytest-Py37-Spark3:
=======
  Orca-Pytest-Tf1-Py37-Spark3:
>>>>>>> 95124f5a
    needs: changes
    if: ${{ needs.changes.outputs.orca-pytest == 'true' }}
    runs-on: [self-hosted, Gondolin, ubuntu-20.04-lts]

    steps:
    - uses: actions/checkout@v3
    - name: Set up JDK8
      uses: ./.github/actions/jdk-setup-action
    - name: Set up maven
      uses: ./.github/actions/maven-setup-action
    - name: Setup env
      uses: ./.github/actions/orca/setup-env/setup-orca-python-py37-spark3
    - name: Run Test
      uses: ./.github/actions/orca/orca-pytest-tf1-py37-spark3-action/pr-test
    - name: Remove Env
      if: ${{ always() }}
      uses: ./.github/actions/remove-env
  
  Orca-Pytest-Ray-Py37-Spark3:
    needs: changes
    if: ${{ needs.changes.outputs.orca-pytest == 'true' }}
    runs-on: [self-hosted, Gondolin, ubuntu-20.04-lts]

    steps:
    - uses: actions/checkout@v3
    - name: Set up JDK8
      uses: ./.github/actions/jdk-setup-action
    - name: Set up maven
      uses: ./.github/actions/maven-setup-action
    - name: Setup env
      uses: ./.github/actions/orca/setup-env/setup-orca-python-py37-spark3
    - name: Run Test
      uses: ./.github/actions/orca/orca-pytest-ray-py37-spark3-action/pr-test
    - name: Remove Env
      if: ${{ always() }}
      uses: ./.github/actions/remove-env
  
  Orca-Pytest-Tf1-Py38-Spark3:
    needs: changes
    if: ${{ needs.changes.outputs.orca-pytest == 'true' }}
    runs-on: [self-hosted, Gondolin, ubuntu-20.04-lts]

    steps:
    - uses: actions/checkout@v3
    - name: Set up JDK8
      uses: ./.github/actions/jdk-setup-action
    - name: Set up maven
      uses: ./.github/actions/maven-setup-action
    - name: Setup env
      uses: ./.github/actions/orca/setup-env/setup-orca-python-py38-spark3
    - name: Run Test
      uses: ./.github/actions/orca/orca-pytest-tf1-py38-spark3-action/pr-test
    - name: Remove Env
      if: ${{ always() }}
      uses: ./.github/actions/remove-env/remove-env-py38

  Orca-Pytest-Ray-Py38-Spark3:
    needs: changes
    if: ${{ needs.changes.outputs.orca-pytest == 'true' }}
    runs-on: [self-hosted, Gondolin, ubuntu-20.04-lts]

    steps:
    - uses: actions/checkout@v3
    - name: Set up JDK8
      uses: ./.github/actions/jdk-setup-action
    - name: Set up maven
      uses: ./.github/actions/maven-setup-action
    - name: Setup env
      uses: ./.github/actions/orca/setup-env/setup-orca-python-py38-spark3
    - name: Run Test
      uses: ./.github/actions/orca/orca-pytest-ray-py38-spark3-action/pr-test
    - name: Remove Env
      if: ${{ always() }}
      uses: ./.github/actions/remove-env/remove-env-py38

  Orca-Pytest-Horovod-Tf2-Py37-Spark3:
    needs: changes
    if: ${{ needs.changes.outputs.orca-pytest == 'true' }}
    runs-on: [self-hosted, Gondolin, ubuntu-20.04-lts]

    steps:
    - uses: actions/checkout@v3
    - name: Set up JDK8
      uses: ./.github/actions/jdk-setup-action
    - name: Set up maven
      uses: ./.github/actions/maven-setup-action 
    - name: Setup env
      uses: ./.github/actions/orca/setup-env/setup-horovod-tf2-py37
    - name: Run Test
      uses: ./.github/actions/orca/orca-pytest-horovod-tf2-py37-spark3-action/pr-test
    - name: Remove Env
      if: ${{ always() }}
      uses: ./.github/actions/remove-env

  Orca-Pytest-Horovod-Pytorch-Py37-Spark3:
    needs: changes
    if: ${{ needs.changes.outputs.orca-pytest == 'true' }}
    runs-on: [self-hosted, Gondolin, ubuntu-20.04-lts]

    steps:
    - uses: actions/checkout@v3
    - name: Set up JDK8
      uses: ./.github/actions/jdk-setup-action
    - name: Set up maven
      uses: ./.github/actions/maven-setup-action 
    - name: Setup env
      uses: ./.github/actions/orca/setup-env/setup-orca-horovod-pytorch-py37
    - name: Run Test
      uses: ./.github/actions/orca/orca-pytest-horovod-pytorch-py37-spark3-action/pr-test
    - name: Remove Env
      if: ${{ always() }}
      uses: ./.github/actions/remove-env

  Orca-Pytest-Jep-Py37-Spark2:
    needs: changes
    if: ${{ needs.changes.outputs.orca-pytest == 'true' }}
    runs-on: [self-hosted, Gondolin, ubuntu-20.04-lts]

    steps:
    - uses: actions/checkout@v3
    - name: Set up JDK8
      uses: ./.github/actions/jdk-setup-action
    - name: Set up maven
      uses: ./.github/actions/maven-setup-action
    - name: Setup env
      uses: ./.github/actions/orca/setup-env/setup-jep-exampletest-py37
    - name: Run Test
      uses: ./.github/actions/orca/orca-pytest-jep-py37-spark3-action/pr-test
    - name: Remove Env
      if: ${{ always() }}
      uses: ./.github/actions/remove-env

  Orca-Pytest-Rayonspark-Tf2-Py37:
    needs: changes
    if: ${{ needs.changes.outputs.orca-pytest == 'true' }}
    runs-on: [self-hosted, Gondolin, ubuntu-20.04-lts]

    steps:
    - uses: actions/checkout@v3
    - name: Set up JDK8
      uses: ./.github/actions/jdk-setup-action
    - name: Set up maven
      uses: ./.github/actions/maven-setup-action 
    - name: Setup env
      uses: ./.github/actions/orca/setup-env/setup-rayonspark-tf2-py37
    - name: Run Test
      uses: ./.github/actions/orca/orca-pytest-rayonspark-tf2-action/pr-test
    - name: Remove Env
      if: ${{ always() }}
      uses: ./.github/actions/remove-env

  Orca-Tutorial-Xshards:
    needs: changes
    if: ${{ needs.changes.outputs.orca-tutorial == 'true' }}
    runs-on: [self-hosted, Gondolin, ubuntu-20.04-lts]

    steps:
    - uses: actions/checkout@v3
    - name: Set up JDK8
      uses: ./.github/actions/jdk-setup-action
    - name: Set up maven
      uses: ./.github/actions/maven-setup-action 
    - name: Run Test
      uses: ./.github/actions/orca/orca-tutorial-xshards

  Orca-Pytest-Ray-Ctx:
    needs: changes
    if: ${{ needs.changes.outputs.orca-pytest == 'true' }}
    runs-on: [self-hosted, Gondolin-Ctx]

    steps:
    - uses: actions/checkout@v3
    - name: Run Test
      uses: ./.github/actions/orca/orca-pytest-ray-ctx-action

  Orca-Pytest-Openvino-Py37-Spark3:
    needs: changes
    if: ${{ needs.changes.outputs.orca-pytest-openvino == 'true' }}
    runs-on: [self-hosted, Gondolin, ubuntu-20.04-lts]

    steps:
    - uses: actions/checkout@v3
    - name: Set up JDK8
      uses: ./.github/actions/jdk-setup-action
    - name: Set up maven
      uses: ./.github/actions/maven-setup-action
    - name: Setup env
      uses: ./.github/actions/orca/setup-env/setup-orca-python-py37-spark3
    - name: Run Test
      uses: ./.github/actions/orca/orca-pytest-openvino-py37-spark3
    - name: Remove Env
      if: ${{ always() }}
      uses: ./.github/actions/remove-env

  PPML-Python-UT-Spark3:
    needs: changes
    if: ${{ needs.changes.outputs.ppml == 'true' }}
    runs-on: [ self-hosted, Gondolin, ubuntu-20.04-lts ]

    steps:
    - uses: actions/checkout@v3
    - name: Set up JDK8
      uses: ./.github/actions/jdk-setup-action
    - name: Set up maven
      uses: ./.github/actions/maven-setup-action
    - name: Setup env
      uses: ./.github/actions/ppml/setup-env/setup-ppml-python-ut-spark3
    - name: Run Test
      uses: ./.github/actions/ppml/ppml-python-ut-spark3-action/pr-test
    - name: Remove Env
      if: ${{ always() }}
      uses: ./.github/actions/remove-env
  
  Friesian-Python-Py37-Spark3:
    needs: changes
    if: ${{ needs.changes.outputs.friesian-pytest == 'true' }}
    runs-on: [self-hosted, Gondolin, ubuntu-20.04-lts]

    steps:
    - uses: actions/checkout@v3
    - name: Set up JDK8
      uses: ./.github/actions/jdk-setup-action
    - name: Set up maven
      uses: ./.github/actions/maven-setup-action
    - name: Setup env
      uses: ./.github/actions/friesian/setup-env/setup-friesian-python-py37-spark3
    - name: Run Test
      uses: ./.github/actions/friesian/friesian-python-py37-spark3/
    - name: Remove Env
      if: ${{ always() }}
      uses: ./.github/actions/remove-env
    
  Friesian-Python-Py37-Spark3-Pip:
    needs: changes
    if: ${{ needs.changes.outputs.friesian-pytest == 'true' }}
    runs-on: [self-hosted, Gondolin, ubuntu-20.04-lts]

    steps:
    - uses: actions/checkout@v3
    - name: Set up JDK8
      uses: ./.github/actions/jdk-setup-action
    - name: Set up maven
      uses: ./.github/actions/maven-setup-action
    - name: Setup env
      uses: ./.github/actions/friesian/setup-env/setup-friesian-python-py37-spark3
    - name: Run Test
      uses: ./.github/actions/friesian/friesian-python-py37-spark3-pip/
    - name: Remove Env
      if: ${{ always() }}
      uses: ./.github/actions/remove-env

  Friesian-Python-ExampleTest-Feature-Tf1-Py37-Spark3:
    needs: changes
    if: ${{ needs.changes.outputs.friesian-example == 'true' }}
    runs-on: [self-hosted, Gondolin, ubuntu-20.04-lts]

    steps:
    - uses: actions/checkout@v3
    - name: Set up JDK8
      uses: ./.github/actions/jdk-setup-action
    - name: Set up maven
      uses: ./.github/actions/maven-setup-action
    - name: Setup env
      uses: ./.github/actions/friesian/setup-env/setup-friesian-python-py37-spark3
    - name: Run Test
      uses: ./.github/actions/friesian/friesian-python-exampletest-feature-tf1-py37-spark3/
    - name: Remove Env
      if: ${{ always() }}
      uses: ./.github/actions/remove-env

  Friesian-Python-ExampleTest-Feature-Tf1-Pip-Py37-Spark3:
    needs: changes
    if: ${{ needs.changes.outputs.friesian-example == 'true' }}
    runs-on: [self-hosted, Gondolin, ubuntu-20.04-lts]

    steps:
    - uses: actions/checkout@v3
    - name: Set up JDK8
      uses: ./.github/actions/jdk-setup-action
    - name: Set up maven
      uses: ./.github/actions/maven-setup-action
    - name: Setup env
      uses: ./.github/actions/friesian/setup-env/setup-friesian-python-py37-spark3
    - name: Run Test
      uses: ./.github/actions/friesian/friesian-python-exampletest-feature-tf1-pip-py37-spark3/
    - name: Remove Env
      if: ${{ always() }}
      uses: ./.github/actions/remove-env

  Friesian-Python-ExampleTest-Tf2-Py37-Spark3:
    needs: changes
    if: ${{ needs.changes.outputs.friesian-example == 'true' }}
    runs-on: [self-hosted, Gondolin, ubuntu-20.04-lts]

    steps:
    - uses: actions/checkout@v3
    - name: Set up JDK8
      uses: ./.github/actions/jdk-setup-action
    - name: Set up maven
      uses: ./.github/actions/maven-setup-action
    - name: Setup env
      uses: ./.github/actions/friesian/setup-env/setup-friesian-python-tf2-py37-spark3
    - name: Run Test
      uses: ./.github/actions/friesian/friesian-python-exampletest-tf2-py37-spark3
    - name: Remove Env
      if: ${{ always() }}
      uses: ./.github/actions/remove-env

  Friesian-Python-ExampleTest-Tf2-Pip-Py37-Spark3:
    needs: changes
    if: ${{ needs.changes.outputs.friesian-example == 'true' }}
    runs-on: [self-hosted, Gondolin, ubuntu-20.04-lts]

    steps:
    - uses: actions/checkout@v3
    - name: Set up JDK8
      uses: ./.github/actions/jdk-setup-action
    - name: Set up maven
      uses: ./.github/actions/maven-setup-action
    - name: Setup env
      uses: ./.github/actions/friesian/setup-env/setup-friesian-python-tf2-py37-spark3
    - name: Run Test
      uses: ./.github/actions/friesian/friesian-python-exampletest-tf2-pip-py37-spark3
    - name: Remove Env
      if: ${{ always() }}
      uses: ./.github/actions/remove-env<|MERGE_RESOLUTION|>--- conflicted
+++ resolved
@@ -256,7 +256,6 @@
         if: ${{ always() }}
         uses: ./.github/actions/remove-env
 
-<<<<<<< HEAD
   Orca-Basic-PyTorch-Py37-Spark3:
     needs: changes
     if: ${{ needs.changes.outputs.orca-pytest == 'true' }}
@@ -295,10 +294,7 @@
       if: ${{ always() }}
       uses: ./.github/actions/remove-env
 
-  Orca-Pytest-Py37-Spark3:
-=======
   Orca-Pytest-Tf1-Py37-Spark3:
->>>>>>> 95124f5a
     needs: changes
     if: ${{ needs.changes.outputs.orca-pytest == 'true' }}
     runs-on: [self-hosted, Gondolin, ubuntu-20.04-lts]

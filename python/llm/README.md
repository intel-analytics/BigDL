## BigDL-LLM
**[`bigdl-llm`](https://bigdl.readthedocs.io/en/latest/doc/LLM/index.html)** is a library for running **LLM** (large language model) on Intel **XPU** (from *Laptop* to *GPU* to *Cloud*) using **INT4** with very low latency[^1] (for any **PyTorch** model).

> *It is built on top of the excellent work of [llama.cpp](https://github.com/ggerganov/llama.cpp), [gptq](https://github.com/IST-DASLab/gptq), [ggml](https://github.com/ggerganov/ggml), [llama-cpp-python](https://github.com/abetlen/llama-cpp-python), [bitsandbytes](https://github.com/TimDettmers/bitsandbytes), [qlora](https://github.com/artidoro/qlora), [gptq_for_llama](https://github.com/qwopqwop200/GPTQ-for-LLaMa), [chatglm.cpp](https://github.com/li-plus/chatglm.cpp), [redpajama.cpp](https://github.com/togethercomputer/redpajama.cpp), [gptneox.cpp](https://github.com/byroneverson/gptneox.cpp), [bloomz.cpp](https://github.com/NouamaneTazi/bloomz.cpp/), etc.*
    
### Demos
See the ***optimized performance*** of `chatglm2-6b` and `llama-2-13b-chat` models on 12th Gen Intel Core CPU and Intel Arc GPU below.

<table width="100%">
  <tr>
    <td align="center" colspan="2">12th Gen Intel Core CPU</td>
    <td align="center" colspan="2">Intel Arc GPU</td>
  </tr>
  <tr>
    <td>
      <a href="https://llm-assets.readthedocs.io/en/latest/_images/chatglm2-6b.gif"><img src="https://llm-assets.readthedocs.io/en/latest/_images/chatglm2-6b.gif" ></a>
    </td>
    <td>
      <a href="https://llm-assets.readthedocs.io/en/latest/_images/llama-2-13b-chat.gif"><img src="https://llm-assets.readthedocs.io/en/latest/_images/llama-2-13b-chat.gif"></a>
    </td>
    <td>
      <a href="https://llm-assets.readthedocs.io/en/latest/_images/chatglm2-arc.gif"><img src="https://llm-assets.readthedocs.io/en/latest/_images/chatglm2-arc.gif"></a>
    </td>
    <td>
      <a href="https://llm-assets.readthedocs.io/en/latest/_images/llama2-13b-arc.gif"><img src="https://llm-assets.readthedocs.io/en/latest/_images/llama2-13b-arc.gif"></a>
    </td>
  </tr>
  <tr>
    <td align="center" width="25%"><code>chatglm2-6b</code></td>
    <td align="center" width="25%"><code>llama-2-13b-chat</code></td>
    <td align="center" width="25%"><code>chatglm2-6b</code></td>
    <td align="center" width="25%"><code>llama-2-13b-chat</code></td>
  </tr>
</table>

### Verified models
Over 20 models have been optimized/verified on `bigdl-llm`, including *LLaMA/LLaMA2, ChatGLM/ChatGLM2, Mistral, Falcon, MPT, Dolly, StarCoder, Whisper, Baichuan, InternLM, QWen, Aquila, MOSS,* and more; see the complete list below.
  
| Model      | CPU Example                                                    | GPU Example                                                     |
|------------|----------------------------------------------------------------|-----------------------------------------------------------------|
| LLaMA *(such as Vicuna, Guanaco, Koala, Baize, WizardLM, etc.)* | [link1](example/CPU/Native-Models), [link2](example/CPU/HF-Transformers-AutoModels/Model/vicuna) |[link](example/GPU/HF-Transformers-AutoModels/Model/vicuna)|
| LLaMA 2    | [link1](example/CPU/Native-Models), [link2](example/CPU/HF-Transformers-AutoModels/Model/llama2) | [link](example/GPU/HF-Transformers-AutoModels/Model/llama2) |
| ChatGLM    | [link](example/CPU/HF-Transformers-AutoModels/Model/chatglm)   |    | 
| ChatGLM2   | [link](example/CPU/HF-Transformers-AutoModels/Model/chatglm2)  | [link](example/GPU/HF-Transformers-AutoModels/Model/chatglm2)   |
| ChatGLM3   | [link](example/CPU/HF-Transformers-AutoModels/Model/chatglm3)  | [link](example/GPU/HF-Transformers-AutoModels/Model/chatglm3)   |
| Mistral    | [link](example/CPU/HF-Transformers-AutoModels/Model/mistral)   | [link](example/GPU/HF-Transformers-AutoModels/Model/mistral)    |
| Falcon     | [link](example/CPU/HF-Transformers-AutoModels/Model/falcon)    | [link](example/GPU/HF-Transformers-AutoModels/Model/falcon)     |
| MPT        | [link](example/CPU/HF-Transformers-AutoModels/Model/mpt)       | [link](example/CPU/HF-Transformers-AutoModels/Model/mpt)        |
| Dolly-v1   | [link](example/CPU/HF-Transformers-AutoModels/Model/dolly_v1)  | [link](example/CPU/HF-Transformers-AutoModels/Model/dolly_v1)   | 
| Dolly-v2   | [link](example/CPU/HF-Transformers-AutoModels/Model/dolly_v2)  | [link](example/CPU/HF-Transformers-AutoModels/Model/dolly_v2)   | 
| Replit Code| [link](example/CPU/HF-Transformers-AutoModels/Model/replit)    | [link](example/CPU/HF-Transformers-AutoModels/Model/replit)     |
| RedPajama  | [link1](example/CPU/Native-Models), [link2](example/CPU/HF-Transformers-AutoModels/Model/redpajama) |    | 
| Phoenix    | [link1](example/CPU/Native-Models), [link2](example/CPU/HF-Transformers-AutoModels/Model/phoenix)   |    | 
| StarCoder  | [link1](example/CPU/Native-Models), [link2](example/CPU/HF-Transformers-AutoModels/Model/starcoder) | [link](example/GPU/HF-Transformers-AutoModels/Model/starcoder) | 
| Baichuan   | [link](example/CPU/HF-Transformers-AutoModels/Model/baichuan)  | [link](example/CPU/HF-Transformers-AutoModels/Model/baichuan)   |
| Baichuan2  | [link](example/CPU/HF-Transformers-AutoModels/Model/baichuan2) | [link](example/GPU/HF-Transformers-AutoModels/Model/baichuan2)  |
| InternLM   | [link](example/CPU/HF-Transformers-AutoModels/Model/internlm)  | [link](example/GPU/HF-Transformers-AutoModels/Model/internlm)   |
| Qwen       | [link](example/CPU/HF-Transformers-AutoModels/Model/qwen)      | [link](example/GPU/HF-Transformers-AutoModels/Model/qwen)       |
| Qwen-VL    | [link](example/CPU/HF-Transformers-AutoModels/Model/qwen-vl)   | [link](example/GPU/HF-Transformers-AutoModels/Model/qwen-vl)    |
| Aquila     | [link](example/CPU/HF-Transformers-AutoModels/Model/aquila)    | [link](example/GPU/HF-Transformers-AutoModels/Model/aquila)     |
| MOSS       | [link](example/CPU/HF-Transformers-AutoModels/Model/moss)      |    | 
| Whisper    | [link](example/CPU/HF-Transformers-AutoModels/Model/whisper)   | [link](example/GPU/HF-Transformers-AutoModels/Model/whisper)    |
| Phi-1_5    | [link](example/CPU/HF-Transformers-AutoModels/Model/phi-1_5)   | [link](example/GPU/HF-Transformers-AutoModels/Model/phi-1_5)    |
| Flan-t5    | [link](example/CPU/HF-Transformers-AutoModels/Model/flan-t5)   | [link](example/GPU/HF-Transformers-AutoModels/Model/flan-t5)    |
| Qwen-VL    | [link](example/CPU/HF-Transformers-AutoModels/Model/qwen-vl)   |   |
| LLaVA      | [link](example/CPU/PyTorch-Models/Model/llava)                 | [link](example/GPU/PyTorch-Models/Model/llava)                  |
<<<<<<< HEAD
| Skywork      | [link](example/CPU/HF-Transformers-AutoModels/Model/skywork)                 |    |
| InternLM-XComposer    | [link](example/CPU/HF-Transformers-AutoModels/Model/internlm-xcomposer)   |   |
=======
| CodeLlama  | [link](example/CPU/HF-Transformers-AutoModels/Model/codellama) | [link](example/GPU/HF-Transformers-AutoModels/Model/codellama)  |
| Skywork    | [link](example/CPU/HF-Transformers-AutoModels/Model/skywork)                 |    |

>>>>>>> 874d5010

### Working with `bigdl-llm`

<details><summary>Table of Contents</summary>

- [BigDL-LLM](#bigdl-llm)
  - [Demos](#demos)
  - [Verified models](#verified-models)
  - [Working with `bigdl-llm`](#working-with-bigdl-llm)
    - [Install](#install)
      - [CPU](#cpu)
      - [GPU](#gpu)
    - [Run Model](#run-model)
      - [1. Hugging Face `transformers` API](#1-hugging-face-transformers-api)
        - [CPU INT4](#cpu-int4)
        - [GPU INT4](#gpu-int4)
        - [More Low-Bit Support](#more-low-bit-support)
      - [2. Native INT4 model](#2-native-int4-model)
      - [3. LangChain API](#3-langchain-api)
      - [4. CLI Tool](#4-cli-tool)
  - [`bigdl-llm` API Doc](#bigdl-llm-api-doc)
  - [`bigdl-llm` Dependency](#bigdl-llm-dependency)

</details>

#### Install
##### CPU
You may install **`bigdl-llm`** on Intel CPU as follows:
```bash
pip install --pre --upgrade bigdl-llm[all]
```
> Note: `bigdl-llm` has been tested on Python 3.9

##### GPU
You may install **`bigdl-llm`** on Intel GPU as follows:
```bash
# below command will install intel_extension_for_pytorch==2.0.110+xpu as default
# you can install specific ipex/torch version for your need
pip install --pre --upgrade bigdl-llm[xpu] -f https://developer.intel.com/ipex-whl-stable-xpu
```
> Note: `bigdl-llm` has been tested on Python 3.9

#### Run Model
 
You may run the models using **`bigdl-llm`** through one of the following APIs:
1. [Hugging Face `transformers` API](#1-hugging-face-transformers-api)
2. [Native INT4 Model](#2-native-int4-model)
3. [LangChain API](#3-langchain-api)
4. [CLI (command line interface) Tool](#4-cli-tool)

##### 1. Hugging Face `transformers` API
You may run any Hugging Face *Transformers* model as follows:

###### CPU INT4
You may apply INT4 optimizations to any Hugging Face *Transformers* model on Intel CPU as follows.

```python
#load Hugging Face Transformers model with INT4 optimizations
from bigdl.llm.transformers import AutoModelForCausalLM
model = AutoModelForCausalLM.from_pretrained('/path/to/model/', load_in_4bit=True)

#run the optimized model on Intel CPU
from transformers import AutoTokenizer
tokenizer = AutoTokenizer.from_pretrained(model_path)
input_ids = tokenizer.encode(input_str, ...)
output_ids = model.generate(input_ids, ...)
output = tokenizer.batch_decode(output_ids)
```

See the complete examples [here](example/CPU/HF-Transformers-AutoModels/Model/).  

###### GPU INT4
You may apply INT4 optimizations to any Hugging Face *Transformers* model on Intel GPU as follows.

```python
#load Hugging Face Transformers model with INT4 optimizations
from bigdl.llm.transformers import AutoModelForCausalLM
import intel_extension_for_pytorch
model = AutoModelForCausalLM.from_pretrained('/path/to/model/', load_in_4bit=True)

#run the optimized model on Intel GPU
model = model.to('xpu')

from transformers import AutoTokenizer
tokenizer = AutoTokenizer.from_pretrained(model_path)
input_ids = tokenizer.encode(input_str, ...).to('xpu')
output_ids = model.generate(input_ids, ...)
output = tokenizer.batch_decode(output_ids.cpu())
```
See the complete examples [here](example/GPU).

###### More Low-Bit Support
- Save and load

  After the model is optimized using `bigdl-llm`, you may save and load the model as follows:
  ```python
  model.save_low_bit(model_path)
  new_model = AutoModelForCausalLM.load_low_bit(model_path)
  ```
  *See the complete example [here](example/CPU/HF-Transformers-AutoModels/Save-Load).*

- Additonal data types
 
  In addition to INT4, You may apply other low bit optimizations (such as *INT8*, *INT5*, *NF4*, etc.) as follows: 

  ```python
  model = AutoModelForCausalLM.from_pretrained('/path/to/model/', load_in_low_bit="sym_int8")
  ```
  *See the complete example [here](example/CPU/HF-Transformers-AutoModels/More-Data-Types).*

##### 2. Native INT4 model
 
You may also convert Hugging Face *Transformers* models into native INT4 model format for maximum performance as follows.

>**Notes**: Currently only llama/bloom/gptneox/starcoder/chatglm model families are supported; for other models, you may use the Hugging Face `transformers` model format as described above).
  
```python
#convert the model
from bigdl.llm import llm_convert
bigdl_llm_path = llm_convert(model='/path/to/model/',
        outfile='/path/to/output/', outtype='int4', model_family="llama")

#load the converted model
#switch to ChatGLMForCausalLM/GptneoxForCausalLM/BloomForCausalLM/StarcoderForCausalLM to load other models
from bigdl.llm.transformers import LlamaForCausalLM
llm = LlamaForCausalLM.from_pretrained("/path/to/output/model.bin", native=True, ...)
  
#run the converted model
input_ids = llm.tokenize(prompt)
output_ids = llm.generate(input_ids, ...)
output = llm.batch_decode(output_ids)
``` 

See the complete example [here](example/CPU/Native-Models/native_int4_pipeline.py). 

##### 3. LangChain API
You may run the models using the LangChain API in `bigdl-llm`.

- **Using Hugging Face `transformers` model**

  You may run any Hugging Face *Transformers* model (with INT4 optimiztions applied) using the LangChain API as follows:

  ```python
  from bigdl.llm.langchain.llms import TransformersLLM
  from bigdl.llm.langchain.embeddings import TransformersEmbeddings
  from langchain.chains.question_answering import load_qa_chain

  embeddings = TransformersEmbeddings.from_model_id(model_id=model_path)
  bigdl_llm = TransformersLLM.from_model_id(model_id=model_path, ...)

  doc_chain = load_qa_chain(bigdl_llm, ...)
  output = doc_chain.run(...)
  ```
  See the examples [here](example/CPU/LangChain/transformers_int4).
 
- **Using native INT4 model**

  You may also convert Hugging Face *Transformers* models into *native INT4* format, and then run the converted models using the LangChain API as follows.
  
  >**Notes**:* Currently only llama/bloom/gptneox/starcoder/chatglm model families are supported; for other models, you may use the Hugging Face `transformers` model format as described above).

  ```python
  from bigdl.llm.langchain.llms import LlamaLLM
  from bigdl.llm.langchain.embeddings import LlamaEmbeddings
  from langchain.chains.question_answering import load_qa_chain

  #switch to ChatGLMEmbeddings/GptneoxEmbeddings/BloomEmbeddings/StarcoderEmbeddings to load other models
  embeddings = LlamaEmbeddings(model_path='/path/to/converted/model.bin')
  #switch to ChatGLMLLM/GptneoxLLM/BloomLLM/StarcoderLLM to load other models
  bigdl_llm = LlamaLLM(model_path='/path/to/converted/model.bin')

  doc_chain = load_qa_chain(bigdl_llm, ...)
  doc_chain.run(...)
  ```

  See the examples [here](example/CPU/LangChain/native_int4).

##### 4. CLI Tool
>**Note**: Currently `bigdl-llm` CLI supports *LLaMA* (e.g., *vicuna*), *GPT-NeoX* (e.g., *redpajama*), *BLOOM* (e.g., *pheonix*) and *GPT2* (e.g., *starcoder*) model architecture; for other models, you may use the Hugging Face `transformers` or LangChain APIs.

 - ##### Convert model
 
    You may convert the downloaded model into native INT4 format using `llm-convert`.
    
   ```bash
   #convert PyTorch (fp16 or fp32) model; 
   #llama/bloom/gptneox/starcoder model family is currently supported
   llm-convert "/path/to/model/" --model-format pth --model-family "bloom" --outfile "/path/to/output/"

   #convert GPTQ-4bit model
   #only llama model family is currently supported
   llm-convert "/path/to/model/" --model-format gptq --model-family "llama" --outfile "/path/to/output/"
   ```  
  
 - ##### Run model
   
   You may run the converted model using `llm-cli` or `llm-chat` (*built on top of `main.cpp` in [llama.cpp](https://github.com/ggerganov/llama.cpp)*)

   ```bash
   #help
   #llama/bloom/gptneox/starcoder model family is currently supported
   llm-cli -x gptneox -h

   #text completion
   #llama/bloom/gptneox/starcoder model family is currently supported
   llm-cli -t 16 -x gptneox -m "/path/to/output/model.bin" -p 'Once upon a time,'

   #chat mode
   #llama/gptneox model family is currently supported
   llm-chat -m "/path/to/output/model.bin" -x llama
   ```

### `bigdl-llm` API Doc
See the inital `bigdl-llm` API Doc [here](https://bigdl.readthedocs.io/en/latest/doc/PythonAPI/LLM/index.html).

[^1]: Performance varies by use, configuration and other factors. `bigdl-llm` may not optimize to the same degree for non-Intel products. Learn more at www.Intel.com/PerformanceIndex.

### `bigdl-llm` Dependency
The native code/lib in `bigdl-llm` has been built using the following tools.
Note that lower  `LIBC` version on your Linux system may be incompatible with `bigdl-llm`.

| Model family | Platform | Compiler           | GLIBC |
| ------------ | -------- | ------------------ | ----- |
| llama        | Linux    | GCC 11.2.1         | 2.17  |
| llama        | Windows  | MSVC 19.36.32532.0 |       |
| llama        | Windows  | GCC 13.1.0         |       |
| gptneox      | Linux    | GCC 11.2.1         | 2.17  |
| gptneox      | Windows  | MSVC 19.36.32532.0 |       |
| gptneox      | Windows  | GCC 13.1.0         |       |
| bloom        | Linux    | GCC 11.2.1         | 2.29  |
| bloom        | Windows  | MSVC 19.36.32532.0 |       |
| bloom        | Windows  | GCC 13.1.0         |       |
| starcoder    | Linux    | GCC 11.2.1         | 2.29  |
| starcoder    | Windows  | MSVC 19.36.32532.0 |       |
| starcoder    | Windows  | GCC 13.1.0         |       |<|MERGE_RESOLUTION|>--- conflicted
+++ resolved
@@ -64,14 +64,9 @@
 | Flan-t5    | [link](example/CPU/HF-Transformers-AutoModels/Model/flan-t5)   | [link](example/GPU/HF-Transformers-AutoModels/Model/flan-t5)    |
 | Qwen-VL    | [link](example/CPU/HF-Transformers-AutoModels/Model/qwen-vl)   |   |
 | LLaVA      | [link](example/CPU/PyTorch-Models/Model/llava)                 | [link](example/GPU/PyTorch-Models/Model/llava)                  |
-<<<<<<< HEAD
-| Skywork      | [link](example/CPU/HF-Transformers-AutoModels/Model/skywork)                 |    |
-| InternLM-XComposer    | [link](example/CPU/HF-Transformers-AutoModels/Model/internlm-xcomposer)   |   |
-=======
 | CodeLlama  | [link](example/CPU/HF-Transformers-AutoModels/Model/codellama) | [link](example/GPU/HF-Transformers-AutoModels/Model/codellama)  |
 | Skywork    | [link](example/CPU/HF-Transformers-AutoModels/Model/skywork)                 |    |
-
->>>>>>> 874d5010
+| InternLM-XComposer    | [link](example/CPU/HF-Transformers-AutoModels/Model/internlm-xcomposer)   |   |
 
 ### Working with `bigdl-llm`
 

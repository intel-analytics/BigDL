# BigDL-LLM Transformers INT4 Optimization for Large Language Model on Intel GPUs
You can use BigDL-LLM to run almost every Huggingface Transformer models with INT4 optimizations on your laptops with Intel GPUs. This directory contains example scripts to help you quickly get started using BigDL-LLM to run some popular open-source models in the community. Each model has its own dedicated folder, where you can find detailed instructions on how to install and run it.

<<<<<<< HEAD
## Verified models

| Model          | Example                                                  |
|----------------|----------------------------------------------------------|
| Aquila         | [link](aquila)                                           |
| Baichuan       | [link](baichuan)                                         |
| Baichuan2      | [link](baichuan2)                                        |
| ChatGLM2       | [link](chatglm2)                                         |
| Chinese Llama2 | [link](chinese-llama2)                                   |
| Dolly v1       | [link](dolly-v1)                                         |
| Dolly v2       | [link](dolly-v2)                                         |
| Falcon         | [link](falcon)                                           |
| GPT-J          | [link](gpt-j)                                            |
| InternLM       | [link](internlm)                                         |
| LLaMA 2        | [link](llama2)                                           |
| Mistral        | [link](mistral)                                          |
| MPT            | [link](mpt)                                              |
| Qwen           | [link](qwen)                                             |
| Qwen-VL        | [link](qwen-vl)                                          |
| StarCoder      | [link](starcoder)                                        |
| Vicuna         | [link](vicuna)                                           |
| Whisper        | [link](whisper)                                          |
| Replit         | [link](replit)                                           |
| Flan-t5        | [link](flan-t5)                                          |


=======
>>>>>>> 550a4220
## Verified Hardware Platforms

- Intel Arc™ A-Series Graphics
- Intel Data Center GPU Flex Series
- Intel Data Center GPU Max Series

## Recommended Requirements
To apply Intel GPU acceleration, there’re several steps for tools installation and environment preparation.

Step 1, only Linux system is supported now, Ubuntu 22.04 is prefered.

Step 2, please refer to our [driver installation](https://dgpu-docs.intel.com/driver/installation.html) for general purpose GPU capabilities.
> **Note**: IPEX 2.0.110+xpu requires Intel GPU Driver version is [Stable 647.21](https://dgpu-docs.intel.com/releases/stable_647_21_20230714.html).

Step 3, you also need to download and install [Intel® oneAPI Base Toolkit](https://www.intel.com/content/www/us/en/developer/tools/oneapi/base-toolkit-download.html). OneMKL and DPC++ compiler are needed, others are optional.
> **Note**: IPEX 2.0.110+xpu requires Intel® oneAPI Base Toolkit's version >= 2023.2.0.

## Best Known Configuration on Linux
For better performance, it is recommended to set environment variables on Linux:
```bash
export USE_XETLA=OFF
export SYCL_PI_LEVEL_ZERO_USE_IMMEDIATE_COMMANDLISTS=1
```<|MERGE_RESOLUTION|>--- conflicted
+++ resolved
@@ -1,35 +1,6 @@
 # BigDL-LLM Transformers INT4 Optimization for Large Language Model on Intel GPUs
 You can use BigDL-LLM to run almost every Huggingface Transformer models with INT4 optimizations on your laptops with Intel GPUs. This directory contains example scripts to help you quickly get started using BigDL-LLM to run some popular open-source models in the community. Each model has its own dedicated folder, where you can find detailed instructions on how to install and run it.
 
-<<<<<<< HEAD
-## Verified models
-
-| Model          | Example                                                  |
-|----------------|----------------------------------------------------------|
-| Aquila         | [link](aquila)                                           |
-| Baichuan       | [link](baichuan)                                         |
-| Baichuan2      | [link](baichuan2)                                        |
-| ChatGLM2       | [link](chatglm2)                                         |
-| Chinese Llama2 | [link](chinese-llama2)                                   |
-| Dolly v1       | [link](dolly-v1)                                         |
-| Dolly v2       | [link](dolly-v2)                                         |
-| Falcon         | [link](falcon)                                           |
-| GPT-J          | [link](gpt-j)                                            |
-| InternLM       | [link](internlm)                                         |
-| LLaMA 2        | [link](llama2)                                           |
-| Mistral        | [link](mistral)                                          |
-| MPT            | [link](mpt)                                              |
-| Qwen           | [link](qwen)                                             |
-| Qwen-VL        | [link](qwen-vl)                                          |
-| StarCoder      | [link](starcoder)                                        |
-| Vicuna         | [link](vicuna)                                           |
-| Whisper        | [link](whisper)                                          |
-| Replit         | [link](replit)                                           |
-| Flan-t5        | [link](flan-t5)                                          |
-
-
-=======
->>>>>>> 550a4220
 ## Verified Hardware Platforms
 
 - Intel Arc™ A-Series Graphics

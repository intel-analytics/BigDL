# Alpaca QLoRA & QA-LoRA Finetuning (experimental support)

This example ports [Alpaca-LoRA](https://github.com/tloen/alpaca-lora/tree/main) to BigDL-LLM (using either [QLoRA](https://arxiv.org/abs/2305.14314), [QA-LoRA](https://arxiv.org/abs/2309.14717) or [ReLoRA](https://arxiv.org/abs/2307.05695) algorithm) on [Intel GPU](../../README.md).

### 0. Requirements
To run this example with BigDL-LLM on Intel GPUs, we have some recommended requirements for your machine, please refer to [here](../../README.md#requirements) for more information.

### 1. Install

```bash
conda create -n llm python=3.9
conda activate llm
# below command will install intel_extension_for_pytorch==2.0.110+xpu as default
# you can install specific ipex/torch version for your need
pip install --pre --upgrade bigdl-llm[xpu] -f https://developer.intel.com/ipex-whl-stable-xpu
pip install datasets transformers==4.34.0
pip install fire peft==0.5.0
pip install oneccl_bind_pt==2.0.100 -f https://developer.intel.com/ipex-whl-stable-xpu # necessary to run distributed finetuning
pip install accelerate==0.23.0
```

### 2. Configures OneAPI environment variables
```bash
source /opt/intel/oneapi/setvars.sh
```

### 3. Finetune

Here, we provide example usages on different hardware. Please refer to the appropriate script based on your device:

#### QLoRA

##### Finetuning LLaMA2-7B on single Arc A770

```bash
bash finetune_llama2_7b_arc_1_card.sh
```

##### Finetuning LLaMA2-7B on two Arc A770

```bash
bash finetune_llama2_7b_arc_2_card.sh
```

##### Finetuning LLaMA2-7B on single Data Center GPU Flex 170

```bash
bash finetune_llama2_7b_flex_170_1_card.sh
```

##### Finetuning LLaMA2-7B on three Data Center GPU Flex 170

```bash
bash finetune_llama2_7b_flex_170_3_card.sh
```

##### Finetuning LLaMA2-7B on single Intel Data Center GPU Max 1100

```bash
bash finetune_llama2_7b_pvc_1100_1_card.sh
```

##### Finetuning LLaMA2-7B on four Intel Data Center GPU Max 1100

```bash
bash finetune_llama2_7b_pvc_1100_4_card.sh
```

##### Finetuning LLaMA2-7B on single Intel Data Center GPU Max 1550

```bash
bash finetune_llama2_7b_pvc_1550_1_card.sh
```

##### Finetuning LLaMA2-7B on four Intel Data Center GPU Max 1550

```bash
bash finetune_llama2_7b_pvc_1550_4_card.sh
```

#### QA-LoRA
##### Finetuning LLaMA2-7B on single Arc A770

```bash
bash qalora_finetune_llama2_7b_arc_1_card.sh
```

##### Finetuning LLaMA2-7B on two Arc A770

```bash
bash qalora_finetune_llama2_7b_arc_2_card.sh
```

##### Finetuning LLaMA2-7B on single Tile Intel Data Center GPU Max 1550

```bash
bash qalora_finetune_llama2_7b_pvc_1550_1_tile.sh
```

<<<<<<< HEAD
#### ReLoRA
##### Finetuning LLaMA2-7B on single Arc A770

```bash
bash relora_finetune_llama2_7b_arc_1_card.sh
```

##### Finetuning LLaMA2-7B on two Arc A770

```bash
bash relora_finetune_llama2_7b_arc_2_card.sh
```

##### Finetuning LLaMA2-7B on single Intel Data Center GPU Max 1550

```bash
bash relora_finetune_llama2_7b_pvc_1550_1_card.sh
```

##### Finetuning LLaMA2-7B on four Intel Data Center GPU Max 1550

```bash
bash relora_finetune_llama2_7b_pvc_1550_4_card.sh
```

**Important: If you fail to complete the whole finetuning process, it is suggested to resume training from a previously saved checkpoint by specifying `resume_from_checkpoint` to the local checkpoint folder as following:**
=======
### 4. (Optional) Resume Training
If you fail to complete the whole finetuning process, it is suggested to resume training from a previously saved checkpoint by specifying `resume_from_checkpoint` to the local checkpoint folder as following:**
>>>>>>> 1792131a
```bash
python ./alpaca_qlora_finetuning.py \
    --base_model "meta-llama/Llama-2-7b-hf" \
    --data_path "yahma/alpaca-cleaned" \
    --output_dir "./bigdl-qlora-alpaca" \
    --resume_from_checkpoint "./bigdl-qlora-alpaca/checkpoint-1100"
```

### 5. Sample Output
```log
{'loss': 1.9231, 'learning_rate': 2.9999945367033285e-05, 'epoch': 0.0}                                                                                                                            
{'loss': 1.8622, 'learning_rate': 2.9999781468531096e-05, 'epoch': 0.01}                                                                                                                           
{'loss': 1.9043, 'learning_rate': 2.9999508305687345e-05, 'epoch': 0.01}                                                                                                                           
{'loss': 1.8967, 'learning_rate': 2.999912588049185e-05, 'epoch': 0.01}                                                                                                                            
{'loss': 1.9658, 'learning_rate': 2.9998634195730358e-05, 'epoch': 0.01}                                                                                                                           
{'loss': 1.8386, 'learning_rate': 2.9998033254984483e-05, 'epoch': 0.02}                                                                                                                           
{'loss': 1.809, 'learning_rate': 2.999732306263172e-05, 'epoch': 0.02}                                                                                                                             
{'loss': 1.8552, 'learning_rate': 2.9996503623845395e-05, 'epoch': 0.02}                                                                                                                           
  1%|█                                                                                                                                                         | 8/1164 [xx:xx<xx:xx:xx, xx s/it]
```

### 4. Merge the adapter into the original model
```
python ./export_merged_model.py --repo-id-or-model-path REPO_ID_OR_MODEL_PATH --adapter_path ./outputs/checkpoint-200 --output_path ./outputs/checkpoint-200-merged
```

Then you can use `./outputs/checkpoint-200-merged` as a normal huggingface transformer model to do inference.

### 5. Troubleshooting
- If you fail to finetune on multi cards because of following error message:
  ```bash
  RuntimeError: oneCCL: comm_selector.cpp:57 create_comm_impl: EXCEPTION: ze_data was not initialized
  ```
  Please try `sudo apt install level-zero-dev` to fix it.<|MERGE_RESOLUTION|>--- conflicted
+++ resolved
@@ -97,7 +97,6 @@
 bash qalora_finetune_llama2_7b_pvc_1550_1_tile.sh
 ```
 
-<<<<<<< HEAD
 #### ReLoRA
 ##### Finetuning LLaMA2-7B on single Arc A770
 
@@ -124,10 +123,8 @@
 ```
 
 **Important: If you fail to complete the whole finetuning process, it is suggested to resume training from a previously saved checkpoint by specifying `resume_from_checkpoint` to the local checkpoint folder as following:**
-=======
 ### 4. (Optional) Resume Training
 If you fail to complete the whole finetuning process, it is suggested to resume training from a previously saved checkpoint by specifying `resume_from_checkpoint` to the local checkpoint folder as following:**
->>>>>>> 1792131a
 ```bash
 python ./alpaca_qlora_finetuning.py \
     --base_model "meta-llama/Llama-2-7b-hf" \

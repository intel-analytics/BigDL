--- conflicted
+++ resolved
@@ -94,11 +94,8 @@
     return model, has_been_replaced
 
 
-<<<<<<< HEAD
-def ggml_convert_quant(model, qtype, device="cpu"):
-=======
-def ggml_convert_quant(model, qtype, optimize_model=True, convert_shape_only=False):
->>>>>>> e758f00d
+
+def ggml_convert_quant(model, qtype, optimize_model=True, device="cpu"):
     modules_to_not_convert = []  # ["lm_head"]
     model, has_been_replaced = _replace_with_quant_linear(
         model, qtype, modules_to_not_convert, None

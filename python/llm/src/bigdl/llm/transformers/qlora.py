--- conflicted
+++ resolved
@@ -49,11 +49,8 @@
 # limitations under the License.
 
 import torch
-<<<<<<< HEAD
 import logging
-=======
 from torch.nn import Linear, Embedding
->>>>>>> f3129bbf
 from bigdl.llm.transformers.low_bit_linear import LowBitLinear, BF16Linear, get_qk_size
 from peft.tuners.lora import LoraLayer
 from bigdl.llm.utils.common import invalidInputError

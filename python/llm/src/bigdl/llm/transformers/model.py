#
# Copyright 2016 The BigDL Authors.
#
# Licensed under the Apache License, Version 2.0 (the "License");
# you may not use this file except in compliance with the License.
# You may obtain a copy of the License at
#
#     http://www.apache.org/licenses/LICENSE-2.0
#
# Unless required by applicable law or agreed to in writing, software
# distributed under the License is distributed on an "AS IS" BASIS,
# WITHOUT WARRANTIES OR CONDITIONS OF ANY KIND, either express or implied.
# See the License for the specific language governing permissions and
# limitations under the License.
#
#
# MIT License
#
# Copyright (c) 2023 MIT HAN Lab
#
# Permission is hereby granted, free of charge, to any person obtaining a copy
# of this software and associated documentation files (the "Software"), to deal
# in the Software without restriction, including without limitation the rights
# to use, copy, modify, merge, publish, distribute, sublicense, and/or sell
# copies of the Software, and to permit persons to whom the Software is
# furnished to do so, subject to the following conditions:
#
# The above copyright notice and this permission notice shall be included in all
# copies or substantial portions of the Software.
#
# THE SOFTWARE IS PROVIDED "AS IS", WITHOUT WARRANTY OF ANY KIND, EXPRESS OR
# IMPLIED, INCLUDING BUT NOT LIMITED TO THE WARRANTIES OF MERCHANTABILITY,
# FITNESS FOR A PARTICULAR PURPOSE AND NONINFRINGEMENT. IN NO EVENT SHALL THE
# AUTHORS OR COPYRIGHT HOLDERS BE LIABLE FOR ANY CLAIM, DAMAGES OR OTHER
# LIABILITY, WHETHER IN AN ACTION OF CONTRACT, TORT OR OTHERWISE, ARISING FROM,
# OUT OF OR IN CONNECTION WITH THE SOFTWARE OR THE USE OR OTHER DEALINGS IN THE
# SOFTWARE.
#

import transformers
from transformers.configuration_utils import PretrainedConfig
from .utils import extract_local_archive_file, \
    load_state_dict, \
    get_local_shard_files
from bigdl.llm.ggml.quantize import ggml_tensor_qtype
from bigdl.llm.utils.common import invalidInputError
from bigdl.llm.transformers.gguf.api import load_gguf_model
import torch
import warnings
import copy
from .utils import logger


def save_low_bit(self, *args, **kwargs):
    invalidInputError(self.config.to_dict().get("bigdl_transformers_low_bit", False),
                      f"Detected this model is not a low-bit model, please use from_pretrained's"
                      f" load_in_4bit or load_in_low_bit parameter to load a 4-bit model first.")
    if hasattr(self.config, "quantization_config"):
        delattr(self.config, "quantization_config")
        delattr(self.config, "_pre_quantization_dtype")

    self.to('cpu')
<<<<<<< HEAD
    kwargs['safe_serialization'] = False
=======

    architectures = getattr(self.config, "architectures", None)
    model_type = getattr(self.config, "model_type", None)
>>>>>>> de1ef6c0
    self.save_pretrained(*args, **kwargs)

    if architectures:
        self.config.update({"architectures": architectures})
    if model_type:
        self.config.update({"model_type": model_type})

    self.config.save_pretrained(args[0])
    if self.can_generate():
        self.generation_config.save_pretrained(args[0])

    import json
    import os
    # We conveniently save all the keys of the model to have them on hand,
    # so that when using 'low_cpumem load',
    # it's not necessary to load the entire model to extract its keys
    # and we can avoid gc not triggered potentially.
    load_keys = {"all_checkpoint_keys": list(self.state_dict().keys())}
    with open(os.path.join(args[0], "load_keys.json"), "w") as json_file:
        json.dump(load_keys, json_file)


class _BaseAutoModelClass:

    HF_MODEL = None

    @classmethod
    def from_pretrained(cls,
                        *args,
                        **kwargs):
        """
        Load a model from a directory or the HF Hub. Use load_in_4bit or load_in_low_bit parameter
        the weight of model's linears can be loaded to low-bit format, like int4, int5 and int8.

        Three new arguments are added to extend Hugging Face's from_pretrained method as follows:

        :param load_in_4bit: boolean value, True means loading linear's weight to symmetric int 4 if
                                the model is a regular fp16/bf16/fp32 model, and to asymmetric int 4
                                if the model is GPTQ model.
                             Default to be False.
        :param load_in_low_bit: str value, options are sym_int4, asym_int4, sym_int5, asym_int5
                                , sym_int8, nf3, nf4, fp4, fp8, fp8_e4m3, fp8_e5m2 or fp16.
                                sym_int4 means symmetric int 4, asym_int4 means asymmetric int 4,
                                nf4 means 4-bit NormalFloat, etc. Relevant low bit optimizations
                                will be applied to the model.
        :param optimize_model: boolean value, Whether to further optimize the low_bit llm model.
                               Default to be True.
        :param modules_to_not_convert: list of str value, modules (nn.Module) that are skipped when
                                       conducting model optimizations. Default to be None.
        :param cpu_embedding: Whether to replace the Embedding layer, may need to set it
            to `True` when running BigDL-LLM on GPU on Windows. Default to be `False`.
        :param lightweight_bmm: Whether to replace the torch.bmm ops, may need to set it
            to `True` when running BigDL-LLM on GPU on Windows. Default to be `False`.
        :return: a model instance
        """
        pretrained_model_name_or_path = kwargs.get("pretrained_model_name_or_path", None) \
            if len(args) == 0 else args[0]
        config_dict, _ = PretrainedConfig.get_config_dict(pretrained_model_name_or_path)
        bigdl_transformers_low_bit = config_dict.pop("bigdl_transformers_low_bit", False)
        invalidInputError(not bigdl_transformers_low_bit,
                          f"Detected model is a low-bit({bigdl_transformers_low_bit}) model, "
                          f"Please use load_low_bit to load this model.")

        # For huggingface transformers cls.HF_Model.from_pretrained could only restore the model
        # in the original format, which is not quantized,
        # we can convert the model to quantized later.
        load_in_4bit = kwargs.pop("load_in_4bit", False)
        load_in_low_bit = kwargs.pop("load_in_low_bit", None)
        optimize_model = kwargs.pop("optimize_model", True)
        user_quantization_config = kwargs.pop("quantization_config", None)

        if load_in_4bit or load_in_low_bit:

            if config_dict.get("quantization_config", None) is not None:
                from bigdl.llm.transformers.low_bit_linear import get_block_size
                q_config = config_dict["quantization_config"]
                if q_config["quant_method"] == "gptq":
                    invalidInputError(q_config["bits"] == 4,
                                      "Only 4-bit gptq is supported in bigdl-llm.")
                    invalidInputError(q_config["desc_act"] is False,
                                      "Only desc_act=False is supported in bigdl-llm.")
                    if load_in_low_bit is not None:
                        invalidInputError(load_in_low_bit == "asym_int4",
                                          "You can only load gptq model as aysm_int4 low bit type.")

                    load_in_low_bit = "asym_int4"
                    if int(q_config["group_size"]) % get_block_size(load_in_low_bit) != 0:
                        invalidInputError(False,
                                          (f"group_size must be divisible by "
                                           f"{get_block_size(load_in_low_bit)}."))
                    if user_quantization_config is not None:
                        invalidInputError(user_quantization_config.bits == 4,
                                          "Only 4-bit gptq is supported in bigdl-llm.")
                        invalidInputError(user_quantization_config.use_exllama is False,
                                          "Only use_exllama=False is supported in bigdl-llm.")
                    else:
                        from transformers import GPTQConfig
                        user_quantization_config = GPTQConfig(bits=4, use_exllama=False)
                    kwargs["quantization_config"] = user_quantization_config
                elif q_config["quant_method"] == "awq":
                    from bigdl.llm.transformers.awq.awq_config import AwqConfig
                    awq_config = AwqConfig.from_dict(q_config)
                    invalidInputError(awq_config.bits == 4,
                                      "Only 4-bit awq is supported in bigdl-llm.")
                    invalidInputError(awq_config.version == "gemm",
                                      "Only gemm version is supported in bigdl-llm.")
                    invalidInputError(awq_config.backend == "autoawq",
                                      "Only autoawq backend is supported in bigdl-llm.")
                    invalidInputError(awq_config.zero_point,
                                      "Only awq zero_point = True is supported in bigdl-llm.")
                    if load_in_low_bit is not None:
                        invalidInputError(load_in_low_bit == "asym_int4",
                                          "You can only load awq model as aysm_int4 low bit type.")

                    load_in_low_bit = "asym_int4"

                    if int(awq_config.group_size) % get_block_size(load_in_low_bit) != 0:
                        invalidInputError(False,
                                          (f"group_size must be divisible by "
                                           f"{get_block_size(load_in_low_bit)}."))

                    kwargs["quantization_config"] = awq_config

            # load int x-bit
            kwargs["low_cpu_mem_usage"] = True
            # set default torch_dtype='auto'
            kwargs["torch_dtype"] = kwargs.get("torch_dtype", 'auto')
            # Avoid tensor parallel F.Linear Operations
            if "pretraining_tp" in config_dict:
                if "config" in kwargs:
                    setattr(kwargs["config"], "pretraining_tp", 1)
                else:
                    kwargs["pretraining_tp"] = 1
            q_k = load_in_low_bit if load_in_low_bit else "sym_int4"
            model = cls.load_convert(q_k, optimize_model, *args, **kwargs)
        else:
            # load default
            model = cls.HF_Model.from_pretrained(*args, **kwargs)

        return model

    @staticmethod
    def from_gguf(fpath: str, optimize_model: bool = True, cpu_embedding: bool = False):
        """
        Load gguf model and tokenizer and convert it to bigdl-llm model and huggingface tokenzier

        :param fpath: Path to gguf model file
        :param optimize_model: Whether to further optimize llm model, defaults to True
        :param cpu_embedding: Whether to replace the Embedding layer, may need to set it
            to `True` when running BigDL-LLM on GPU on Windows, defaults to False

        :return: An optimized bigdl-llm model and a huggingface tokenizer
        """
        from bigdl.llm.optimize import optimize_model as optimize_model_fn

        model, tokenizer, low_bit = load_gguf_model(fpath, dtype=torch.half)
        model = optimize_model_fn(model, low_bit=low_bit, optimize_llm=optimize_model,
                                  cpu_embedding=cpu_embedding)
        return model, tokenizer

    @classmethod
    def load_convert(cls, q_k, optimize_model, *args, **kwargs):
        from .convert import ggml_convert_low_bit
        invalidInputError(q_k in ggml_tensor_qtype,
                          f"Unknown load_in_low_bit value: {q_k}, expected:"
                          f" sym_int4, asym_int4, sym_int5, asym_int5, sym_int8, nf3, nf4, "
                          "fp4, fp8, fp8_e4m3, fp8_e5m2, fp16, mixed_fp4 or mixed_fp8.")
        qtype = ggml_tensor_qtype[q_k]

        # In case it needs a second try,
        # `from_pretrained`` may pop items out in dict
        # and lead to args missing.
        modules_to_not_convert = kwargs.pop("modules_to_not_convert", None)
        cpu_embedding = kwargs.pop("cpu_embedding", False)
        if kwargs.pop("replace_embedding", False):
            warnings.warn("replace_embedding is deprecated and will be removed in a future version,"
                          " please use cpu_embedding instead.", FutureWarning)
            cpu_embedding = True
        lightweight_bmm = kwargs.pop("lightweight_bmm", False)
        quant_config = kwargs.pop("quantization_config", None)
        _args = copy.deepcopy(args)
        _kwargs = copy.deepcopy(kwargs)
        awq_config = None

        if quant_config and quant_config.quant_method == "awq":
            # The latest transformers only support cuda version
            # This load awq ckpt logic is copied from
            # https://github.com/casper-hansen/AutoAWQ/blob/main/awq/models/base.py#L147
            from accelerate import init_empty_weights, infer_auto_device_map,\
                load_checkpoint_in_model
            from bigdl.llm.transformers.awq.awq import _replace_with_awq_layers,\
                get_layer_type, _load_config
            awq_config = quant_config
            model_weights_path, config = _load_config(args[0], '', max_new_tokens=None,
                                                      safetensors=True)
            with init_empty_weights():
                model = cls.HF_Model.from_config(config=config, trust_remote_code=True)

            _replace_with_awq_layers(model, awq_config=awq_config)

            model.tie_weights()

            # Get device map
            device_map = infer_auto_device_map(
                model,
                no_split_module_classes=[get_layer_type(config)],
                max_memory=None,
                dtype=config.torch_dtype
            )

            # Load checkpoint
            load_checkpoint_in_model(
                model,
                checkpoint=model_weights_path,
                device_map=device_map,
                offload_folder=None,
                dtype=config.torch_dtype
            )

            # Offloading dispatch
            from accelerate import dispatch_model
            model = dispatch_model(
                model,
                device_map=device_map,
                offload_dir=None
            )
        else:
            try:
                model = cls.HF_Model.from_pretrained(*args, **kwargs)
            except NotImplementedError:
                logger.info("Failed to load models with `low_cpu_mem_usage` specified, "
                            "will fall to traditional load method with higher memory consumption.")
                _kwargs["low_cpu_mem_usage"] = False
                model = cls.HF_Model.from_pretrained(*_args, **_kwargs)
                model.config.update({"bigdl_lcmu_enabled": False})

        model = model.to("cpu")
        model = ggml_convert_low_bit(model, qtype, optimize_model,
                                     modules_to_not_convert=modules_to_not_convert,
                                     cpu_embedding=cpu_embedding, lightweight_bmm=lightweight_bmm)
        model.config.update({"bigdl_transformers_low_bit": q_k})
        model.config.update({"tie_word_embeddings": False})

        # add save_low_bit to pretrained model dynamically
        import types
        model.save_low_bit = types.MethodType(save_low_bit, model)

        return model

    @classmethod
    def load_low_bit(cls,
                     pretrained_model_name_or_path,
                     *model_args,
                     **kwargs):
        """
        Load a low bit optimized model (including INT4, INT5 and INT8) from a saved ckpt.

        :param pretrained_model_name_or_path: str value, Path to load the optimized model ckpt.
        :param optimize_model: boolean value, Whether to further optimize the low_bit llm model.
                               Default to be True.

        :return: a model instance
        """
        from transformers.modeling_utils import no_init_weights, get_state_dict_dtype
        from transformers.dynamic_module_utils import resolve_trust_remote_code, \
            get_class_from_dynamic_module
        from transformers.models.auto.configuration_auto import AutoConfig
        from transformers.utils.generic import ContextManagers
        from transformers.generation.configuration_utils import GenerationConfig
        from transformers.models.auto.auto_factory import _get_model_class
        from accelerate.big_modeling import init_empty_weights
        from .convert import ggml_convert_low_bit
        import copy
        import os

        modules_to_not_convert = kwargs.pop("modules_to_not_convert", None)
        cpu_embedding = kwargs.pop("cpu_embedding", False)
        if kwargs.pop("replace_embedding", False):
            warnings.warn("replace_embedding is deprecated and will be removed in a future version,"
                          " please use cpu_embedding instead.", FutureWarning)
            cpu_embedding = True
        lightweight_bmm = kwargs.pop("lightweight_bmm", False)
        # Autofactory
        trust_remote_code = kwargs.pop("trust_remote_code", None)
        kwargs_orig = copy.deepcopy(kwargs)

        config, kwargs = AutoConfig.from_pretrained(
            pretrained_model_name_or_path,
            return_unused_kwargs=True,
            trust_remote_code=trust_remote_code,
            **kwargs,
        )

        # if torch_dtype=auto was passed here, ensure to pass it on
        if kwargs_orig.get("torch_dtype", None) == "auto":
            kwargs["torch_dtype"] = "auto"

        # Maybe needed when extract_local_archive_file
        subfolder = kwargs.get("subfolder", "")
        variant = kwargs.get("variant", None)
        offload_folder = kwargs.pop("offload_folder", None)
        offload_state_dict = kwargs.pop("offload_state_dict", False)
        torch_dtype = kwargs.pop("torch_dtype", "auto")
        sharded_metadata = None

        config_dict, _ = PretrainedConfig.get_config_dict(pretrained_model_name_or_path)
        bigdl_transformers_low_bit = config_dict.pop("bigdl_transformers_low_bit", False)
        bigdl_lcmu_enabled = config_dict.pop("bigdl_lcmu_enabled", True)

        invalidInputError(bigdl_transformers_low_bit,
                          "Detect this model is not a low-bit model, Please use from_pretrained"
                          " with load_in_4bit or load_in_low_bit to get a low-bit model , and "
                          " serialize the model using save_low_bit first.")

        invalidInputError(bigdl_transformers_low_bit in ggml_tensor_qtype,
                          f"Unknown bigdl_transformers_low_bit value: {bigdl_transformers_low_bit},"
                          f" expected: sym_int4, asym_int4, sym_int5, asym_int5 or sym_int8.")

        # set default optimize_model=True
        optimize_model = kwargs.pop("optimize_model", True)

        qtype = ggml_tensor_qtype[bigdl_transformers_low_bit]

        has_remote_code = hasattr(config, "auto_map") and cls.HF_Model.__name__ in config.auto_map
        has_local_code = type(config) in cls.HF_Model._model_mapping.keys()
        trust_remote_code = resolve_trust_remote_code(
            trust_remote_code, pretrained_model_name_or_path, has_local_code, has_remote_code
        )
        if has_remote_code and trust_remote_code:
            class_ref = config.auto_map[cls.HF_Model.__name__]
            model_class = get_class_from_dynamic_module(
                class_ref, pretrained_model_name_or_path,  **kwargs
            )
            if os.path.isdir(pretrained_model_name_or_path):
                model_class.register_for_auto_class(cls.HF_Model.__name__)
            else:
                cls.HF_Model.register(config.__class__, model_class, exist_ok=True)
        elif type(config) in cls.HF_Model._model_mapping.keys():
            model_class = _get_model_class(config, cls.HF_Model._model_mapping)

        resolved_archive_file, is_sharded = extract_local_archive_file(
            pretrained_model_name_or_path,
            subfolder,
            variant)

        if is_sharded:
            resolved_archive_file, sharded_metadata = \
                get_local_shard_files(pretrained_model_name_or_path,
                                      resolved_archive_file,
                                      subfolder=subfolder)

        # set dtype to instantiate the model under:
        # 1. If torch_dtype is not None, we use that dtype
        # 2. If torch_dtype is "auto", we auto-detect dtype from the loaded state_dict,
        #    by checking its first weights entry that is of a floating type
        #    - we assume all floating dtype weights are of the same dtype
        # we also may have config.torch_dtype available, but we won't rely on it till v5
        dtype_orig = None

        if torch_dtype is not None:
            if isinstance(torch_dtype, str):
                if torch_dtype == "auto":
                    if hasattr(config, "torch_dtype") and config.torch_dtype is not None:
                        torch_dtype = config.torch_dtype

                    else:
                        if is_sharded and "dtype" in sharded_metadata:
                            torch_dtype = sharded_metadata["dtype"]
                        else:
                            one_state_dict = load_state_dict(resolved_archive_file[0])
                            torch_dtype = get_state_dict_dtype(one_state_dict)
                            del one_state_dict  # free CPU memory
                else:
                    invalidInputError(False,
                                      f'`torch_dtype` can be either `torch.dtype` or `"auto"`,'
                                      'but received {torch_dtype}')
            dtype_orig = model_class._set_default_torch_dtype(torch_dtype)

        # Pretrained Model
        _fast_init = kwargs.pop("_fast_init", True)
        init_contexts = [no_init_weights(_enable=_fast_init)]
        init_contexts.append(init_empty_weights())

        if bigdl_lcmu_enabled:
            with ContextManagers(init_contexts):
                model = model_class(config, *model_args, **kwargs)
        else:
            model = model_class(config, *model_args, **kwargs)

        # Loading args may differ based on their usage
        quant_device = "meta" if bigdl_lcmu_enabled else "cpu"
        model = ggml_convert_low_bit(model, qtype, optimize_model, device=quant_device,
                                     modules_to_not_convert=modules_to_not_convert,
                                     cpu_embedding=cpu_embedding, lightweight_bmm=lightweight_bmm)

        if is_sharded:
            loaded_state_dict_keys = sharded_metadata["all_checkpoint_keys"]
        else:
            import os
            import json
            with open(os.path.join(pretrained_model_name_or_path,
                                   "load_keys.json"), "r") as json_file:
                loaded_data = json.load(json_file)
            loaded_state_dict_keys = loaded_data["all_checkpoint_keys"]

        # restore default dtype
        if dtype_orig is not None:
            torch.set_default_dtype(dtype_orig)

        (
            model,
            missing_keys,
            unexpected_keys,
            mismatched_keys,
            offload_index,
            error_msgs,
        ) = model_class._load_pretrained_model(
            model,
            None,
            loaded_state_dict_keys,  # XXX: rename?
            resolved_archive_file,
            pretrained_model_name_or_path,
            sharded_metadata=sharded_metadata,
            _fast_init=_fast_init,
            low_cpu_mem_usage=bigdl_lcmu_enabled,
            offload_folder=offload_folder,
            offload_state_dict=offload_state_dict,
            dtype=torch_dtype,
            keep_in_fp32_modules=[],
        )

        # make sure token embedding weights are still tied if needed
        model.tie_weights()

        # Set model in evaluation mode to deactivate DropOut modules by default
        model.eval()

        # If it is a model with generation capabilities, attempt to load the generation config
        if model.can_generate():
            try:
                model.generation_config = GenerationConfig.from_pretrained(
                    pretrained_model_name_or_path,
                    subfolder=subfolder,
                    **kwargs,
                )
            except (OSError, TypeError):
                pass
        for param in model.parameters():
            param.requires_grad_(False)
        return model


class AutoModelForCausalLM(_BaseAutoModelClass):
    HF_Model = transformers.AutoModelForCausalLM


class AutoModel(_BaseAutoModelClass):
    HF_Model = transformers.AutoModel


class AutoModelForSpeechSeq2Seq(_BaseAutoModelClass):
    HF_Model = transformers.AutoModelForSpeechSeq2Seq


class AutoModelForSeq2SeqLM(_BaseAutoModelClass):
    HF_Model = transformers.AutoModelForSeq2SeqLM


class AutoModelForSequenceClassification(_BaseAutoModelClass):
    HF_Model = transformers.AutoModelForSequenceClassification


class AutoModelForMaskedLM(_BaseAutoModelClass):
    HF_Model = transformers.AutoModelForMaskedLM


class AutoModelForQuestionAnswering(_BaseAutoModelClass):
    HF_Model = transformers.AutoModelForQuestionAnswering


class AutoModelForNextSentencePrediction(_BaseAutoModelClass):
    HF_Model = transformers.AutoModelForNextSentencePrediction


class AutoModelForMultipleChoice(_BaseAutoModelClass):
    HF_Model = transformers.AutoModelForMultipleChoice


class AutoModelForTokenClassification(_BaseAutoModelClass):
    HF_Model = transformers.AutoModelForTokenClassification<|MERGE_RESOLUTION|>--- conflicted
+++ resolved
@@ -60,13 +60,11 @@
         delattr(self.config, "_pre_quantization_dtype")
 
     self.to('cpu')
-<<<<<<< HEAD
+
     kwargs['safe_serialization'] = False
-=======
 
     architectures = getattr(self.config, "architectures", None)
     model_type = getattr(self.config, "model_type", None)
->>>>>>> de1ef6c0
     self.save_pretrained(*args, **kwargs)
 
     if architectures:

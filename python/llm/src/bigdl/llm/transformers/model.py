--- conflicted
+++ resolved
@@ -161,18 +161,9 @@
                           f"Unknown bigdl_transformers_low_bit value: {bigdl_transformers_low_bit},"
                           f" expected: sym_int4, asym_int4, sym_int5, asym_int5 or sym_int8.")
 
-<<<<<<< HEAD
-=======
-        # Speed up when loading model
-        kwargs["low_cpu_mem_usage"] = True
-
-        # set default torch_dtype='auto'
-        kwargs["torch_dtype"] = kwargs.get("torch_dtype", 'auto')
-
         # set default optimize_model=True
         optimize_model = kwargs.pop("optimize_model", True)
 
->>>>>>> e758f00d
         qtype = ggml_tensor_qtype[bigdl_transformers_low_bit]
 
         has_remote_code = hasattr(config, "auto_map") and cls.HF_Model.__name__ in config.auto_map
@@ -192,13 +183,6 @@
         elif type(config) in cls.HF_Model._model_mapping.keys():
             model_class = _get_model_class(config, cls.HF_Model._model_mapping)
 
-<<<<<<< HEAD
-=======
-        # We forcefully modify the model's definition
-        # and the tensor shape of int4 weights without quantization.
-        model = ggml_convert_quant(model, qtype, optimize_model, convert_shape_only=True)
-        # Load the quantized model at last.
->>>>>>> e758f00d
         resolved_archive_file, is_sharded = extract_local_archive_file(
             pretrained_model_name_or_path,
             subfolder,
@@ -245,7 +229,7 @@
         with ContextManagers(init_contexts):
             model = model_class(config, *model_args, **kwargs)
 
-        model = ggml_convert_quant(model, qtype, device="meta")
+        model = ggml_convert_quant(model, qtype, optimize_model, device="meta")
 
         if is_sharded:
             loaded_state_dict_keys = sharded_metadata["all_checkpoint_keys"]

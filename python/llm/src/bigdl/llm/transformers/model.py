#
# Copyright 2016 The BigDL Authors.
#
# Licensed under the Apache License, Version 2.0 (the "License");
# you may not use this file except in compliance with the License.
# You may obtain a copy of the License at
#
#     http://www.apache.org/licenses/LICENSE-2.0
#
# Unless required by applicable law or agreed to in writing, software
# distributed under the License is distributed on an "AS IS" BASIS,
# WITHOUT WARRANTIES OR CONDITIONS OF ANY KIND, either express or implied.
# See the License for the specific language governing permissions and
# limitations under the License.
#

import transformers
from transformers.configuration_utils import PretrainedConfig
from .utils import extract_local_archive_file, \
    load_state_dict, \
    get_local_shard_files
from bigdl.llm.ggml.quantize import ggml_tensor_qtype
from bigdl.llm.utils.common import invalidInputError
import torch
import copy
import logging

logging.basicConfig(format='%(asctime)s - %(levelname)s - %(message)s', level=logging.INFO)
logger = logging.getLogger(__name__)


def save_low_bit(self, *args, **kwargs):
    invalidInputError(self.config.to_dict().get("bigdl_transformers_low_bit", False),
                      f"Detected this model is not a low-bit model, please use from_pretrained's"
                      f" load_in_4bit or load_in_low_bit parameter to load a 4-bit model first.")
    self.save_pretrained(*args, **kwargs)
    import json
    import os
    # We conveniently save all the keys of the model to have them on hand,
    # so that when using 'low_cpumem load',
    # it's not necessary to load the entire model to extract its keys
    # and we can avoid gc not triggered potentially.
    load_keys = {"all_checkpoint_keys": list(self.state_dict().keys())}
    with open(os.path.join(args[0], "load_keys.json"), "w") as json_file:
        json.dump(load_keys, json_file)


class _BaseAutoModelClass:

    HF_MODEL = None

    @classmethod
    def from_pretrained(cls,
                        *args,
                        **kwargs):
        """
        Load a model from a directory or the HF Hub. Use load_in_4bit or load_in_low_bit parameter
        the weight of model's linears can be loaded to low-bit format, like int4, int5 and int8.

        Two new arguments are added to extend Hugging Face's from_pretrained method as follows:

        :param load_in_4bit: boolean value, True means load linear's weight to symmetric int 4.
        :param load_in_low_bit: str value, options are sym_int4, asym_int4, sym_int5, asym_int5
                                or sym_int8. sym_int4 means symmetric int 4, asym_int4 means
                                asymmetric int 4, etc. Relevant low bit optimizations will
                                be applied to the model.
        """
        pretrained_model_name_or_path = kwargs.get("pretrained_model_name_or_path", None) \
            if len(args) == 0 else args[0]
        config_dict, _ = PretrainedConfig.get_config_dict(pretrained_model_name_or_path)
        bigdl_transformers_low_bit = config_dict.pop("bigdl_transformers_low_bit", False)
        invalidInputError(not bigdl_transformers_low_bit,
                          f"Detected model is a low-bit({bigdl_transformers_low_bit}) model, "
                          f"Please use load_low_bit to load this model.")

        # For huggingface transformers cls.HF_Model.from_pretrained could only restore the model
        # in the original format, which is not quantized,
        # we can convert the model to quantized later.
        load_in_4bit = kwargs.pop("load_in_4bit", False)
        load_in_low_bit = kwargs.pop("load_in_low_bit", None)
        optimize_model = kwargs.pop("optimize_model", True)

        if load_in_4bit or load_in_low_bit:
            # load int x-bit
            kwargs["low_cpu_mem_usage"] = True
            # set default torch_dtype='auto'
            kwargs["torch_dtype"] = kwargs.get("torch_dtype", 'auto')
            # Avoid tensor parallel F.Linear Operations
            if "pretraining_tp" in config_dict:
                kwargs["pretraining_tp"] = 1
            q_k = load_in_low_bit if load_in_low_bit else "sym_int4"
            model = cls.load_convert(q_k, optimize_model, *args, **kwargs)
        else:
            # load default
            model = cls.HF_Model.from_pretrained(*args, **kwargs)

        return model

    @classmethod
    def load_convert(cls, q_k, optimize_model, *args, **kwargs):
        from .convert import ggml_convert_low_bit
        invalidInputError(q_k in ggml_tensor_qtype,
                          f"Unknown load_in_low_bit value: {q_k}, expected:"
                          f" sym_int4, asym_int4, sym_int5, asym_int5 or sym_int8.")
        qtype = ggml_tensor_qtype[q_k]
        # In case it needs a second try,
        # `from_pretrained`` may pop items out in dict
        # and lead to args missing.
        _args = copy.deepcopy(args)
        _kwargs = copy.deepcopy(kwargs)
        try:
            model = cls.HF_Model.from_pretrained(*args, **kwargs)
        except NotImplementedError:
            logger.info("Failed to load models with `low_cpu_mem_usage` specified, "
                        "will fall to traditional load method with higher memory consumption.")
            _kwargs["low_cpu_mem_usage"] = False
            model = cls.HF_Model.from_pretrained(*_args, **_kwargs)
            model.config.update({"bigdl_lcmu_enabled": False})
        model = model.to("cpu")
        model = ggml_convert_low_bit(model, qtype, optimize_model)
        model.config.update({"bigdl_transformers_low_bit": q_k})

        # add save_low_bit to pretrained model dynamically
        import types
        model.save_low_bit = types.MethodType(save_low_bit, model)

        return model

    @classmethod
    def load_low_bit(cls,
                     pretrained_model_name_or_path,
                     *model_args,
                     **kwargs):
        from transformers.modeling_utils import no_init_weights, get_state_dict_dtype
        from transformers.dynamic_module_utils import resolve_trust_remote_code, \
            get_class_from_dynamic_module
        from transformers.models.auto.configuration_auto import AutoConfig
        from transformers.utils.generic import ContextManagers
        from transformers.generation.configuration_utils import GenerationConfig
        from transformers.models.auto.auto_factory import _get_model_class
        from accelerate.big_modeling import init_empty_weights
        from .convert import ggml_convert_low_bit
        import copy
        import os

        # Autofactory
        trust_remote_code = kwargs.pop("trust_remote_code", None)
        kwargs_orig = copy.deepcopy(kwargs)

        config, kwargs = AutoConfig.from_pretrained(
            pretrained_model_name_or_path,
            return_unused_kwargs=True,
            trust_remote_code=trust_remote_code,
            **kwargs,
        )

        # if torch_dtype=auto was passed here, ensure to pass it on
        if kwargs_orig.get("torch_dtype", None) == "auto":
            kwargs["torch_dtype"] = "auto"

        # Maybe needed when extract_local_archive_file
        subfolder = kwargs.get("subfolder", "")
        variant = kwargs.get("variant", None)
        offload_folder = kwargs.pop("offload_folder", None)
        offload_state_dict = kwargs.pop("offload_state_dict", False)
        torch_dtype = kwargs.pop("torch_dtype", "auto")
        sharded_metadata = None

        config_dict, _ = PretrainedConfig.get_config_dict(pretrained_model_name_or_path)
        bigdl_transformers_low_bit = config_dict.pop("bigdl_transformers_low_bit", False)
        bigdl_lcmu_enabled = config_dict.pop("bigdl_lcmu_enabled", True)

        invalidInputError(bigdl_transformers_low_bit,
                          "Detect this model is not a low-bit model, Please use from_pretrained"
                          " with load_in_4bit or load_in_low_bit to get a low-bit model , and "
                          " serialize the model using save_low_bit first.")

        invalidInputError(bigdl_transformers_low_bit in ggml_tensor_qtype,
                          f"Unknown bigdl_transformers_low_bit value: {bigdl_transformers_low_bit},"
                          f" expected: sym_int4, asym_int4, sym_int5, asym_int5 or sym_int8.")

        # set default optimize_model=True
        optimize_model = kwargs.pop("optimize_model", True)

        qtype = ggml_tensor_qtype[bigdl_transformers_low_bit]

        has_remote_code = hasattr(config, "auto_map") and cls.HF_Model.__name__ in config.auto_map
        has_local_code = type(config) in cls.HF_Model._model_mapping.keys()
        trust_remote_code = resolve_trust_remote_code(
            trust_remote_code, pretrained_model_name_or_path, has_local_code, has_remote_code
        )
        if has_remote_code and trust_remote_code:
            class_ref = config.auto_map[cls.HF_Model.__name__]
            model_class = get_class_from_dynamic_module(
                class_ref, pretrained_model_name_or_path,  **kwargs
            )
            if os.path.isdir(pretrained_model_name_or_path):
                model_class.register_for_auto_class(cls.HF_Model.__name__)
            else:
                cls.HF_Model.register(config.__class__, model_class, exist_ok=True)
        elif type(config) in cls.HF_Model._model_mapping.keys():
            model_class = _get_model_class(config, cls.HF_Model._model_mapping)

        resolved_archive_file, is_sharded = extract_local_archive_file(
            pretrained_model_name_or_path,
            subfolder,
            variant)

        if is_sharded:
            resolved_archive_file, sharded_metadata = \
                get_local_shard_files(pretrained_model_name_or_path,
                                      resolved_archive_file,
                                      subfolder=subfolder)

        # set dtype to instantiate the model under:
        # 1. If torch_dtype is not None, we use that dtype
        # 2. If torch_dtype is "auto", we auto-detect dtype from the loaded state_dict,
        #    by checking its first weights entry that is of a floating type
        #    - we assume all floating dtype weights are of the same dtype
        # we also may have config.torch_dtype available, but we won't rely on it till v5
        dtype_orig = None

        if torch_dtype is not None:
            if isinstance(torch_dtype, str):
                if torch_dtype == "auto":
                    if hasattr(config, "torch_dtype") and config.torch_dtype is not None:
                        torch_dtype = config.torch_dtype

                    else:
                        if is_sharded and "dtype" in sharded_metadata:
                            torch_dtype = sharded_metadata["dtype"]
                        else:
                            one_state_dict = load_state_dict(resolved_archive_file[0])
                            torch_dtype = get_state_dict_dtype(one_state_dict)
                            del one_state_dict  # free CPU memory
                else:
                    invalidInputError(False,
                                      f'`torch_dtype` can be either `torch.dtype` or `"auto"`,'
                                      'but received {torch_dtype}')
            dtype_orig = model_class._set_default_torch_dtype(torch_dtype)

        # Pretrained Model
        _fast_init = kwargs.pop("_fast_init", True)
        init_contexts = [no_init_weights(_enable=_fast_init)]
        init_contexts.append(init_empty_weights())

        if bigdl_lcmu_enabled:
            with ContextManagers(init_contexts):
                model = model_class(config, *model_args, **kwargs)
        else:
            model = model_class(config, *model_args, **kwargs)

<<<<<<< HEAD
        model = ggml_convert_low_bit(model, qtype, optimize_model, device="meta")
=======
        # Loading args may differ based on their usage
        quant_device = "meta" if bigdl_lcmu_enabled else "cpu"
        model = ggml_convert_quant(model, qtype, optimize_model, device=quant_device)
>>>>>>> 2d5bbdee

        if is_sharded:
            loaded_state_dict_keys = sharded_metadata["all_checkpoint_keys"]
        else:
            import os
            import json
            with open(os.path.join(pretrained_model_name_or_path,
                                   "load_keys.json"), "r") as json_file:
                loaded_data = json.load(json_file)
            loaded_state_dict_keys = loaded_data["all_checkpoint_keys"]

        # restore default dtype
        if dtype_orig is not None:
            torch.set_default_dtype(dtype_orig)

        (
            model,
            missing_keys,
            unexpected_keys,
            mismatched_keys,
            offload_index,
            error_msgs,
        ) = model_class._load_pretrained_model(
            model,
            None,
            loaded_state_dict_keys,  # XXX: rename?
            resolved_archive_file,
            pretrained_model_name_or_path,
            sharded_metadata=sharded_metadata,
            _fast_init=_fast_init,
            low_cpu_mem_usage=bigdl_lcmu_enabled,
            offload_folder=offload_folder,
            offload_state_dict=offload_state_dict,
            dtype=torch_dtype,
            keep_in_fp32_modules=[],
        )

        # make sure token embedding weights are still tied if needed
        model.tie_weights()

        # Set model in evaluation mode to deactivate DropOut modules by default
        model.eval()

        # If it is a model with generation capabilities, attempt to load the generation config
        if model.can_generate():
            try:
                model.generation_config = GenerationConfig.from_pretrained(
                    pretrained_model_name_or_path,
                    subfolder=subfolder,
                    **kwargs,
                )
            except (OSError, TypeError):
                pass
        for param in model.parameters():
            param.requires_grad_(False)
        return model


class AutoModelForCausalLM(_BaseAutoModelClass):
    HF_Model = transformers.AutoModelForCausalLM


class AutoModel(_BaseAutoModelClass):
    HF_Model = transformers.AutoModel


class AutoModelForSpeechSeq2Seq(_BaseAutoModelClass):
    HF_Model = transformers.AutoModelForSpeechSeq2Seq


class AutoModelForSeq2SeqLM(_BaseAutoModelClass):
    HF_Model = transformers.AutoModelForSeq2SeqLM


class AutoModelForSequenceClassification(_BaseAutoModelClass):
    HF_Model = transformers.AutoModelForSequenceClassification


class AutoModelForMaskedLM(_BaseAutoModelClass):
    HF_Model = transformers.AutoModelForMaskedLM


class AutoModelForQuestionAnswering(_BaseAutoModelClass):
    HF_Model = transformers.AutoModelForQuestionAnswering


class AutoModelForNextSentencePrediction(_BaseAutoModelClass):
    HF_Model = transformers.AutoModelForNextSentencePrediction


class AutoModelForMultipleChoice(_BaseAutoModelClass):
    HF_Model = transformers.AutoModelForMultipleChoice


class AutoModelForTokenClassification(_BaseAutoModelClass):
    HF_Model = transformers.AutoModelForTokenClassification<|MERGE_RESOLUTION|>--- conflicted
+++ resolved
@@ -250,13 +250,9 @@
         else:
             model = model_class(config, *model_args, **kwargs)
 
-<<<<<<< HEAD
-        model = ggml_convert_low_bit(model, qtype, optimize_model, device="meta")
-=======
         # Loading args may differ based on their usage
         quant_device = "meta" if bigdl_lcmu_enabled else "cpu"
-        model = ggml_convert_quant(model, qtype, optimize_model, device=quant_device)
->>>>>>> 2d5bbdee
+        model = ggml_convert_low_bit(model, qtype, optimize_model, device=quant_device)
 
         if is_sharded:
             loaded_state_dict_keys = sharded_metadata["all_checkpoint_keys"]

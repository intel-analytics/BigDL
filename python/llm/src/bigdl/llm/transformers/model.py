--- conflicted
+++ resolved
@@ -123,7 +123,6 @@
                         from transformers import GPTQConfig
                         user_quantization_config = GPTQConfig(bits=4, use_exllama=False)
                     kwargs["quantization_config"] = user_quantization_config
-<<<<<<< HEAD
                 elif q_config["quant_method"] == "awq":
                     from bigdl.llm.transformers.awq.awq_config import AwqConfig
                     awq_config = AwqConfig.from_dict(q_config)
@@ -147,8 +146,6 @@
                                            f"{get_ggml_qk_size(load_in_low_bit)}."))
 
                     kwargs["quantization_config"] = awq_config
-=======
->>>>>>> e204f259
 
             # load int x-bit
             kwargs["low_cpu_mem_usage"] = True

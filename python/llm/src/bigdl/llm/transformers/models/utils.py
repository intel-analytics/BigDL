#
# Copyright 2016 The BigDL Authors.
#
# Licensed under the Apache License, Version 2.0 (the "License");
# you may not use this file except in compliance with the License.
# You may obtain a copy of the License at
#
#     http://www.apache.org/licenses/LICENSE-2.0
#
# Unless required by applicable law or agreed to in writing, software
# distributed under the License is distributed on an "AS IS" BASIS,
# WITHOUT WARRANTIES OR CONDITIONS OF ANY KIND, either express or implied.
# See the License for the specific language governing permissions and
# limitations under the License.
#

import os
import torch
from bigdl.llm.utils.common import invalidInputError
from bigdl.llm.ggml.quantize import ggml_tensor_qtype
from bigdl.llm.transformers.utils import get_ipex_version, get_xpu_device_type

FP8_KV_ALLOC_LENGTH = 512
SYM_INT4 = ggml_tensor_qtype["sym_int4"]
SYM_INT8 = ggml_tensor_qtype["sym_int8"]
FP8E4 = ggml_tensor_qtype["fp8_e4m3"]
FP8E5 = ggml_tensor_qtype["fp8_e5m2"]


def init_kv_cache(batch_size, num_heads, head_dim, current_length, max_length, dtype, device):
    key_cache_storage = torch.empty(batch_size, num_heads,
                                    max_length, head_dim,
                                    dtype=dtype, device=device)
    value_cache_storage = torch.empty(batch_size, num_heads,
                                      max_length, head_dim,
                                      dtype=dtype, device=device)

    key_cache = key_cache_storage.as_strided((batch_size, num_heads,
                                              current_length, head_dim),
                                             key_cache_storage.stride(),
                                             storage_offset=0)
    value_cache = value_cache_storage.as_strided((batch_size, num_heads,
                                                  current_length, head_dim),
                                                 value_cache_storage.stride(),
                                                 storage_offset=0)
    return key_cache, value_cache


def extend_kv_cache(batch_size, num_heads, head_dim, current_length, max_length, dtype, device):
    # empty cache to reduce gpu memory
    if device.type == 'xpu':
        torch.xpu.empty_cache()
    return init_kv_cache(batch_size, num_heads, head_dim, current_length, max_length, dtype, device)


def append_kv_cache(cache_k, cache_v, key_states, value_states):
    new_size = (cache_k.size(0),
                cache_k.size(1),
                cache_k.size(2) + key_states.size(2),
                cache_k.size(3))
    new_cache_k = cache_k.as_strided(new_size, cache_k.stride(), storage_offset=0)
    new_cache_k[:, :, cache_k.size(2):cache_k.size(2) + key_states.size(2), :] = key_states
    new_cache_v = cache_v.as_strided(new_size, cache_v.stride(), storage_offset=0)
    new_cache_v[:, :, cache_v.size(2):cache_v.size(2) + key_states.size(2), :] = value_states
    return new_cache_k, new_cache_v


def use_quantize_kv_cache(linear: torch.nn.Module, x: torch.Tensor) -> bool:
    if os.environ.get("BIGDL_QUANTIZE_KV_CACHE", None) is not None:
        return os.environ["BIGDL_QUANTIZE_KV_CACHE"] == "1"
    else:
        return x.device.type == 'xpu' and get_xpu_device_type(x) == "mtl" \
            and hasattr(linear, "qtype") and \
            linear.qtype != ggml_tensor_qtype["fp16"] and linear.qtype != ggml_tensor_qtype["bf16"]


def init_fp8_kv_cache(batch_size, num_heads, current_length, head_dim, device):
    max_length = current_length + FP8_KV_ALLOC_LENGTH

    k_cache_storage = torch.empty(batch_size, num_heads, max_length, head_dim,
                                  dtype=torch.uint8, device=device)

    v_cache_storage = torch.empty(batch_size, num_heads, head_dim, max_length,
                                  dtype=torch.uint8, device=device)

    k_cache = k_cache_storage.as_strided((batch_size, num_heads, 0, head_dim),
                                         k_cache_storage.stride(), storage_offset=0)

    v_cache = v_cache_storage.as_strided((batch_size, num_heads, head_dim, 0),
                                         v_cache_storage.stride(), storage_offset=0)

    return k_cache, v_cache.transpose(-1, -2)


def append_fp8_kv_cache(k_cache, v_cache, key, value):
    batch_size, num_heads, cur_length, head_dim = k_cache.shape
    new_length = cur_length + key.size(2)
    new_size = (batch_size, num_heads, new_length, head_dim)

    if k_cache.stride(1) < new_length * k_cache.size(3):
        new_k_cache, new_v_cache = init_fp8_kv_cache(batch_size, num_heads, new_length,
                                                     head_dim, key.device)
        new_k_cache = new_k_cache.as_strided(new_size, new_k_cache.stride(), storage_offset=0)
        new_v_cache = new_v_cache.as_strided(new_size, new_v_cache.stride(), storage_offset=0)
        new_k_cache[:, :, :cur_length, :] = k_cache
        new_v_cache[:, :, :cur_length, :] = v_cache
    else:
        new_k_cache = k_cache.as_strided(new_size, k_cache.stride(), storage_offset=0)
        new_v_cache = v_cache.as_strided(new_size, v_cache.stride(), storage_offset=0)

    fp8_key = key.half().view(torch.uint8)[:, :, :, 1::2]
    new_k_cache[:, :, cur_length:new_length, :] = fp8_key
    fp8_value = value.half().view(torch.uint8)[:, :, :, 1::2]
    new_v_cache[:, :, cur_length:new_length, :] = fp8_value

    return new_k_cache, new_v_cache


def restore_fp8_kv_cache(k_cache, v_cache, dtype):
    new_k_cache = torch.full(k_cache.shape, 128, dtype=torch.int16, device=k_cache.device)
    new_k_cache.view(torch.uint8)[:, :, :, 1::2] = k_cache
    new_k_cache = new_k_cache.view(torch.half)
    new_v_cache = torch.full(v_cache.shape, 128, dtype=torch.int16, device=v_cache.device)
    new_v_cache.view(torch.uint8)[:, :, :, 1::2] = v_cache
    new_v_cache = new_v_cache.view(torch.half)

    return new_k_cache.to(dtype=dtype), new_v_cache.to(dtype=dtype)


def rotate_half(x):
    """Rotates half the hidden dims of the input."""
    x1 = x[..., :x.shape[-1] // 2]
    x2 = x[..., x.shape[-1] // 2:]
    return torch.cat((-x2, x1), dim=-1)


def rotate_every_two(x):
    x1 = x[:, :, :, ::2]
    x2 = x[:, :, :, 1::2]
    x = torch.stack((-x2, x1), dim=-1)
    return x.flatten(-2)  # in einsum notation: rearrange(x, '... d j -> ... (d j)')


def apply_rotary_pos_emb(q, k, cos, sin, position_ids, model_family):
    if model_family in ["llama", "baichuan", "internlm", "aquila", "gpt_neox", "mistral",
<<<<<<< HEAD
                        "mixtral", "qwen2", "yuan2"]:
=======
                        "mixtral", "qwen2", "yuan"]:
>>>>>>> 8fb938d1
        # The first two dimensions of cos and sin are always 1, so we can `squeeze` them.
        cos = cos.squeeze(1).squeeze(0)  # [seq_len, dim]
        sin = sin.squeeze(1).squeeze(0)  # [seq_len, dim]
        cos = cos[position_ids].unsqueeze(1)  # [bs, 1, seq_len, dim]
        sin = sin[position_ids].unsqueeze(1)  # [bs, 1, seq_len, dim]
        q_embed = (q * cos) + (rotate_half(q) * sin)
        k_embed = (k * cos) + (rotate_half(k) * sin)
        return q_embed, k_embed
    elif model_family == "gptj":
        q_embed = (q * cos) + (rotate_every_two(q) * sin)
        k_embed = (k * cos) + (rotate_every_two(k) * sin)
        return q_embed, k_embed
    else:
        invalidInputError(False,
                          f"{model_family} is not supported.")


def apply_ipex_rotate_every_two(q, k, cos, sin):
    # ipex's apply_rotary_embedding_two_qk can change the origin storage,
    # so q/k will get the result directly.
    from bigdl.llm.transformers.utils import get_ipex_version
    if get_ipex_version() >= "2.1.10+xpu":
        torch.ops.torch_ipex.apply_rotary_embedding_two_qk(
            q, k, sin, cos, q, k
        )
    else:
        torch.ops.torch_ipex.apply_rotary_embedding(q, sin, cos, q)
        torch.ops.torch_ipex.apply_rotary_embedding(k, sin, cos, k)


def apply_rotary_pos_emb_no_cache_xpu(q, k, position_ids, model_family):
    if q.device.type != "xpu":
        invalidInputError(False,
                          f"only xpu is supported in this function")
    import linear_q4_0
    q_embed = torch.empty(q.shape, dtype=q.dtype, device=q.device)
    k_embed = torch.empty(k.shape, dtype=k.dtype, device=k.device)
    if model_family in ["llama", "baichuan", "internlm", "aquila", "gpt_neox", "mistral",
                        "mixtral", "qwen2"]:
        linear_q4_0.apply_rotary_embedding_half_q_and_k(q, k, position_ids, q_embed, k_embed)
        return q_embed, k_embed
    else:
        invalidInputError(False,
                          f"{model_family} is not supported.")


def apply_rotary_pos_emb_cache_freq_xpu(q, k, sin, cos, model_family, position_ids=None):
    if q.device.type != "xpu":
        invalidInputError(False,
                          f"only xpu is supported in this function")
    import linear_q4_0
    q_embed = torch.empty(q.shape, dtype=q.dtype, device=q.device)
    k_embed = torch.empty(k.shape, dtype=k.dtype, device=k.device)
    if model_family in ["qwen", "mixtral"]:
        linear_q4_0.apply_rotary_embedding_half_q_and_k_cache_freq(q, k, sin, cos, q_embed, k_embed)
    elif model_family in ["qwen2"]:
        cos = cos.to(q.dtype)
        sin = sin.to(q.dtype)
        cos = cos.squeeze(1).squeeze(0)  # [seq_len, dim]
        sin = sin.squeeze(1).squeeze(0)  # [seq_len, dim]
        cos = cos[position_ids].unsqueeze(1)  # [bs, 1, seq_len, dim]
        sin = sin[position_ids].unsqueeze(1)  # [bs, 1, seq_len, dim]
        linear_q4_0.apply_rotary_embedding_half_q_and_k_cache_freq(q, k, sin, cos, q_embed, k_embed)
    elif model_family in ["gemma"]:
        cos = cos.unsqueeze(1)
        sin = sin.unsqueeze(1)
        linear_q4_0.apply_rotary_embedding_half_q_and_k_cache_freq(q, k, sin, cos, q_embed, k_embed)
    else:
        invalidInputError(False,
                          f"{model_family} is not supported.")
    return q_embed, k_embed


def is_enough_kv_cache_room_4_36(past_key_value, idx, seq_len=1):
    # to determinate if is enough kv cache room in transformers==4.36
    # seq_len for current seq len
    # For llama like kv cache, i.e., [bs, n_head, seq_len, head_dim]
    return past_key_value is not None and len(past_key_value.key_cache) > idx and \
        past_key_value.key_cache[idx].stride()[1] >= \
        (past_key_value.key_cache[idx].size(2) + seq_len) * \
        past_key_value.key_cache[idx].size(3)


def is_enough_kv_cache_room_4_31(past_key_value, seq_len=1):
    # to determinate if is enough kv cache room in transformers between 4.31 and 4.35
    # seq_len for current seq len
    # For llama like kv cache, i.e., [bs, n_head, seq_len, head_dim]
    return past_key_value is not None and \
        past_key_value[0].stride()[1] >= \
        (past_key_value[0].size(2) + seq_len) * past_key_value[0].size(3)


def use_flash_attention(query, key):
    # here we support query's shape is always [batch_size, head_num, q_len, head_dim],
    # key's shape is always [batch_size, head_num, k_len, head_dim]
    invalidInputError(query.dim() == 4,
                      "Here query input of use_flash_attention should be [batch_size, "
                      "head_num, q_len, head_dim]")
    invalidInputError(key.dim() == 4,
                      "Here key input of use_flash_attention should be [batch_size, "
                      "head_num, k_len, head_dim]")
    bsz, _, q_len, _ = query.size()
    k_len = key.size()[2]
    # check whether ipex flash attention can be used
    if bsz > 1:
        # only use flash attention for batch_size = 1 now
        # as flash attention doesn't support attn_mask in ipex 2.1,
        # so it will cause output error for padded batch input
        return False
    if q_len != k_len:
        # now only use flash attention for first token
        # as it seems have no performance benifit for rest token now
        return False
    if query.device.type != "xpu":
        # ipex flash attention only support for xpu
        return False
    ipex_version = get_ipex_version()
    if ipex_version <= "2.0.110+xpu":
        # ipex flash attention is supported from ipex 2.1
        return False
    if not torch.xpu.has_xetla():
        # ipex flash attention is only supported for xetla
        # may update this later
        return False
    if query.dtype not in [torch.float32, torch.float16]:
        # only use flash attention for fp32/fp16 input
        return False
    return True


def use_esimd_sdp(q_len, k_len, head_dim, query_states):
    if head_dim != 128:
        # esimd_sdp only support head_dim = 128 now
        return False
    elif q_len != 1:
        # esimd_sdp only support rest token now
        return False
    elif k_len < 8:
        # esimd_sdp will cause wrong output when k_len < 8
        return False
    elif query_states.device.type != "xpu":
        # esimd_sdp only support GPU now
        return False
    elif query_states.dtype != torch.float16:
        # esimd_sdp only has optimization for FP16 now
        return False
    else:
        device_name = torch.xpu.get_device_name(query_states.device.index)
        if device_name.startswith("Intel(R) Arc(TM) A") or \
                device_name.startswith("Intel(R) Data Center GPU Flex"):
            import linear_fp16_esimd
            if hasattr(linear_fp16_esimd, "sdp_forward"):
                return True
            else:
                return False
        else:
            return False


def mlp_fusion_check(x, qtype, training):
    invalidInputError(x.dim() == 2,
                      "Here input x's dim should be 2.")
    if x.shape[0] != 1:
        return False
    if x.device.type != 'xpu':
        return False
    if qtype not in [ggml_tensor_qtype["sym_int4"], ggml_tensor_qtype["fp8_e5m2"]]:
        return False
    if training or x.requires_grad:
        return False
    return True


def use_xmx(x: torch.Tensor, qtype: int):
    device = get_xpu_device_type(x)
    return (
        os.environ.get("BIGDL_LLM_XMX_DISABLED", "0") != "1"
        and device in ["arc", "flex", "pvc"]
        and qtype in [SYM_INT4, SYM_INT8, FP8E4, FP8E5]
        and (
            (device == "pvc" and 1 < x.size(0) <= 16)
            or
            (device != "pvc" and 1 < x.size(0) <= 64)
        )
    )


def use_fused_layer_norm(x: torch.Tensor, training: bool):
    device = get_xpu_device_type(x)
    return (
        not training
        and not x.requires_grad
        and device in ["arc", "flex", "pvc", "mtl"]  # fused layer norm cannot run on UHD
        and (
            device == "mtl"  # fused layer norm conflicts with XMX, so disable it when using XMX
            or x.numel() // x.size(-1) == 1
        )
    )


def fp16_fusion_check(proj, x, training):
    # only use fp16 fusion on PVC inference
    if proj.qtype != ggml_tensor_qtype["fp16"]:
        return False
    if proj.weight_type != 2:
        return False
    if training:
        return False
    if x.requires_grad:
        return False
    device_type = get_xpu_device_type(x)
    if device_type != "pvc":
        return False
    return True<|MERGE_RESOLUTION|>--- conflicted
+++ resolved
@@ -143,11 +143,7 @@
 
 def apply_rotary_pos_emb(q, k, cos, sin, position_ids, model_family):
     if model_family in ["llama", "baichuan", "internlm", "aquila", "gpt_neox", "mistral",
-<<<<<<< HEAD
-                        "mixtral", "qwen2", "yuan2"]:
-=======
                         "mixtral", "qwen2", "yuan"]:
->>>>>>> 8fb938d1
         # The first two dimensions of cos and sin are always 1, so we can `squeeze` them.
         cos = cos.squeeze(1).squeeze(0)  # [seq_len, dim]
         sin = sin.squeeze(1).squeeze(0)  # [seq_len, dim]

#
# Copyright 2016 The BigDL Authors.
#
# Licensed under the Apache License, Version 2.0 (the "License");
# you may not use this file except in compliance with the License.
# You may obtain a copy of the License at
#
#     http://www.apache.org/licenses/LICENSE-2.0
#
# Unless required by applicable law or agreed to in writing, software
# distributed under the License is distributed on an "AS IS" BASIS,
# WITHOUT WARRANTIES OR CONDITIONS OF ANY KIND, either express or implied.
# See the License for the specific language governing permissions and
# limitations under the License.
#


from bigdl.llm.ggml.convert_model import convert_model as ggml_convert_model
from bigdl.llm.gptq.convert.convert_gptq_to_ggml import convert_gptq2ggml
from bigdl.llm.utils.common import invalidInputError
import argparse
<<<<<<< HEAD
import tempfile
import os
import time
from pathlib import Path
=======
import os
>>>>>>> 6ec6fc20


def _special_kwarg_check(kwargs, check_args):
    _used_args = {}
    for arg in kwargs:
        if arg in check_args:
            _used_args[arg] = kwargs[arg]
    return True, _used_args


def llm_convert(model,
                outfile,
                model_family,
                outtype='int4',
                model_format="pth",
                lora_id_or_path=None,
                **kwargs):
    """
    This function is able to:

        1. Convert Hugging Face llama-like / gpt-neox-like / bloom-like / starcoder-like
           PyTorch model to lower precision in BigDL-LLM optimized GGML format.
        2. Convert Hugging Face GPTQ format llama-like model to BigDL-LLM optimized
           GGML format.

    :param model: Path to a **directory**:

           1. If ``model_format='pth'``, the folder should be a Hugging Face checkpoint
              that is directly pulled from Hugging Face hub, for example ``./llama-7b-hf``.
              This should be a dir path that contains: weight bin, tokenizer config,
              tokenizer.model (required for llama) and added_tokens.json (if applied).
              For lora finetuned model, the path should be pointed to a merged weight.
           2. If ``model_format='gptq'``, the folder should be be a Hugging Face checkpoint
              in GPTQ format, which contains weights in pytorch's .pt format,
              and ``tokenizer.model``.

    :param outfile: Save path of output quantized model. You must pass a **directory** to
           save all related output.
    :param model_family: Which model family your input model belongs to.
           Now ``llama``/``bloom``/``gptneox``/``starcoder`` has been supported.
           If ``model_format='gptq'``, only ``llama`` is supported.
    :param dtype: Which quantized precision will be converted.
           If ``model_format='pth'``, `int4` and `int8` are supported,
           meanwhile `int8` only works for `llama` and `gptneox`.
           If ``model_format='gptq'``, only ``int4`` is supported.
    :param model_format: Specify the model format to be converted. ``pth`` is for
           PyTorch model checkpoint from Hugging Face. ``gptq`` is for GPTQ format
           model from Hugging Face.
    :param **kwargs: Supported keyword arguments includes:

           * ``tmp_path``: Valid when ``model_format='pth'``. It refers to the path
             that stores the intermediate model during the conversion process.
           * ``tokenizer_path``: Valid when ``model_format='gptq'``. It refers to the path
             where ``tokenizer.model`` is located (if it is not in the ``model`` directory)

    :return: the path string to the converted lower precision checkpoint.
    """
    if model_format == "pth":
        with tempfile.TemporaryDirectory() as tmp_merged_dir:
            if lora_id_or_path:
                from bigdl.llm.utils.lora_util import merge_and_export_lora_model
                if "tmp_path" in kwargs:
                    tmp_path = kwargs.get("tmp_path")
                    lora_name = Path(lora_id_or_path).stem if os.path.exists(lora_id_or_path) else lora_id_or_path.replace("/", "-")
                    merged_dir = os.path.join(tmp_path, f'merged_{lora_name}_{int(time.time())}')
                else:
                    merged_dir = tmp_merged_dir
                print("Merging lora with the base model....")
                model = merge_and_export_lora_model(base_model=model,
                                                    lora_id_or_path=lora_id_or_path,
                                                    output_path=merged_dir)
            _, _used_args = _special_kwarg_check(kwargs=kwargs,
                                                check_args=["tmp_path"])
            return ggml_convert_model(input_path=model,
                                      output_path=outfile,
                                      model_family=model_family,
                                      dtype=outtype,
                                      **_used_args,
                                      )
    elif model_format == "gptq":
        # TODO: support lora?
        invalidInputError(model_family == "llama" and outtype == 'int4',
                          "Convert GPTQ models should always "
                          "specify `--model-family llama --dtype int4` in the command line.")
        invalidInputError(os.path.isdir(outfile),
                          "The output_path {} is not a directory".format(outfile))
        _, _used_args = _special_kwarg_check(kwargs=kwargs,
                                             check_args=["tokenizer_path"])

        output_filename = "bigdl_llm_{}_{}_from_gptq.bin".format(model_family,
                                                                 outtype.lower())
        outfile = os.path.join(outfile, output_filename)

        if "tokenizer_path" in _used_args:
            gptq_tokenizer_path = _used_args["tokenizer_path"]
        else:
            gptq_tokenizer_path = None

        convert_gptq2ggml(input_path=model,
                          output_path=outfile,
                          tokenizer_path=gptq_tokenizer_path,
                          )
        return outfile
    else:
        invalidInputError(False, f"Unsupported input model_type: {model_format}")

    return None


def main():
    parser = argparse.ArgumentParser(description='Model Convert Parameters')
    parser.add_argument('model', type=str,
                        help=("model, a path to a *directory* containing model weights"))
    parser.add_argument('-o', '--outfile', type=str, required=True,
                        help=("outfile,save path of output quantized model."))
    parser.add_argument('-x', '--model-family', type=str, required=True,
                        help=("--model-family: Which model family your input model belongs to."
                              "Now only `llama`/`bloom`/`gptneox` are supported."))
    parser.add_argument('-f', '--model-format', type=str, required=True,
                        help=("The model type to be convert to a ggml compatible file."
                              "Now only `pth`/`gptq` are supported."))
    parser.add_argument('-t', '--outtype', type=str, default="int4",
                        help="Which quantized precision will be converted.")
    parser.add_argument("--lora-id-or-path", type=str, default=None, 
                        help="hugging face lora model name or a path to a *directory* "
                             "containing lora model weights.")

    # pth specific args
    parser.add_argument('-p', '--tmp-path', type=str, default=None,
                        help="Which path to store the intermediate model during the"
                        "conversion process.")

    # gptq specific args
    parser.add_argument('-k', '--tokenizer-path', type=str, default=None,
                        help="tokenizer_path, a path of tokenizer.model")
    args = parser.parse_args()
    params = vars(args)
    llm_convert(**params)

if __name__ == '__main__':
    main()<|MERGE_RESOLUTION|>--- conflicted
+++ resolved
@@ -19,14 +19,10 @@
 from bigdl.llm.gptq.convert.convert_gptq_to_ggml import convert_gptq2ggml
 from bigdl.llm.utils.common import invalidInputError
 import argparse
-<<<<<<< HEAD
 import tempfile
 import os
 import time
 from pathlib import Path
-=======
-import os
->>>>>>> 6ec6fc20
 
 
 def _special_kwarg_check(kwargs, check_args):
@@ -164,7 +160,4 @@
                         help="tokenizer_path, a path of tokenizer.model")
     args = parser.parse_args()
     params = vars(args)
-    llm_convert(**params)
-
-if __name__ == '__main__':
-    main()+    llm_convert(**params)
#
# Copyright 2016 The BigDL Authors.
#
# Licensed under the Apache License, Version 2.0 (the "License");
# you may not use this file except in compliance with the License.
# You may obtain a copy of the License at
#
#     http://www.apache.org/licenses/LICENSE-2.0
#
# Unless required by applicable law or agreed to in writing, software
# distributed under the License is distributed on an "AS IS" BASIS,
# WITHOUT WARRANTIES OR CONDITIONS OF ANY KIND, either express or implied.
# See the License for the specific language governing permissions and
# limitations under the License.
#


from bigdl.llm.ggml.convert_model import convert_model as ggml_convert_model
from bigdl.llm.gptq.convert.convert_gptq_to_ggml import convert_gptq2ggml
from bigdl.llm.utils.common import invalidInputError
import argparse


def _special_kwarg_check(kwargs, check_args):
    _used_args = {}
    for arg in kwargs:
        if arg not in check_args:
            return False, {arg: kwargs[arg]}
        else:
            _used_args[arg] = kwargs[arg]
    return True, _used_args


def llm_convert(model,
                outfile,
                model_family,
                outtype='int4',
                model_format="pth",
                **kwargs):
    if model_format == "pth":
        check, _used_args = _special_kwarg_check(kwargs=kwargs,
                                                 check_args=["tmp_path"])
        invalidInputError(check, f"Invaid input kwargs found: {_used_args}")
<<<<<<< HEAD
        return ggml_convert_model(input_path=model,
                                  output_path=outfile,
                                  model_family=model_family,
                                  dtype=outtype,
                                  **_used_args,
                                  )
=======
        ggml_convert_model(input_path=model,
                           output_path=outfile,
                           model_family=model_family,
                           dtype=outtype,
                           **_used_args,
                           )
        return outfile
>>>>>>> 6c6ee465
    elif model_format == "gptq":
        invalidInputError(model.endswith(".pt"), "only support pytorch's .pt format now.")
        invalidInputError(model_family == "llama" and outtype == 'int4',
                          "Convert GPTQ models should always "
                          "specify `--model-family llama --dtype int4` in the command line.")
        check, _used_args = _special_kwarg_check(kwargs=kwargs,
                                                 check_args=["tokenizer_path"])
        invalidInputError(check, f"Invaid input kwargs found: {_used_args}")
        invalidInputError("tokenizer_path" in _used_args,
                          "The GPT-Q model requires the `tokenizer_path` parameter to be provided."
                          "Usage: convert-model --model-type gptq"
                          "--model-family llama --input-path llamaXXb-4bit.pt"
                          "--tokenizer-path tokenizer.model --output-path out.bin")
        convert_gptq2ggml(input_path=model,
                          tokenizer_path=_used_args["tokenizer_path"],
                          output_path=outfile)
        return outfile
    else:
        invalidInputError(False, f"Unsupported input model_type: {model_format}")


def main():
    parser = argparse.ArgumentParser(description='Model Convert Parameters')
    parser.add_argument('model', type=str,
                        help=("model, a path to a *directory* containing model weights"))
    parser.add_argument('-o', '--outfile', type=str, required=True,
                        help=("outfile,save path of output quantized model."))
    parser.add_argument('-x', '--model-family', type=str, required=True,
                        help=("--model-family: Which model family your input model belongs to."
                              "Now only `llama`/`bloom`/`gptneox` are supported."))
    parser.add_argument('-f', '--model-format', type=str, required=True,
                        help=("The model type to be convert to a ggml compatible file."
                              "Now only `pth`/`gptq` are supported."))
    parser.add_argument('-t', '--outtype', type=str, default="int4",
                        help="Which quantized precision will be converted.")

    # pth specific args
    parser.add_argument('-p', '--tmp-path', type=str, default=None,
                        help="Which path to store the intermediate model during the"
                        "conversion process.")

    # gptq specific args
    parser.add_argument('-k', '--tokenizer-path', type=str, default=None,
                        help="tokenizer_path, a path of tokenizer.model")
    args = parser.parse_args()
    params = vars(args)
    llm_convert(**params)<|MERGE_RESOLUTION|>--- conflicted
+++ resolved
@@ -26,6 +26,9 @@
     for arg in kwargs:
         if arg not in check_args:
             return False, {arg: kwargs[arg]}
+    for arg in kwargs:
+        if arg not in check_args:
+            return False, {arg: kwargs[arg]}
         else:
             _used_args[arg] = kwargs[arg]
     return True, _used_args
@@ -41,22 +44,12 @@
         check, _used_args = _special_kwarg_check(kwargs=kwargs,
                                                  check_args=["tmp_path"])
         invalidInputError(check, f"Invaid input kwargs found: {_used_args}")
-<<<<<<< HEAD
         return ggml_convert_model(input_path=model,
                                   output_path=outfile,
                                   model_family=model_family,
                                   dtype=outtype,
                                   **_used_args,
                                   )
-=======
-        ggml_convert_model(input_path=model,
-                           output_path=outfile,
-                           model_family=model_family,
-                           dtype=outtype,
-                           **_used_args,
-                           )
-        return outfile
->>>>>>> 6c6ee465
     elif model_format == "gptq":
         invalidInputError(model.endswith(".pt"), "only support pytorch's .pt format now.")
         invalidInputError(model_family == "llama" and outtype == 'int4',

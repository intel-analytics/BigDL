--- conflicted
+++ resolved
@@ -12,7 +12,6 @@
 python_version=$(python --version | awk '{print$2}')
 
 echo "#start orca ray example tests"
-
 echo "#1 Start autoestimator example"
 start=$(date "+%s")
 python ${BIGDL_ROOT}/python/orca/example/automl/autoestimator/autoestimator_pytorch.py --trials 5 --epochs 2
@@ -213,7 +212,7 @@
 now=$(date "+%s")
 time15=$((now - start))
 
-echo "#15 start example for mmcv faster-rcnn training"
+echo "#16 start example for mmcv faster-rcnn training"
 if [ -f ${BIGDL_ROOT}/python/orca/example/learn/mmcv/faster_rcnn/kitti_tiny ]
 then
     echo "kitti_tiny already exists"
@@ -247,20 +246,6 @@
 echo "#1 auto-estimator-pytorch time used:$time1 seconds"
 echo "#2 auto-xgboost-classifier time used:$time2 seconds"
 echo "#3 auto-xgboost-regressor time used:$time3 seconds"
-<<<<<<< HEAD
-echo "#4 orca async_parameter_server time used:$time5 seconds"
-echo "#5 orca sync_parameter_server time used:$time6 seconds"
-echo "#6 orca multi_agent_two_trainers time used:$time7 seconds"
-echo "#7 mxnet_lenet time used:$time8 seconds"
-echo "#8 fashion-mnist time used:$time9 seconds"
-echo "#9 orca super-resolution example time used:$time10 seconds"
-echo "#10 orca cifar10 example time used:$time11 seconds"
-echo "#11 auto-xgboost-regressor-spark-df example time used:$time12 seconds"
-echo "#12 ray-dataset-xgboost example time used:$time13 seconds"
-echo "#13 orca brainMRI example time used:$time14 seconds"
-echo "#14 orca resnet50 inference example time used:$time15 seconds"
-echo "#15 mmcv faster_rcnn training example time used:$time16 seconds"
-=======
 echo "#4 orca async_parameter_server time used:$time4 seconds"
 echo "#5 orca sync_parameter_server time used:$time5 seconds"
 echo "#6 orca multi_agent_two_trainers time used:$time6 seconds"
@@ -273,4 +258,4 @@
 echo "#13 orca brainMRI example time used:$time13 seconds"
 echo "#14 orca resnet50 inference example time used:$time14 seconds"
 echo "#15 orca data time used:$time15 seconds"
->>>>>>> 9d9be5ea
+echo "#16 mmcv faster_rcnn training example time used:$time16 seconds"
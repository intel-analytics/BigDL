#!/usr/bin/env bash

clear_up () {
    echo "Clearing up environment. Uninstalling BigDL"
    pip uninstall -y bigdl-orca
    pip uninstall -y bigdl-dllib
    pip uninstall -y pyspark
}

set -e

echo "#start orca ray example tests"
echo "#1 Start autoestimator example"
start=$(date "+%s")
python ${BIGDL_ROOT}/python/orca/example/automl/autoestimator/autoestimator_pytorch.py --trials 5 --epochs 2 --cluster_mode yarn
now=$(date "+%s")
time1=$((now-start))

echo "#2 Start autoxgboost example"
if [ -f ${BIGDL_ROOT}/data/airline_14col.data ]
then
    echo "airline_14col.data already exists"
else
    wget -nv $FTP_URI/analytics-zoo-data/airline_14col.data -P ${BIGDL_ROOT}/data/
fi

start=$(date "+%s")
python ${BIGDL_ROOT}/python/orca/example/automl/autoxgboost/AutoXGBoostClassifier.py -p ${BIGDL_ROOT}/data/airline_14col.data --cluster_mode yarn
now=$(date "+%s")
time2=$((now-start))

echo "#3 Start autoxgboost example"
if [ -f ${BIGDL_ROOT}/data/incd.csv ]
then
    echo "incd.csv already exists"
else
    wget -nv $FTP_URI/analytics-zoo-data/incd.csv -P ${BIGDL_ROOT}/data/
fi

start=$(date "+%s")
python ${BIGDL_ROOT}/python/orca/example/automl/autoxgboost/AutoXGBoostRegressor.py -p ${BIGDL_ROOT}/data/incd.csv --cluster_mode yarn
now=$(date "+%s")
time3=$((now-start))

echo "#4 start test for orca bigdl transformer"
#timer
start=$(date "+%s")
#run the example
python ${BIGDL_ROOT}/python/orca/example/learn/bigdl/attention/transformer.py \
  --cluster_mode yarn_client
exit_status=$?
if [ $exit_status -ne 0 ]; then
  clear_up
  echo "orca transformer failed"
  exit $exit_status
fi
now=$(date "+%s")
time=$((now - start))
echo "#4 Total time cost ${time} seconds"

echo "#5 start test for orca bigdl imageInference"
#timer
start=$(date "+%s")
if [ -f models/bigdl_inception-v1_imagenet_0.4.0.model ]; then
  echo "analytics-zoo-models/bigdl_inception-v1_imagenet_0.4.0.model already exists."
else
  wget -nv $FTP_URI/analytics-zoo-models/image-classification/bigdl_inception-v1_imagenet_0.4.0.model \
    -P models
fi
#run the example
python ${BIGDL_ROOT}/python/orca/example/learn/bigdl/imageInference/imageInference.py \
  -m models/bigdl_inception-v1_imagenet_0.4.0.model \
  -f ${HDFS_URI}/kaggle/train_100 --cluster_mode yarn-client
exit_status=$?
if [ $exit_status -ne 0 ]; then
  clear_up
  echo "orca imageInference failed"
  exit $exit_status
fi
now=$(date "+%s")
time=$((now - start))
echo "#5 Total time cost ${time} seconds"

echo "#6 start test for orca pytorch_estimator"
#timer
start=$(date "+%s")
#run the example
python ${BIGDL_ROOT}/python/orca/example/learn/horovod/pytorch_estimator.py --cluster_mode yarn-client
exit_status=$?
if [ $exit_status -ne 0 ]; then
  clear_up
  echo "orca pytorch_estimator failed"
  exit $exit_status
fi
now=$(date "+%s")
time=$((now - start))
echo "#6 Total time cost ${time} seconds"

echo "#7 start test for orca simple_pytorch"
#timer
start=$(date "+%s")
#run the example
python ${BIGDL_ROOT}/python/orca/example/learn/horovod/simple_horovod_pytorch.py --cluster_mode yarn-client
exit_status=$?
if [ $exit_status -ne 0 ]; then
  clear_up
  echo "orca simple_pytorch failed"
  exit $exit_status
fi
now=$(date "+%s")
time=$((now - start))
echo "#7 Total time cost ${time} seconds"

echo "#8 start test for orca mxnet"
#timer
start=$(date "+%s")
#run the example
python ${BIGDL_ROOT}/python/orca/example/learn/mxnet/lenet_mnist.py --cluster_mode yarn-client
exit_status=$?
if [ $exit_status -ne 0 ]; then
  clear_up
  echo "orca mxnet failed"
  exit $exit_status
fi
now=$(date "+%s")
time=$((now - start))
echo "#8 Total time cost ${time} seconds"

echo "#prepare dataset for ray_on_spark"
wget -nv $FTP_URI/analytics-zoo-data/mnist/train-labels-idx1-ubyte.gz
wget -nv $FTP_URI/analytics-zoo-data/mnist/train-images-idx3-ubyte.gz
wget -nv $FTP_URI/analytics-zoo-data/mnist/t10k-labels-idx1-ubyte.gz
wget -nv $FTP_URI/analytics-zoo-data/mnist/t10k-images-idx3-ubyte.gz
zip MNIST_data.zip train-images-idx3-ubyte.gz train-labels-idx1-ubyte.gz t10k-images-idx3-ubyte.gz t10k-labels-idx1-ubyte.gz

echo "#9 start test for orca ros async"
#timer
start=$(date "+%s")
#run the example
python ${BIGDL_ROOT}/python/orca/example/ray_on_spark/parameter_server/async_parameter_server.py --cluster_mode yarn
exit_status=$?
if [ $exit_status -ne 0 ]; then
  clear_up
  echo "orca ros async failed"
  exit $exit_status
fi
now=$(date "+%s")
time=$((now - start))
echo "#9 Total time cost ${time} seconds"

echo "#10 start test for orca ros sync"
#timer
start=$(date "+%s")
#run the example
python ${BIGDL_ROOT}/python/orca/example/ray_on_spark/parameter_server/sync_parameter_server.py --cluster_mode yarn
exit_status=$?
if [ $exit_status -ne 0 ]; then
  clear_up
  echo "orca ros sync failed"
  exit $exit_status
fi
now=$(date "+%s")
time=$((now - start))
echo "#10 Total time cost ${time} seconds"

echo "#11 start test for orca rllib"
#timer
start=$(date "+%s")
#run the example
python ${BIGDL_ROOT}/python/orca/example/ray_on_spark/rllib/multiagent_two_trainers.py \
  --iterations 5 \
  --cluster_mode yarn-client
exit_status=$?
if [ $exit_status -ne 0 ]; then
  clear_up
  echo "orca ros rllib failed"
  exit $exit_status
fi
now=$(date "+%s")
time=$((now - start))
echo "#11 Total time cost ${time} seconds"

echo "#12 start test for orca rl_pong"
#timer
start=$(date "+%s")
#run the example
python ${BIGDL_ROOT}/python/orca/example/ray_on_spark/rl_pong/rl_pong.py \
  --iterations 5 \
  --cluster_mode yarn-client
exit_status=$?
if [ $exit_status -ne 0 ]; then
  clear_up
  echo "orca ros rl_pong failed"
  exit $exit_status
fi
now=$(date "+%s")
time=$((now - start))
echo "#12 Total time cost ${time} seconds"

echo "#13 start test for orca tfpark keras_dataset"
#timer
start=$(date "+%s")
#run the example
python ${BIGDL_ROOT}/python/orca/example/tfpark/keras/keras_dataset.py \
  --data_path ${HDFS_URI}/mnist \
  --max_epoch 5 \
  --cluster_mode yarn-client
exit_status=$?
if [ $exit_status -ne 0 ]; then
  clear_up
  echo "orca ros rl_pong failed"
  exit $exit_status
fi
now=$(date "+%s")
time=$((now - start))
echo "#13 Total time cost ${time} seconds"

echo "#14 start test for orca tfpark keras_dataset"
#timer
start=$(date "+%s")
#run the example
python ${BIGDL_ROOT}/python/orca/example/tfpark/keras/keras_ndarray.py \
  --max_epoch 5 \
  --cluster_mode yarn-client
exit_status=$?
if [ $exit_status -ne 0 ]; then
  clear_up
  echo "orca ros rl_pong failed"
  exit $exit_status
fi
now=$(date "+%s")
time=$((now - start))
echo "#14 Total time cost ${time} seconds"

# echo "#15 start test for orca tfpark gan"
# #timer
# start=$(date "+%s")
# #run the example
# python ${BIGDL_ROOT}/python/orca/example/tfpark/gan/gan_train_and_evaluate.py \
#   --cluster_mode yarn-client
# exit_status=$?
# if [ $exit_status -ne 0 ]; then
#   clear_up
#   echo "orca tfpark gan failed"
#   exit $exit_status
# fi
# now=$(date "+%s")
# time=$((now - start))
# echo "#15 Total time cost ${time} seconds"

echo "#16 start test for orca tfpark estimator_dataset"
#timer 
start=$(date "+%s")
#run the example
python ${BIGDL_ROOT}/python/orca/example/tfpark/estimator/estimator_dataset.py \
  --cluster_mode yarn-client
exit_status=$?
if [ $exit_status -ne 0 ]; then
  clear_up
  echo "orca tfpark estimator_dataset"
  exit $exit_status
fi
now=$(date "+%s")
time=$((now - start))
echo "#16 Total time cost ${time} seconds"

echo "#17 start test for orca tfpark estimator_inception"
#timer
start=$(date "+%s")
#run the example
python ${BIGDL_ROOT}/python/orca/example/tfpark/estimator/estimator_inception.py \
  --image-path ${HDFS_URI}/dogs_cats \
  --num-classes 2 \
  --cluster_mode yarn-client
exit_status=$?
if [ $exit_status -ne 0 ]; then
  clear_up
  echo "orca tfpark estimator_inception failed"
  exit $exit_status
fi
now=$(date "+%s")
time=$((now - start))
echo "#17 Total time cost ${time} seconds"

echo "#18 start test for orca tfpark optimizer train"
#timer
start=$(date "+%s")
#run the example
python ${BIGDL_ROOT}/python/orca/example/tfpark/tf_optimizer/train.py \
  --max_epoch 1 \
  --data_num 1000 \
  --cluster_mode yarn-client
exit_status=$?
if [ $exit_status -ne 0 ]; then
  clear_up
  echo "orca tfpark optimizer train failed"
  exit $exit_status
fi
now=$(date "+%s")
time=$((now - start))
echo "#18 Total time cost ${time} seconds"

echo "#19 start test for orca tfpark optimizer evaluate"
#timer
start=$(date "+%s")
#run the example
python ${BIGDL_ROOT}/python/orca/example/tfpark/tf_optimizer/evaluate.py \
  --data_num 1000 \
  --cluster_mode yarn-client
exit_status=$?
if [ $exit_status -ne 0 ]; then
  clear_up
  echo "orca tfpark optimizer evaluate failed"
  exit $exit_status
fi
now=$(date "+%s")
time=$((now - start))
echo "#19 Total time cost ${time} seconds"

echo "#20 start test for orca tf basic_text_classification basic_text_classification"
#timer
start=$(date "+%s")
#run the example
python ${BIGDL_ROOT}/python/orca/example/learn/tf/basic_text_classification/basic_text_classification.py \
  --cluster_mode yarn-client
exit_status=$?
if [ $exit_status -ne 0 ]; then
  clear_up
  echo "orca basic_text_classification failed"
  exit $exit_status
fi
now=$(date "+%s")
time=$((now - start))
echo "#20 Total time cost ${time} seconds"

echo "#21 start test for orca tf image_segmentation image_segmentation.py"
#timer
start=$(date "+%s")
cat /etc/hostname

#run the example
python ${BIGDL_ROOT}/python/orca/example/learn/tf/image_segmentation/image_segmentation.py \
  --batch_size 64 \
  --file_path /data/carvana \
  --non_interactive --epochs 1 --cluster_mode yarn-client
exit_status=$?
if [ $exit_status -ne 0 ]; then
  clear_up
  echo "orca image_segmentation failed"
  exit $exit_status
fi
now=$(date "+%s")
time=$((now - start))
echo "#21 Total time cost ${time} seconds"

echo "#22 start test for orca inception inception"
#timer
start=$(date "+%s")
#run the example
python ${BIGDL_ROOT}/python/orca/example/learn/tf/inception/inception.py  \
  --imagenet ${HDFS_URI}/imagenettfrecord \
  -b 128 --cluster_mode yarn-client
exit_status=$?
if [ $exit_status -ne 0 ]; then
  clear_up
  echo "orca inception failed"
  exit $exit_status
fi
now=$(date "+%s")
time=$((now - start))
echo "#22 Total time cost ${time} seconds"

echo "#23 start test for orca yolov3 yoloV3"
#timer
start=$(date "+%s")
#run the example
python ${BIGDL_ROOT}/python/orca/example/learn/tf2/yolov3/yoloV3.py  \
  --data_dir /bigdl2.0/data/yolov3 \
  --output_data /bigdl2.0/data/yolov3/parquet \
  --weights /bigdl2.0/data/yolov3/yolov3.weights \
  --checkpoint /bigdl2.0/data/yolov3/yolov3.tf \
  --class_num 20 \
  --names /bigdl2.0/data/yolov3/voc2012.names \
  --epochs 1 ---cluster_mode yarn-client
exit_status=$?
if [ $exit_status -ne 0 ]; then
  clear_up
  echo "orca yolov3 failed"
  exit $exit_status
fi
now=$(date "+%s")
time=$((now - start))
echo "#23 Total time cost ${time} seconds"

echo "Ray example tests finished"

echo "#1 auto-estimator-pytorch time used:$time1 seconds"
echo "#2 auto-xgboost-classifier time used:$time2 seconds"
echo "#3 auto-xgboost-regressor time used:$time3 seconds"
echo "#4 bigdl transformer time used:$time4 seconds"
echo "#5 bigdl imageInference time used:$time5 seconds"
echo "#6 horovod pytorch_estimator time used:$time6 seconds"
#echo "#7 orca multiagent_two_trainers time used:$time7 seconds"
#echo "#8 mxnet_lenet time used:$time8 seconds"
echo "#9 paramerter_server sync time used:$time9 seconds"
echo "#10 paramerter_server async example time used:$time10 seconds"
echo "#11 paramerter_server rllib example time used:$time11 seconds"
echo "#12 paramerter_server rl_pong example time used:$time12 seconds"
echo "#13 tfaprk keras_dataset example time used:$time13 seconds"
echo "#14 tfaprk keras_ndarray example time used:$time14 seconds"
#echo "#15 tfaprk gan_train_and_evaluate example time used:$time15 seconds"
echo "#16 tfaprk estimator_dataset example time used:$time16 seconds"
echo "#17 tfaprk estimator_inception example time used:$time17 seconds"
echo "#18 tfaprk opt_train example time used:$time18 seconds"
echo "#19 tfaprk opt_evaluate example time used:$time19 seconds"
<<<<<<< HEAD
echo "#20 tf basic_text_classification time used:$time20 seconds"
echo "#21 tf image_segmentation time used:$time21 seconds"
echo "#22 tf inception time used:$time22 seconds"
echo "#23 tf yoloV3 time used:$time23 seconds"
=======
>>>>>>> 2d363576
<|MERGE_RESOLUTION|>--- conflicted
+++ resolved
@@ -413,10 +413,7 @@
 echo "#17 tfaprk estimator_inception example time used:$time17 seconds"
 echo "#18 tfaprk opt_train example time used:$time18 seconds"
 echo "#19 tfaprk opt_evaluate example time used:$time19 seconds"
-<<<<<<< HEAD
 echo "#20 tf basic_text_classification time used:$time20 seconds"
 echo "#21 tf image_segmentation time used:$time21 seconds"
 echo "#22 tf inception time used:$time22 seconds"
-echo "#23 tf yoloV3 time used:$time23 seconds"
-=======
->>>>>>> 2d363576
+echo "#23 tf yoloV3 time used:$time23 seconds"
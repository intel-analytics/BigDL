#!/usr/bin/env bash

clear_up () {
    echo "Clearing up environment. Uninstalling BigDL"
    pip uninstall -y bigdl-orca
    pip uninstall -y bigdl-dllib
    pip uninstall -y pyspark
}

set -e

ray stop -f
ray start --head

echo "#start orca tf2 example tests"
echo "#1 tf2 estimator resnet 50 example"
start=$(date "+%s")
python ${BIGDL_ROOT}/python/orca/example/learn/tf2/resnet/resnet-50-imagenet.py \
  --runtime ray --use_dummy_data --benchmark --batch_size_per_worker 4
now=$(date "+%s")
time1=$((now-start))

ray stop -f
#ray start --head

# echo "#2 tf2 estimator resnet 50 example"
# if [ -f tmp/coco.names ]; then
#   echo "tmp/coco.names already exists."
# else
#   wget -nv $FTP_URI/analytics-zoo-data/yolov3/coco.names -P tmp
# fi

# if [ -f tmp/VOCdevkit.zip ]; then
#   echo "tmp/VOCdevkit.zip already exists."
# else
#   wget -nv $FTP_URI/analytics-zoo-data/yolov3/VOCdevkit.zip -P tmp
#   unzip -q tmp/VOCdevkit.zip -d tmp/VOCdevkit
# fi

# if [ -f models/checkpoints.zip ]; then
#   echo "models/checkpoints already exists."
# else
#   wget -nv $FTP_URI/analytics-zoo-models/yolov3/checkpoints.zip \
#     -P models
#   unzip -q models/checkpoints.zip -d models
# fi

# echo "yolov3 predict"
# start=$(date "+%s")
# python ${BIGDL_ROOT}/python/orca/example/learn/tf2/yolov3/predict.py \
#   --checkpoint models/checkpoints/yolov3.tf \
#   --names tmp/coco.names --class_num 80 \
#   --image tmp/VOCdevkit/VOCdevkit/VOC2007/JPEGImages/000005.jpg

# now=$(date "+%s")
# time2=$((now-start))

# ray stop -f
ray start --head
echo "#start orca pytorch example tests"
echo "#3 start example for orca fashion-mnist"
start=$(date "+%s")

if [ -d ${BIGDL_ROOT}/python/orca/example/learn/pytorch/fashion_mnist/data ]
then
    echo "fashion-mnist already exists"
else
    wget -nv $FTP_URI/analytics-zoo-data/data/fashion-mnist.zip -P ${BIGDL_ROOT}/python/orca/example/learn/pytorch/fashion_mnist/
    unzip ${BIGDL_ROOT}/python/orca/example/learn/pytorch/fashion_mnist/fashion-mnist.zip
fi

sed "s/epochs=5/epochs=1/g;s/batch_size=4/batch_size=256/g" \
    ${BIGDL_ROOT}/python/orca/example/learn/pytorch/fashion_mnist/fashion_mnist.py \
    > ${BIGDL_ROOT}/python/orca/example/learn/pytorch/fashion_mnist/fashion_mnist_tmp.py

python ${BIGDL_ROOT}/python/orca/example/learn/pytorch/fashion_mnist/fashion_mnist_tmp.py \
    --runtime ray --address localhost:6379 --backend ray --batch_size=256
now=$(date "+%s")
time3=$((now-start))

<<<<<<< HEAD

echo "#4 start example for orca cifar10"
=======
echo "#2 start example for orca cifar10"
>>>>>>> 605bcf95
start=$(date "+%s")

if [ -d ${BIGDL_ROOT}/python/orca/example/learn/pytorch/cifar10/data ]; then
  echo "Cifar10 already exists"
else
  wget -nv $FTP_URI/analytics-zoo-data/cifar10.zip -P ${BIGDL_ROOT}/python/orca/example/learn/pytorch/cifar10
  unzip ${BIGDL_ROOT}/python/orca/example/learn/pytorch/cifar10/cifar10.zip
fi

python ${BIGDL_ROOT}/python/orca/example/learn/pytorch/cifar10/cifar10.py \
    --runtime ray --address localhost:6379 --backend ray --batch_size 256 --epochs 1

now=$(date "+%s")
time4=$((now-start))

ray stop -f
ray start --head

echo "#5 start example for orca super-resolution"
start=$(date "+%s")

if [ ! -f BSDS300-images.tgz ]; then
  wget -nv $FTP_URI/analytics-zoo-data/BSDS300-images.tgz
fi
if [ ! -d dataset/BSDS300/images ]; then
  mkdir dataset
  tar -xzf BSDS300-images.tgz -C dataset
fi

python ${BIGDL_ROOT}/python/orca/example/learn/pytorch/super_resolution/super_resolution.py \
  --runtime ray --address localhost:6379 --backend ray

now=$(date "+%s")
time5=$((now-start))

ray stop -f
<|MERGE_RESOLUTION|>--- conflicted
+++ resolved
@@ -78,12 +78,8 @@
 now=$(date "+%s")
 time3=$((now-start))
 
-<<<<<<< HEAD
+echo "#4 start example for orca cifar10"
 
-echo "#4 start example for orca cifar10"
-=======
-echo "#2 start example for orca cifar10"
->>>>>>> 605bcf95
 start=$(date "+%s")
 
 if [ -d ${BIGDL_ROOT}/python/orca/example/learn/pytorch/cifar10/data ]; then

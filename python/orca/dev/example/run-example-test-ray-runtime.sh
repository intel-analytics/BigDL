#!/usr/bin/env bash

clear_up () {
    echo "Clearing up environment. Uninstalling BigDL"
    pip uninstall -y bigdl-orca
    pip uninstall -y bigdl-dllib
    pip uninstall -y pyspark
}

set -e

ray stop -f
ray start --head

echo "#start orca pytorch example tests"
echo "#1 start example for orca fashion-mnist"
start=$(date "+%s")

if [ -d ${BIGDL_ROOT}/python/orca/example/learn/pytorch/fashion_mnist/data ]
then
    echo "fashion-mnist already exists"
else
    wget -nv $FTP_URI/analytics-zoo-data/data/fashion-mnist.zip -P ${BIGDL_ROOT}/python/orca/example/learn/pytorch/fashion_mnist/
    unzip ${BIGDL_ROOT}/python/orca/example/learn/pytorch/fashion_mnist/fashion-mnist.zip
fi

sed "s/epochs=5/epochs=1/g;s/batch_size=4/batch_size=256/g" \
    ${BIGDL_ROOT}/python/orca/example/learn/pytorch/fashion_mnist/fashion_mnist.py \
    > ${BIGDL_ROOT}/python/orca/example/learn/pytorch/fashion_mnist/fashion_mnist_tmp.py

python ${BIGDL_ROOT}/python/orca/example/learn/pytorch/fashion_mnist/fashion_mnist_tmp.py \
    --runtime ray --address localhost:6379 --backend ray --batch_size=256
now=$(date "+%s")
time1=$((now-start))


echo "#2 start example for orca cifar10"
start=$(date "+%s")

if [ -d ${BIGDL_ROOT}/python/orca/example/learn/pytorch/cifar10/data ]; then
  echo "Cifar10 already exists"
else
  wget -nv $FTP_URI/analytics-zoo-data/cifar10.zip -P ${BIGDL_ROOT}/python/orca/example/learn/pytorch/cifar10
  unzip ${BIGDL_ROOT}/python/orca/example/learn/pytorch/cifar10/cifar10.zip
fi

python ${BIGDL_ROOT}/python/orca/example/learn/pytorch/cifar10/cifar10.py \
<<<<<<< HEAD
    --runtime ray --address localhost:6379 --backend torch_distributed --batch_size 256 --epochs 1
=======
    --runtime ray --address localhost:6379 --backend ray --batch_size=256
>>>>>>> bb476b0b

now=$(date "+%s")
time2=$((now-start))

ray stop -f
ray start --head

echo "#3 start example for orca super-resolution"
start=$(date "+%s")

if [ ! -f BSDS300-images.tgz ]; then
  wget -nv $FTP_URI/analytics-zoo-data/BSDS300-images.tgz
fi
if [ ! -d dataset/BSDS300/images ]; then
  mkdir dataset
  tar -xzf BSDS300-images.tgz -C dataset
fi

python ${BIGDL_ROOT}/python/orca/example/learn/pytorch/super_resolution/super_resolution.py \
  --runtime ray --address localhost:6379 --backend ray

now=$(date "+%s")
time3=$((now-start))

ray stop -f<|MERGE_RESOLUTION|>--- conflicted
+++ resolved
@@ -45,11 +45,7 @@
 fi
 
 python ${BIGDL_ROOT}/python/orca/example/learn/pytorch/cifar10/cifar10.py \
-<<<<<<< HEAD
     --runtime ray --address localhost:6379 --backend torch_distributed --batch_size 256 --epochs 1
-=======
-    --runtime ray --address localhost:6379 --backend ray --batch_size=256
->>>>>>> bb476b0b
 
 now=$(date "+%s")
 time2=$((now-start))

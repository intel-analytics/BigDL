#!/usr/bin/env bash

#
# Copyright 2016 The BigDL Authors.
#
# Licensed under the Apache License, Version 2.0 (the "License");
# you may not use this file except in compliance with the License.
# You may obtain a copy of the License at
#
#     http://www.apache.org/licenses/LICENSE-2.0
#
# Unless required by applicable law or agreed to in writing, software
# distributed under the License is distributed on an "AS IS" BASIS,
# WITHOUT WARRANTIES OR CONDITIONS OF ANY KIND, either express or implied.
# See the License for the specific language governing permissions and
# limitations under the License.
#

# bigdl orca test only support pip, you have to install orca whl before running the script.
#. `dirname $0`/prepare_env.sh

cd "`dirname $0`"
cd ../..

export PYSPARK_PYTHON=python
export PYSPARK_DRIVER_PYTHON=python

ray stop -f

echo "Running RayOnSpark tests"
python -m pytest -v test/bigdl/orca/ray/ \
    --ignore=test/bigdl/orca/ray/integration/ \
    --ignore=test/bigdl/orca/ray/ray_cluster/ \
    --ignore=test/bigdl/orca/ray/test_reinit_raycontext.py
exit_status_1=$?
if [ $exit_status_1 -ne 0 ];
then
    exit $exit_status_1
fi

ray stop -f

echo "Running orca learn ray backend tests"
python -m pytest -v test/bigdl/orca/learn/ray \
      --ignore=test/bigdl/orca/learn/ray/pytorch/test_estimator_horovod_backend.py \
      --ignore=test/bigdl/orca/learn/ray/pytorch/test_estimator_ray_runtime.py \
      --ignore=test/bigdl/orca/learn/ray/pytorch/test_estimator_ray_dataset.py \
      --ignore=test/bigdl/orca/learn/ray/tf/ \
      --ignore=test/bigdl/orca/learn/ray/mxnet/
exit_status_2=$?
if [ $exit_status_2 -ne 0 ];
then
    exit $exit_status_2
fi

echo "Running orca learn tf2 ray backend tests"
python -m pytest -v test/bigdl/orca/learn/ray/tf/test_tf2estimator_ray_backend.py
exit_status_3=$?
if [ $exit_status_3 -ne 0 ];
then
    exit $exit_status_3
fi

echo "Running orca data ray related tests"
python -m pytest -v test/bigdl/orca/data/ray
exit_status_4=$?
if [ $exit_status_4 -ne 0 ];
then
    exit $exit_status_4
fi

<<<<<<< HEAD
ray stop -f

echo "Running orca learn spark backend tests"
python -m pytest -v test/bigdl/orca/learn/spark/
exit_status_5=$?
if [ $exit_status_5 -ne 0 ];
then
    exit $exit_status_5
fi
=======
# TODO: support mxnet test under python 3.8
python_version=$(python --version | awk '{print$2}')
if [ $python_version == 3.7.10 ];then
    echo "Running orca mxnet tests"
    python -m pytest -v test/bigdl/orca/learn/ray/mxnet/
    exit_status_5=$?
    if [ $exit_status_5 -ne 0 ];then
        exit $exit_status_5
    fi
fi
ray stop -f
>>>>>>> 7081171d
<|MERGE_RESOLUTION|>--- conflicted
+++ resolved
@@ -69,17 +69,6 @@
     exit $exit_status_4
 fi
 
-<<<<<<< HEAD
-ray stop -f
-
-echo "Running orca learn spark backend tests"
-python -m pytest -v test/bigdl/orca/learn/spark/
-exit_status_5=$?
-if [ $exit_status_5 -ne 0 ];
-then
-    exit $exit_status_5
-fi
-=======
 # TODO: support mxnet test under python 3.8
 python_version=$(python --version | awk '{print$2}')
 if [ $python_version == 3.7.10 ];then
@@ -91,4 +80,11 @@
     fi
 fi
 ray stop -f
->>>>>>> 7081171d
+
+echo "Running orca learn spark backend tests"
+python -m pytest -v test/bigdl/orca/learn/spark/
+exit_status_5=$?
+if [ $exit_status_5 -ne 0 ];
+then
+    exit $exit_status_5
+fi
--- conflicted
+++ resolved
@@ -162,10 +162,6 @@
                 aws_secret_access_key=secret_access_key).client('s3', verify=False)
             s3_client.delete_object(Bucket='analytics-zoo-data', Key='test.txt')
 
-<<<<<<< HEAD
-if __name__ == "__main__":
-    pytest.main([__file__])
-=======
     def test_multi_fs_load_local(self):
 
         @multi_fs_load
@@ -186,4 +182,6 @@
         if access_key_id and secret_access_key:
             file_path = "s3://analytics-zoo-data/hyperseg/VGGcompression/core1.npy"
             mock_func(file_path)
->>>>>>> 8cbbaebf
+            
+if __name__ == "__main__":
+    pytest.main([__file__])
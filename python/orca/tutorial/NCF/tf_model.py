#
# Copyright 2016 The BigDL Authors.
#
# Licensed under the Apache License, Version 2.0 (the "License");
# you may not use this file except in compliance with the License.
# You may obtain a copy of the License at
#
#     http://www.apache.org/licenses/LICENSE-2.0
#
# Unless required by applicable law or agreed to in writing, software
# distributed under the License is distributed on an "AS IS" BASIS,
# WITHOUT WARRANTIES OR CONDITIONS OF ANY KIND, either express or implied.
# See the License for the specific language governing permissions and
# limitations under the License.
#
import tensorflow as tf


<<<<<<< HEAD
def ncf_model(factor_num, user_num, item_num, dropout, lr,
              cat_features_in_dim, cat_features_out_dim, num_feature_dim):
    user = tf.keras.layers.Input(dtype=tf.int32, shape=())
    item = tf.keras.layers.Input(dtype=tf.int32, shape=())

    if not isinstance(cat_features_out_dim, list):
        cat_features_out_dim = [cat_features_out_dim for _ in cat_features_in_dim]

    cat_feature_input_layers = []
    cat_feature_layers = []
    for i, (in_dim, out_dim) in enumerate(zip(cat_features_in_dim, cat_features_out_dim)):
        cat_feature_input_layers.append(tf.keras.layers.Input(shape=(), dtype=tf.int32))
        cat_feature_layers.append(
            tf.keras.layers.Embedding(in_dim + 1, out_dim)(cat_feature_input_layers[i]))

    num_feature_input_layers = []
    num_feature_layers = []
    for i, in_dim in enumerate(num_feature_dim):
        num_feature_input_layers.append(tf.keras.layers.Input(shape=in_dim))
        num_feature_layers.append(num_feature_input_layers[i])

    add_feature_input_layers = cat_feature_input_layers + num_feature_input_layers
    add_feature_layers = cat_feature_layers + num_feature_layers
=======
def ncf_model(user_num, item_num, factor_num, dropout, lr, num_layers,
              sparse_feats_input_dims, sparse_feats_embed_dims, num_dense_feats):
    user = tf.keras.layers.Input(dtype=tf.int32, shape=())
    item = tf.keras.layers.Input(dtype=tf.int32, shape=())

    if not isinstance(sparse_feats_embed_dims, list):
        sparse_feats_embed_dims = [sparse_feats_embed_dims] * len(sparse_feats_input_dims)
>>>>>>> daebf962

    with tf.name_scope("GMF"):
        user_embed_GMF = tf.keras.layers.Embedding(user_num, factor_num, name='gmf_user')(user)
        item_embed_GMF = tf.keras.layers.Embedding(item_num, factor_num, name='gmf_item')(item)
        GMF = tf.keras.layers.Multiply()([user_embed_GMF, item_embed_GMF])

    with tf.name_scope("MLP"):
        user_embed_MLP = tf.keras.layers.Embedding(
<<<<<<< HEAD
            user_num, factor_num * 4, name='mlp_user')(user)
        item_embed_MLP = tf.keras.layers.Embedding(
            item_num, factor_num * 4, name='mlp_item')(item)
        interaction = tf.concat([user_embed_MLP, item_embed_MLP] + add_feature_layers, axis=-1)

        layer1_MLP = tf.keras.layers.Dense(
            units=factor_num * 4, activation='relu')(interaction)
        layer1_MLP = tf.keras.layers.Dropout(rate=dropout)(layer1_MLP)
        layer2_MLP = tf.keras.layers.Dense(
            units=factor_num * 2, activation='relu')(layer1_MLP)
        layer2_MLP = tf.keras.layers.Dropout(rate=dropout)(layer2_MLP)
        layer3_MLP = tf.keras.layers.Dense(
            units=factor_num, activation='relu')(layer2_MLP)
        layer3_MLP = tf.keras.layers.Dropout(rate=dropout)(layer3_MLP)
=======
            user_num, factor_num * (2 ** (num_layers - 1)), name='mlp_user')(user)
        item_embed_MLP = tf.keras.layers.Embedding(
            item_num, factor_num * (2 ** (num_layers - 1)), name='mlp_item')(item)

        cat_feature_input_layers = []
        cat_feature_layers = []
        for in_dim, out_dim in zip(sparse_feats_input_dims, sparse_feats_embed_dims):
            input_layer = tf.keras.layers.Input(shape=(), dtype=tf.int32)
            cat_feature_input_layers.append(input_layer)
            cat_feature_layers.append(tf.keras.layers.Embedding(in_dim, out_dim)(input_layer))

        num_feature_input_layers = []
        num_feature_layers = []
        for i, in_dim in enumerate(num_dense_feats):
            num_feature_input_layers.append(tf.keras.layers.Input(shape=1))
            num_feature_layers.append(num_feature_input_layers[i])

        all_feature_input_layers = cat_feature_input_layers + num_feature_input_layers
        all_feature_layers = cat_feature_layers + num_feature_layers

        interaction = tf.concat([user_embed_MLP, item_embed_MLP] + all_feature_layers, axis=-1)
        output_size = factor_num * (2 ** (num_layers - 1))
        for i in range(num_layers):
            layer_MLP = tf.keras.layers.Dense(units=output_size, activation='relu')(interaction)
            interaction = tf.keras.layers.Dropout(rate=dropout)(layer_MLP)
            output_size //= 2
>>>>>>> daebf962

    with tf.name_scope("concatenation"):
        concatenation = tf.concat([GMF, interaction], axis=-1)
        outputs = tf.keras.layers.Dense(1, activation='sigmoid')(concatenation)

<<<<<<< HEAD
    model = tf.keras.Model(inputs=[user, item] + add_feature_input_layers, outputs=outputs)
=======
    model = tf.keras.Model(inputs=[user, item] + all_feature_input_layers, outputs=outputs)
>>>>>>> daebf962
    model.compile(optimizer=tf.keras.optimizers.Adam(lr),
                  loss=tf.keras.losses.BinaryCrossentropy(),
                  metrics=['accuracy', 'AUC', 'Precision', 'Recall'])
    return model<|MERGE_RESOLUTION|>--- conflicted
+++ resolved
@@ -16,31 +16,6 @@
 import tensorflow as tf
 
 
-<<<<<<< HEAD
-def ncf_model(factor_num, user_num, item_num, dropout, lr,
-              cat_features_in_dim, cat_features_out_dim, num_feature_dim):
-    user = tf.keras.layers.Input(dtype=tf.int32, shape=())
-    item = tf.keras.layers.Input(dtype=tf.int32, shape=())
-
-    if not isinstance(cat_features_out_dim, list):
-        cat_features_out_dim = [cat_features_out_dim for _ in cat_features_in_dim]
-
-    cat_feature_input_layers = []
-    cat_feature_layers = []
-    for i, (in_dim, out_dim) in enumerate(zip(cat_features_in_dim, cat_features_out_dim)):
-        cat_feature_input_layers.append(tf.keras.layers.Input(shape=(), dtype=tf.int32))
-        cat_feature_layers.append(
-            tf.keras.layers.Embedding(in_dim + 1, out_dim)(cat_feature_input_layers[i]))
-
-    num_feature_input_layers = []
-    num_feature_layers = []
-    for i, in_dim in enumerate(num_feature_dim):
-        num_feature_input_layers.append(tf.keras.layers.Input(shape=in_dim))
-        num_feature_layers.append(num_feature_input_layers[i])
-
-    add_feature_input_layers = cat_feature_input_layers + num_feature_input_layers
-    add_feature_layers = cat_feature_layers + num_feature_layers
-=======
 def ncf_model(user_num, item_num, factor_num, dropout, lr, num_layers,
               sparse_feats_input_dims, sparse_feats_embed_dims, num_dense_feats):
     user = tf.keras.layers.Input(dtype=tf.int32, shape=())
@@ -48,7 +23,6 @@
 
     if not isinstance(sparse_feats_embed_dims, list):
         sparse_feats_embed_dims = [sparse_feats_embed_dims] * len(sparse_feats_input_dims)
->>>>>>> daebf962
 
     with tf.name_scope("GMF"):
         user_embed_GMF = tf.keras.layers.Embedding(user_num, factor_num, name='gmf_user')(user)
@@ -57,22 +31,6 @@
 
     with tf.name_scope("MLP"):
         user_embed_MLP = tf.keras.layers.Embedding(
-<<<<<<< HEAD
-            user_num, factor_num * 4, name='mlp_user')(user)
-        item_embed_MLP = tf.keras.layers.Embedding(
-            item_num, factor_num * 4, name='mlp_item')(item)
-        interaction = tf.concat([user_embed_MLP, item_embed_MLP] + add_feature_layers, axis=-1)
-
-        layer1_MLP = tf.keras.layers.Dense(
-            units=factor_num * 4, activation='relu')(interaction)
-        layer1_MLP = tf.keras.layers.Dropout(rate=dropout)(layer1_MLP)
-        layer2_MLP = tf.keras.layers.Dense(
-            units=factor_num * 2, activation='relu')(layer1_MLP)
-        layer2_MLP = tf.keras.layers.Dropout(rate=dropout)(layer2_MLP)
-        layer3_MLP = tf.keras.layers.Dense(
-            units=factor_num, activation='relu')(layer2_MLP)
-        layer3_MLP = tf.keras.layers.Dropout(rate=dropout)(layer3_MLP)
-=======
             user_num, factor_num * (2 ** (num_layers - 1)), name='mlp_user')(user)
         item_embed_MLP = tf.keras.layers.Embedding(
             item_num, factor_num * (2 ** (num_layers - 1)), name='mlp_item')(item)
@@ -99,17 +57,12 @@
             layer_MLP = tf.keras.layers.Dense(units=output_size, activation='relu')(interaction)
             interaction = tf.keras.layers.Dropout(rate=dropout)(layer_MLP)
             output_size //= 2
->>>>>>> daebf962
 
     with tf.name_scope("concatenation"):
         concatenation = tf.concat([GMF, interaction], axis=-1)
         outputs = tf.keras.layers.Dense(1, activation='sigmoid')(concatenation)
 
-<<<<<<< HEAD
-    model = tf.keras.Model(inputs=[user, item] + add_feature_input_layers, outputs=outputs)
-=======
     model = tf.keras.Model(inputs=[user, item] + all_feature_input_layers, outputs=outputs)
->>>>>>> daebf962
     model.compile(optimizer=tf.keras.optimizers.Adam(lr),
                   loss=tf.keras.losses.BinaryCrossentropy(),
                   metrics=['accuracy', 'AUC', 'Precision', 'Recall'])

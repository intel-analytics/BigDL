#
# Copyright 2016 The BigDL Authors.
#
# Licensed under the Apache License, Version 2.0 (the "License");
# you may not use this file except in compliance with the License.
# You may obtain a copy of the License at
#
#     http://www.apache.org/licenses/LICENSE-2.0
#
# Unless required by applicable law or agreed to in writing, software
# distributed under the License is distributed on an "AS IS" BASIS,
# WITHOUT WARRANTIES OR CONDITIONS OF ANY KIND, either express or implied.
# See the License for the specific language governing permissions and
# limitations under the License.
#
import os.path

from pyspark.ml.feature import StringIndexer, MinMaxScaler, VectorAssembler
from pyspark.ml import Pipeline
from pyspark.sql.types import StructField, StructType, IntegerType, ArrayType, StringType
from pyspark.sql.functions import udf, lit, collect_list, explode

from bigdl.orca import OrcaContext


def read_data(data_dir):
    spark = OrcaContext.get_spark_session()
    schema = StructType([StructField('user', IntegerType(), False),
                         StructField('item', IntegerType(), False)])
    schema_user = StructType(
        [
            StructField('user', IntegerType(), False),
            StructField('gender', StringType(), False),
            StructField('age', IntegerType(), False),
            StructField('occupation', IntegerType(), False),
            StructField('zipcode', StringType(), False)
        ]
    )
    schema_item = StructType(
        [
            StructField('item', IntegerType(), False),
            StructField('title', StringType(), False),
            StructField('category', StringType(), False)
        ]
    )
    # Need spark3 to support delimiter with more than one character.
<<<<<<< HEAD
    df = spark.read.csv(os.path.join(data_dir, 'ratings.dat'),
                        sep="::", schema=schema, header=False)
    df_user = spark.read.csv(os.path.join(data_dir, 'users.dat'),
                             sep="::", schema=schema_user, header=False)
    df_item = spark.read.csv(os.path.join(data_dir, 'movies.dat'),
                             sep="::", schema=schema_item, header=False).drop('title')
    return df, df_user, df_item
=======
    df_rating = spark.read.csv(os.path.join(data_dir, 'ratings.dat'),
                               sep="::", schema=schema, header=False)
    df_user = spark.read.csv(os.path.join(data_dir, 'users.dat'),
                             sep="::", schema=schema_user, header=False)
    df_item = spark.read.csv(os.path.join(data_dir, 'movies.dat'),
                             sep="::", schema=schema_item, header=False)
    return df_rating, df_user, df_item
>>>>>>> daebf962


def generate_neg_sample(df, item_num, neg_scale):
    def neg_sample(x):
        import random
        neg_res = []
        for _ in x:
            for i in range(neg_scale):
                neg_item_index = random.randint(1, item_num - 1)
                while neg_item_index in x:
                    neg_item_index = random.randint(1, item_num - 1)
                neg_res.append(neg_item_index)
        return neg_res

    df = df.withColumn('label', lit(1.0))

    neg_sample_udf = udf(neg_sample, ArrayType(IntegerType(), False))
    df_neg = df.groupBy('user').agg(neg_sample_udf(collect_list('item')).alias('item_list'))
    df_neg = df_neg.select(df_neg.user, explode(df_neg.item_list))
    df_neg = df_neg.withColumn('label', lit(0.0))
    df_neg = df_neg.withColumnRenamed('col', 'item')

    df = df.unionByName(df_neg)
    df = df.repartition(df.rdd.getNumPartitions())

    return df


<<<<<<< HEAD
def add_feature(df, df_user, df_item, cat_feature, num_feature):
    df_feat = df.join(df_user, 'user', "inner")
    df_feat = df_feat.join(df_item, 'item', "inner")
    embedding_in_dim = []
    for i in cat_feature:
        indexer = StringIndexer(inputCol=i, outputCol=i + '_index').fit(df_feat)
        df_feat = indexer.transform(df_feat)
        df_feat = df_feat.drop(i).withColumnRenamed(i + '_index', i)
        df_feat = df_feat.withColumn(i, df_feat[i].cast('int'))
        embedding_in_dim.append(df_feat.agg({i: "max"}).collect()[0][f"max({i})"])
    for i in num_feature:
        assembler = VectorAssembler(inputCols=[i], outputCol=i + '_vec')
        scaler = MinMaxScaler(inputCol=i + '_vec', outputCol=i + '_scaler')
        pipeline = Pipeline(stages=[assembler, scaler])
        scalerModel = pipeline.fit(df_feat)
        df_feat = scalerModel.transform(df_feat)
        df_feat = df_feat.drop(i, i + '_vec').withColumnRenamed(i + '_scaler', i)
        df_feat.show()
    return df_feat, embedding_in_dim


def data_process(data_dir, cat_feature, num_feature, neg_scale=4):
    df, df_user, df_item = read_data(data_dir)
    user_num = df.agg({'user': "max"}).collect()[0]["max(user)"] + 1
    item_num = df.agg({'item': "max"}).collect()[0]["max(item)"] + 1

    df = generate_neg_sample(df, item_num, neg_scale=neg_scale)
    df_add_feature, embedding_in_dim = add_feature(df, df_user, df_item, cat_feature, num_feature)

    train_df, val_df = df_add_feature.randomSplit([0.8, 0.2], seed=100)

    return train_df, val_df, embedding_in_dim, user_num, item_num
=======
def string_index(df, col):
    indexer = StringIndexer(inputCol=col, outputCol=col + '_index').fit(df)
    df = indexer.transform(df)
    df = df.drop(col).withColumnRenamed(col + '_index', col)
    df = df.withColumn(col, df[col].cast('int'))
    embed_dim = df.agg({col: "max"}).collect()[0][f"max({col})"] + 1
    return df, embed_dim


def num_scale(df, col):
    assembler = VectorAssembler(inputCols=[col], outputCol=col + '_vec')
    scaler = MinMaxScaler(inputCol=col + '_vec', outputCol=col + '_scaled')
    pipeline = Pipeline(stages=[assembler, scaler])
    scalerModel = pipeline.fit(df)
    df = scalerModel.transform(df)
    df = df.drop(col, col + '_vec').withColumnRenamed(col + '_scaled', col)
    return df


def add_feature(df, df_user, df_item, sparse_features, dense_features):
    sparse_feats_input_dims = []
    for i in sparse_features:
        if i in df_user.columns:
            df_user, embed_dim = string_index(df_user, i)
        else:
            df_item, embed_dim = string_index(df_item, i)
        sparse_feats_input_dims.append(embed_dim)
    for i in dense_features:
        if i in df_user.columns:
            df_user = num_scale(df_user, i)
        else:
            df_item = num_scale(df_item, i)
    df_feat = df.join(df_user, 'user', "inner")
    df_feat = df_feat.join(df_item, 'item', "inner")
    return df_feat, sparse_feats_input_dims


def prepare_data(data_dir, neg_scale=4):
    sparse_features = ['zipcode', 'gender', 'occupation', 'category']
    dense_features = ['age']
    feature_cols = ['user', 'item'] + sparse_features + dense_features
    label_cols = ['label']
    df_rating, df_user, df_item = read_data(data_dir)

    user_num = df_rating.agg({'user': "max"}).collect()[0]["max(user)"] + 1
    item_num = df_rating.agg({'item': "max"}).collect()[0]["max(item)"] + 1

    df_rating = generate_neg_sample(df_rating, item_num, neg_scale=neg_scale)
    df, sparse_feats_input_dims = \
        add_feature(df_rating, df_user, df_item, sparse_features, dense_features)

    train_df, val_df = df.randomSplit([0.8, 0.2], seed=100)

    return train_df, val_df, sparse_feats_input_dims, user_num, item_num, feature_cols, label_cols
>>>>>>> daebf962


if __name__ == "__main__":
    from bigdl.orca import init_orca_context, stop_orca_context

    sc = init_orca_context()

<<<<<<< HEAD
    cat_feature = ['zipcode', 'gender', 'occupation', 'category']
    num_feature = ['age']

    train_data, test_data, embedding_in_dim, user_num, item_num = \
        data_process("ml-1m", cat_feature, num_feature, neg_scale=4)
=======
    train_data, test_data, embedding_in_dim, user_num, item_num, feature_cols, label_cols = \
        prepare_data("ml-1m", neg_scale=4)
>>>>>>> daebf962
    train_data.write.csv('./train_dataframe', header=True, sep=',', mode='overwrite')
    test_data.write.csv('./test_dataframe', header=True, sep=',', mode='overwrite')
    stop_orca_context()<|MERGE_RESOLUTION|>--- conflicted
+++ resolved
@@ -44,15 +44,6 @@
         ]
     )
     # Need spark3 to support delimiter with more than one character.
-<<<<<<< HEAD
-    df = spark.read.csv(os.path.join(data_dir, 'ratings.dat'),
-                        sep="::", schema=schema, header=False)
-    df_user = spark.read.csv(os.path.join(data_dir, 'users.dat'),
-                             sep="::", schema=schema_user, header=False)
-    df_item = spark.read.csv(os.path.join(data_dir, 'movies.dat'),
-                             sep="::", schema=schema_item, header=False).drop('title')
-    return df, df_user, df_item
-=======
     df_rating = spark.read.csv(os.path.join(data_dir, 'ratings.dat'),
                                sep="::", schema=schema, header=False)
     df_user = spark.read.csv(os.path.join(data_dir, 'users.dat'),
@@ -60,7 +51,6 @@
     df_item = spark.read.csv(os.path.join(data_dir, 'movies.dat'),
                              sep="::", schema=schema_item, header=False)
     return df_rating, df_user, df_item
->>>>>>> daebf962
 
 
 def generate_neg_sample(df, item_num, neg_scale):
@@ -89,40 +79,6 @@
     return df
 
 
-<<<<<<< HEAD
-def add_feature(df, df_user, df_item, cat_feature, num_feature):
-    df_feat = df.join(df_user, 'user', "inner")
-    df_feat = df_feat.join(df_item, 'item', "inner")
-    embedding_in_dim = []
-    for i in cat_feature:
-        indexer = StringIndexer(inputCol=i, outputCol=i + '_index').fit(df_feat)
-        df_feat = indexer.transform(df_feat)
-        df_feat = df_feat.drop(i).withColumnRenamed(i + '_index', i)
-        df_feat = df_feat.withColumn(i, df_feat[i].cast('int'))
-        embedding_in_dim.append(df_feat.agg({i: "max"}).collect()[0][f"max({i})"])
-    for i in num_feature:
-        assembler = VectorAssembler(inputCols=[i], outputCol=i + '_vec')
-        scaler = MinMaxScaler(inputCol=i + '_vec', outputCol=i + '_scaler')
-        pipeline = Pipeline(stages=[assembler, scaler])
-        scalerModel = pipeline.fit(df_feat)
-        df_feat = scalerModel.transform(df_feat)
-        df_feat = df_feat.drop(i, i + '_vec').withColumnRenamed(i + '_scaler', i)
-        df_feat.show()
-    return df_feat, embedding_in_dim
-
-
-def data_process(data_dir, cat_feature, num_feature, neg_scale=4):
-    df, df_user, df_item = read_data(data_dir)
-    user_num = df.agg({'user': "max"}).collect()[0]["max(user)"] + 1
-    item_num = df.agg({'item': "max"}).collect()[0]["max(item)"] + 1
-
-    df = generate_neg_sample(df, item_num, neg_scale=neg_scale)
-    df_add_feature, embedding_in_dim = add_feature(df, df_user, df_item, cat_feature, num_feature)
-
-    train_df, val_df = df_add_feature.randomSplit([0.8, 0.2], seed=100)
-
-    return train_df, val_df, embedding_in_dim, user_num, item_num
-=======
 def string_index(df, col):
     indexer = StringIndexer(inputCol=col, outputCol=col + '_index').fit(df)
     df = indexer.transform(df)
@@ -177,7 +133,6 @@
     train_df, val_df = df.randomSplit([0.8, 0.2], seed=100)
 
     return train_df, val_df, sparse_feats_input_dims, user_num, item_num, feature_cols, label_cols
->>>>>>> daebf962
 
 
 if __name__ == "__main__":
@@ -185,16 +140,8 @@
 
     sc = init_orca_context()
 
-<<<<<<< HEAD
-    cat_feature = ['zipcode', 'gender', 'occupation', 'category']
-    num_feature = ['age']
-
-    train_data, test_data, embedding_in_dim, user_num, item_num = \
-        data_process("ml-1m", cat_feature, num_feature, neg_scale=4)
-=======
     train_data, test_data, embedding_in_dim, user_num, item_num, feature_cols, label_cols = \
         prepare_data("ml-1m", neg_scale=4)
->>>>>>> daebf962
     train_data.write.csv('./train_dataframe', header=True, sep=',', mode='overwrite')
     test_data.write.csv('./test_dataframe', header=True, sep=',', mode='overwrite')
     stop_orca_context()
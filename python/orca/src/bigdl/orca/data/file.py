--- conflicted
+++ resolved
@@ -352,32 +352,9 @@
 def put_local_dir_tree_to_remote(local_dir: str, remote_dir: str,
                                  over_write: Optional[bool] = False):
     if remote_dir.startswith("hdfs"):  # hdfs://url:port/file_path
-<<<<<<< HEAD
         return file_utils.put_local_dir_tree_to_remote(local_dir=local_dir,
                                                        remote_dir=remote_dir,
                                                        over_write=over_write)
-=======
-        test_cmd = 'hdfs dfs -ls {}'.format(remote_dir)
-        with subprocess.Popen(test_cmd, shell=True, stdout=subprocess.PIPE,
-                              stderr=subprocess.PIPE) as process:
-            out, err = process.communicate()
-            if process.returncode != 0:
-                if 'No such file or directory' in err.decode('utf-8'):
-                    mkdir_cmd = 'hdfs dfs -mkdir -p {}'.format(remote_dir)
-                    mkdir_process = subprocess.run(mkdir_cmd, capture_output=True)
-                    if mkdir_process.returncode != 0:
-                        return mkdir_process.returncode
-                else:
-                    # ls remote dir error
-                    logger.warning(err.decode('utf-8'))
-                    return -1
-        cmd = 'hdfs dfs -put -f {}/* {}/'.format(local_dir, remote_dir)
-        p = subprocess.run(cmd, capture_output=True)
-        if p.returncode != 0:
-            logger.error("Error: {}".format(str(p.stderr)))
-            return -1
-        return 0
->>>>>>> ec3c0cac
     elif remote_dir.startswith("s3"):  # s3://bucket/file_path
         access_key_id = os.environ["AWS_ACCESS_KEY_ID"]
         secret_access_key = os.environ["AWS_SECRET_ACCESS_KEY"]
@@ -415,26 +392,9 @@
                              filemode: Optional[int] = None,
                              over_write: Optional[bool] = False) -> int:
     if remote_path.startswith("hdfs"):  # hdfs://url:port/file_path
-<<<<<<< HEAD
         return file_utils.put_local_file_to_remote(local_path=local_path,
                                                    remote_path=remote_path,
                                                    over_write=over_write)
-=======
-        cmd = 'hdfs dfs -put -f {} {}'.format(local_path, remote_path)
-        p = subprocess.run(cmd, capture_output=True)
-        if p.returncode != 0:
-            logger.error("Cannot upload file {} to {}: error: {}"
-                         .format(local_path, remote_path, str(p.stderr)))
-            return -1
-        if filemode:
-            chmod_cmd = 'hdfs dfs -chmod {} {}'.format(filemode, remote_path)
-            p = subprocess.run(chmod_cmd, capture_output=True)
-            if p.returncode != 0:
-                logger.error("Cannot upload file {} to {}: error: {}"
-                             .format(local_path, remote_path, str(p.stderr)))
-                return -1
-        return 0
->>>>>>> ec3c0cac
     elif remote_path.startswith("s3"):  # s3://bucket/file_path
         access_key_id = os.environ["AWS_ACCESS_KEY_ID"]
         secret_access_key = os.environ["AWS_SECRET_ACCESS_KEY"]
@@ -471,18 +431,9 @@
                                           over_write: Optional[bool] = False) -> int:
     file_list = glob.glob(local_path_prefix + "*")
     if remote_dir.startswith("hdfs"):  # hdfs://url:port/file_path
-<<<<<<< HEAD
         return file_utils.put_local_files_with_prefix_to_remote(local_path_prefix=local_path_prefix,
                                                                 remote_dir=remote_dir,
                                                                 over_write=over_write)
-=======
-        cmd = 'hdfs dfs -put -f {}* {}'.format(local_path_prefix, remote_dir)
-        p = subprocess.run(cmd, capture_output=True)
-        if p.returncode != 0:
-            logger.error("Error: {}".format(str(p.stderr)))
-            return -1
-        return 0
->>>>>>> ec3c0cac
     elif remote_dir.startswith("s3"):  # s3://bucket/file_path
         access_key_id = os.environ["AWS_ACCESS_KEY_ID"]
         secret_access_key = os.environ["AWS_SECRET_ACCESS_KEY"]
@@ -515,18 +466,9 @@
 def get_remote_file_to_local(remote_path: str, local_path: str,
                              over_write: Optional[bool] = False) -> int:
     if remote_path.startswith("hdfs"):  # hdfs://url:port/file_path
-<<<<<<< HEAD
         return file_utils.get_remote_file_to_local(remote_path=remote_path,
                                                    local_path=local_path,
                                                    over_write=over_write)
-=======
-        cmd = 'hdfs dfs -get {} {}'.format(remote_path, local_path)
-        p = subprocess.run(cmd, capture_output=True)
-        if p.returncode != 0:
-            logger.error("Error: {}".format(str(p.stderr)))
-            return -1
-        return 0
->>>>>>> ec3c0cac
     elif remote_path.startswith("s3"):  # s3://bucket/file_path
         access_key_id = os.environ["AWS_ACCESS_KEY_ID"]
         secret_access_key = os.environ["AWS_SECRET_ACCESS_KEY"]
@@ -553,18 +495,9 @@
 def get_remote_dir_to_local(remote_dir: str, local_dir: str,
                             over_write: Optional[bool] = False) -> int:
     if remote_dir.startswith("hdfs"):  # hdfs://url:port/file_path
-<<<<<<< HEAD
         return file_utils.get_remote_dir_tree_to_local(remote_dir=remote_dir,
                                                        local_dir=local_dir,
                                                        over_write=over_write)
-=======
-        cmd = 'hdfs dfs -get {} {}'.format(remote_dir, local_dir)
-        p = subprocess.run(cmd, capture_output=True)
-        if p.returncode != 0:
-            logger.error("Error: {}".format(str(p.stderr)))
-            return -1
-        return 0
->>>>>>> ec3c0cac
     elif remote_dir.startswith("s3"):  # s3://bucket/file_path
         access_key_id = os.environ["AWS_ACCESS_KEY_ID"]
         secret_access_key = os.environ["AWS_SECRET_ACCESS_KEY"]
@@ -597,19 +530,10 @@
                                           over_write: Optional[bool] = False) -> Union[str, int]:
     prefix = os.path.basename(remote_path_prefix)
     if remote_path_prefix.startswith("hdfs"):  # hdfs://url:port/file_path
-<<<<<<< HEAD
         return file_utils.get_remote_files_with_prefix_to_local(
             remote_path_prefix=remote_path_prefix,
             local_dir=local_dir,
             over_write=over_write)
-=======
-        cmd = 'hdfs dfs -get {}* {}'.format(remote_path_prefix, local_dir)
-        p = subprocess.run(cmd, capture_output=True)
-        if p.returncode != 0:
-            logger.error("Error: {}".format(str(p.stderr)))
-            return -1
-        return 0
->>>>>>> ec3c0cac
     elif remote_path_prefix.startswith("s3"):  # s3://bucket/file_path
         access_key_id = os.environ["AWS_ACCESS_KEY_ID"]
         secret_access_key = os.environ["AWS_SECRET_ACCESS_KEY"]

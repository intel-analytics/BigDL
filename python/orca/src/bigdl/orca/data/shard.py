--- conflicted
+++ resolved
@@ -540,15 +540,7 @@
                               "The two SparkXShards should have the same number of elements "
                               "in each partition")
 
-<<<<<<< HEAD
-    def to_spark_df_without_arrow(self):
-        if self._get_class_name() != 'pandas.core.frame.DataFrame':
-            invalidInputError(False,
-                              "Currently only support to_spark_df on XShards of Pandas DataFrame")
-
-=======
     def _to_spark_df_without_arrow(self):
->>>>>>> 9b8c655f
         def f(iter):
             for pdf in iter:
                 np_records = pdf.to_records(index=False)
@@ -568,25 +560,7 @@
 
         try:
             import pyarrow as pa
-<<<<<<< HEAD
-
-            def getSchemaStructType(iter):
-                for pdf in iter:
-                    schema = [str(x) if not isinstance(x, str) else x for x in pdf.columns]
-                    if isinstance(schema, (list, tuple)):
-                        arrow_schema = pa.Schema.from_pandas(pdf, preserve_index=False)
-                        struct = StructType()
-                        for name, field in zip(schema, arrow_schema):
-                            struct.add(
-                                name, from_arrow_type(field.type), nullable=field.nullable
-                            )
-                        schema = struct
-                        return [schema]
-
-            schema = self.rdd.mapPartitions(getSchemaStructType).first()
-=======
             sdf_schema = self._get_spark_df_schema()
->>>>>>> 9b8c655f
 
             sqlContext = get_spark_sql_context(get_spark_context())
             timezone = sqlContext._conf.sessionLocalTimeZone()
@@ -595,12 +569,6 @@
                 for pdf in iter:
                     import os
                     import uuid
-<<<<<<< HEAD
-                    tmpFile = "/tmp/" + str(uuid.uuid1())
-                    os.mkdir(tmpFile)
-
-                    arrow_types = [to_arrow_type(f.dataType) for f in schema.fields]
-=======
                     from pyspark.sql.pandas.types import to_arrow_type
                     from pyspark.sql.pandas.serializers import ArrowStreamPandasSerializer
                     from tempfile import NamedTemporaryFile
@@ -609,8 +577,6 @@
                     os.mkdir(tmpFile)
 
                     arrow_types = [to_arrow_type(f.dataType) for f in sdf_schema.fields]
->>>>>>> 9b8c655f
-
                     arrow_data = [[(c, t) for (_, c), t in zip(pdf.iteritems(), arrow_types)]]
                     col_by_name = True
                     safecheck = False
@@ -626,20 +592,12 @@
             jiter = self.rdd.mapPartitions(f)
             from bigdl.dllib.utils.file_utils import callZooFunc
 
-<<<<<<< HEAD
-            df = callZooFunc("float", "orcaToDataFrame", jiter, schema.json(), sqlContext)
-=======
             df = callZooFunc("float", "orcaToDataFrame", jiter, sdf_schema.json(), sqlContext)
->>>>>>> 9b8c655f
             return df
         except Exception as e:
             print(f"createDataFrame from shards attempted Arrow optimization failed as: {str(e)},"
                   f"Will try without Arrow optimization")
-<<<<<<< HEAD
-            return to_spark_df_without_arrow()
-=======
             return self._to_spark_df_without_arrow()
->>>>>>> 9b8c655f
 
     def __len__(self):
         return self.rdd.map(lambda data: len(data) if hasattr(data, '__len__') else 1)\

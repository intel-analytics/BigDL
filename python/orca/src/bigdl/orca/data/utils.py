--- conflicted
+++ resolved
@@ -20,10 +20,6 @@
 from bigdl.dllib.utils.log4Error import *
 
 import pyspark.sql.functions as F
-<<<<<<< HEAD
-from typing import (Union, List, Dict)
-import pandas
-=======
 from typing import (
     TYPE_CHECKING,
     Callable,
@@ -46,7 +42,6 @@
     from pyspark.sql.dataframe import DataFrame
     from ray.data.dataset import Dataset
     from bigdl.orca.data.ray_xshards import RayXShards
->>>>>>> 3a9c4433
 
 
 def list_s3_file(file_path, env):

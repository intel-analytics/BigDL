#
# Copyright 2016 The BigDL Authors.
#
# Licensed under the Apache License, Version 2.0 (the "License");
# you may not use this file except in compliance with the License.
# You may obtain a copy of the License at
#
#     http://www.apache.org/licenses/LICENSE-2.0
#
# Unless required by applicable law or agreed to in writing, software
# distributed under the License is distributed on an "AS IS" BASIS,
# WITHOUT WARRANTIES OR CONDITIONS OF ANY KIND, either express or implied.
# See the License for the specific language governing permissions and
# limitations under the License.
#

import os
from bigdl.dllib.nncontext import ZooContext


class OrcaContextMeta(type):

    _pandas_read_backend = "spark"
    __eager_mode = True
    _serialize_data_creator = False
    _train_data_store = "DRAM"
    __shard_size = None

    @property
    def log_output(cls):
        """
        Whether to redirect Spark driver JVM's stdout and stderr to the current
        python process. This is useful when running Analytics Zoo in jupyter notebook.
        Default to be False. Needs to be set before initializing SparkContext.
        """
        return ZooContext.log_output

    @log_output.setter
    def log_output(cls, value):
        ZooContext.log_output = value

    @property
    def pandas_read_backend(cls):
        """
        The backend for reading csv/json files. Either "spark" or "pandas".
        spark backend would call spark.read and pandas backend would call pandas.read.
        Default to be "spark".
        """
        return cls._pandas_read_backend

    @pandas_read_backend.setter
    def pandas_read_backend(cls, value):
        value = value.lower()
        assert value == "spark" or value == "pandas", \
            "pandas_read_backend must be either spark or pandas"
        cls._pandas_read_backend = value

    @property
    def _eager_mode(cls):
        """
        Whether to compute eagerly for SparkXShards.
        Default to be True.
        """
        return cls.__eager_mode

    @_eager_mode.setter
    def _eager_mode(cls, value):
        assert isinstance(value, bool), "_eager_mode should either be True or False"
        cls.__eager_mode = value

    @property
    def serialize_data_creator(cls):
        """
        Whether add a file lock to the data loading process for PyTorch Horovod training.
        This would be useful when you run multiple workers on a single node to download data
        to the same destination.
        Default to be False.
        """
        return cls._serialize_data_creator

    @serialize_data_creator.setter
    def serialize_data_creator(cls, value):
        assert isinstance(value, bool), "serialize_data_creator should either be True or False"
        cls._serialize_data_creator = value

    @property
    def train_data_store(cls):
        """
        The memory type for train data storage. Either 'DRAM', 'PMEM', or 'DISK_n'.
        The default value is 'DRAM', you can change it to 'PMEM' if have AEP hardware.
        If you give 'DISK_n', in which 'n' is an integer, we will cache the data into disk,
        and hold only `1/n` of the data in memory. After going through the `1/n`,
        we will release the current cache, and load another `1/n` into memory.
        """
        return cls._train_data_store

    @train_data_store.setter
    def train_data_store(cls, value):
        value = value.upper()
        import re
        assert value == "DRAM" or value == "PMEM" or re.match("DISK_\d+", value), \
            "train_data_store must be either DRAM or PMEM or DIRECT or DISK_n"
        cls._train_data_store = value

    @property
    def _shard_size(cls):
        """
        The number of Rows in Spark DataFrame to transform as one shard of SparkXShards. We convert
        Spark DataFrame input to SparkXShards internally in fit/predict/evaluate of
        PyTorchRayEstimator and TensorFlow2Estimator. This parameter may affect the performance in
        transferring an SparkXShards to an RayXShards.
        Default to be None, in which case Rows in one partition will be transformed as one shard.
        """
        return cls.__shard_size

    @_shard_size.setter
    def _shard_size(cls, value):
        if value is not None:
            assert isinstance(value, int) and value > 0, \
                "shard size should be either None or a positive integer."
        cls.__shard_size = value

    @property
    def barrier_mode(cls):
        """
        Whether to use Spark barrier mode to launch Ray, which is supported in Spark 2.4+ and when
        dynamic allocation is disabled.
        Default to be True.
        """
        return ZooContext.barrier_mode

    @barrier_mode.setter
    def barrier_mode(cls, value):
        ZooContext.barrier_mode = value


class OrcaContext(metaclass=OrcaContextMeta):
    @staticmethod
    def get_spark_context():
        from pyspark import SparkContext
        if SparkContext._active_spark_context is not None:
            return SparkContext.getOrCreate()
        else:
            raise Exception("No active SparkContext. Please create a SparkContext first")

    @staticmethod
    def get_sql_context():
        from pyspark.sql import SQLContext
        return SQLContext.getOrCreate(OrcaContext.get_spark_context())

    @staticmethod
    def get_spark_session():
        return OrcaContext.get_sql_context().sparkSession

    @staticmethod
    def get_ray_context():
        from bigdl.orca.ray import RayContext
        return RayContext.get()


def _check_python_micro_version():
    # with ray >=1.8.0, python small micro version will cause pickle error in ray.init()
    # (https://github.com/ray-project/ray/issues/19938)
    import sys
    if sys.version_info[2] < 3:
        raise RuntimeError(f"Found python version {sys.version[:5]}. We only support python"
                           f"with micro version >= 10 (e.g. 3.{sys.version_info[1]}.10)")


def init_orca_context(cluster_mode=None, cores=2, memory="2g", num_nodes=1,
                      init_ray_on_spark=False, **kwargs):
    """
    Creates or gets a SparkContext for different Spark cluster modes (and launch Ray services
    across the cluster if necessary).

    :param cluster_mode: The mode for the Spark cluster. One of "local", "yarn-client",
           "yarn-cluster", "k8s-client" and "standalone". Default to be None and in this case
           there is supposed to be an existing SparkContext in your application.

           For "yarn-client" and "yarn-cluster", you are supposed to use conda environment
           and set the environment variable HADOOP_CONF_DIR.

           For "k8s-client", you are supposed to additionally specify the arguments master
           and container_image.
           For "k8s-cluster", you are supposed to use spark-submit to submit the application
           and use the default cluster_mode instead.
           In this case, please set the Spark configurations through command line options or
           the properties file.
           To make things easier, you are recommended to use the launch scripts we provide:
           https://github.com/intel-analytics/BigDL/tree/branch-2.0/scripts.

           For other cluster modes, you are recommended to install and run bigdl through
           pip, which is more convenient.
    :param cores: The number of cores to be used on each node. Default to be 2.
    :param memory: The memory allocated for each node. Default to be '2g'.
    :param num_nodes: The number of nodes to be used in the cluster. Default to be 1.
           For Spark local, num_nodes should always be 1 and you don't need to change it.
    :param init_ray_on_spark: Whether to launch Ray services across the cluster.
           Default to be False and in this case the Ray cluster would be launched lazily when
           Ray is involved in Project Orca.
    :param kwargs: The extra keyword arguments used for creating SparkContext and
           launching Ray if any.

    :return: An instance of SparkContext.
    """
    print("Initializing orca context")
    import atexit
    atexit.register(stop_orca_context)
    from pyspark import SparkContext
    import warnings
    spark_args = {}
    for key in ["conf", "spark_log_level", "redirect_spark_log"]:
        if key in kwargs:
            spark_args[key] = kwargs[key]
    if cluster_mode is not None:
        cluster_mode = cluster_mode.lower()
    activate_sc = SparkContext._active_spark_context is not None
    if activate_sc:
        if cluster_mode is not None and cluster_mode != "spark-submit":
            warnings.warn("Use an existing SparkContext, " +
                          "cluster_mode is determined by the existing SparkContext", Warning)
        from bigdl.dllib.nncontext import init_nncontext
        sc = init_nncontext(conf=None, spark_log_level="WARN", redirect_spark_log=True)
    else:
        cluster_mode = "local" if cluster_mode is None else cluster_mode
        if cluster_mode == "local":
            if num_nodes > 1:
                warnings.warn("For Spark local mode, num_nodes should be 1, but got "
                              + repr(num_nodes) + ", ignored", Warning)
            os.environ["SPARK_DRIVER_MEMORY"] = memory
            if "python_location" in kwargs:
                spark_args["python_location"] = kwargs["python_location"]
            from bigdl.dllib.nncontext import init_spark_on_local
            sc = init_spark_on_local(cores, **spark_args)
        elif cluster_mode == "spark-submit":
            from bigdl.dllib.nncontext import init_nncontext
            sc = init_nncontext(**spark_args)
        elif cluster_mode.startswith("yarn"):  # yarn, yarn-client or yarn-cluster
            hadoop_conf = os.environ.get("HADOOP_CONF_DIR")
            if not hadoop_conf:
                assert "hadoop_conf" in kwargs,\
                    "Directory path to hadoop conf not found for yarn-client mode. Please either " \
                    "specify argument hadoop_conf or set the environment variable HADOOP_CONF_DIR"
                hadoop_conf = kwargs["hadoop_conf"]
            from bigdl.dllib.utils.utils import detect_conda_env_name
            conda_env_name = detect_conda_env_name()
            for key in ["driver_cores", "driver_memory", "extra_executor_memory_for_ray",
                        "extra_python_lib", "penv_archive", "additional_archive",
                        "hadoop_user_name", "spark_yarn_archive", "jars", "py_files"]:
                if key in kwargs:
                    spark_args[key] = kwargs[key]
            from bigdl.dllib.nncontext import init_spark_on_yarn, init_spark_on_yarn_cluster
            if cluster_mode == "yarn-cluster":
                sc = init_spark_on_yarn_cluster(hadoop_conf=hadoop_conf,
                                                conda_name=conda_env_name,
                                                num_executors=num_nodes,
                                                executor_cores=cores,
                                                executor_memory=memory,
                                                **spark_args)
            else:
                sc = init_spark_on_yarn(hadoop_conf=hadoop_conf,
                                        conda_name=conda_env_name,
                                        num_executors=num_nodes, executor_cores=cores,
                                        executor_memory=memory, **spark_args)
<<<<<<< HEAD
        elif cluster_mode.startswith("k8s"):  # k8s, k8s-client or k8s-cluster
            assert "master" in kwargs, "Please specify master"
            assert "container_image" in kwargs, "Please specify container_image"
=======
        elif cluster_mode.startswith("k8s"):  # k8s or k8s-client
            if cluster_mode == "k8s-cluster":
                raise ValueError('For k8s-cluster mode, '
                                 'please submit the application via spark-submit'
                                 'and use the default cluster_mode instead')
            assert "master" in kwargs, "Please specify master for k8s-client mode"
            assert "container_image" in kwargs, "Please specify container_image for k8s-client mode"
            from bigdl.dllib.utils.utils import detect_conda_env_name
            conda_env_name = detect_conda_env_name()
>>>>>>> f66cf926
            for key in ["driver_cores", "driver_memory", "extra_executor_memory_for_ray",
                        "extra_python_lib", "penv_archive", "jars", "python_location"]:
                if key in kwargs:
                    spark_args[key] = kwargs[key]
<<<<<<< HEAD
            from bigdl.dllib.nncontext import init_spark_on_k8s, init_spark_on_k8s_cluster
            if cluster_mode == "k8s-cluster":
                sc = init_spark_on_k8s_cluster(master=kwargs["master"],
                                               container_image=kwargs["container_image"],
                                               num_executors=num_nodes,
                                               executor_cores=cores,
                                               executor_memory=memory,
                                               **spark_args)
            else:
                from bigdl.dllib.utils.utils import detect_conda_env_name
                conda_env_name = detect_conda_env_name()
                sc = init_spark_on_k8s(master=kwargs["master"],
                                       container_image=kwargs["container_image"],
                                       conda_name=conda_env_name,
                                       num_executors=num_nodes,
                                       executor_cores=cores,
                                       executor_memory=memory,
                                       **spark_args)
=======
            from bigdl.dllib.nncontext import init_spark_on_k8s
            sc = init_spark_on_k8s(master=kwargs["master"],
                                   container_image=kwargs["container_image"],
                                   conda_name=conda_env_name,
                                   num_executors=num_nodes, executor_cores=cores,
                                   executor_memory=memory, **spark_args)
>>>>>>> f66cf926
        elif cluster_mode == "standalone":
            for key in ["driver_cores", "driver_memory", "extra_executor_memory_for_ray",
                        "extra_python_lib", "jars", "master", "python_location",
                        "enable_numa_binding"]:
                if key in kwargs:
                    spark_args[key] = kwargs[key]
            from bigdl.dllib.nncontext import init_spark_standalone
            sc = init_spark_standalone(num_executors=num_nodes, executor_cores=cores,
                                       executor_memory=memory, **spark_args)
        else:
            raise ValueError("cluster_mode can only be local, yarn-client, yarn-cluster,"
                             "k8s-client or standalone, "
                             "but got: %s".format(cluster_mode))
    ray_args = {}
    for key in ["redis_port", "password", "object_store_memory", "verbose", "env",
                "extra_params", "num_ray_nodes", "ray_node_cpu_cores", "include_webui"]:
        if key in kwargs:
            ray_args[key] = kwargs[key]
    from bigdl.orca.ray import RayContext
    ray_ctx = RayContext(sc, **ray_args)
    if init_ray_on_spark:
        _check_python_micro_version()
        driver_cores = 0  # This is the default value.
        ray_ctx.init(driver_cores=driver_cores)
    return sc


def stop_orca_context():
    """
    Stop the SparkContext (and stop Ray services across the cluster if necessary).
    """
    from pyspark import SparkContext
    # If users successfully call stop_orca_context after the program finishes,
    # namely when there is no active SparkContext, the registered exit function
    # should do nothing.
    if SparkContext._active_spark_context is not None:
        print("Stopping orca context")
        from bigdl.orca.ray import RayContext
        ray_ctx = RayContext.get(initialize=False)
        if ray_ctx.initialized:
            ray_ctx.stop()
        sc = SparkContext.getOrCreate()
        if sc.getConf().get("spark.master").startswith("spark://"):
            from bigdl.dllib.nncontext import stop_spark_standalone
            stop_spark_standalone()
        sc.stop()<|MERGE_RESOLUTION|>--- conflicted
+++ resolved
@@ -262,26 +262,13 @@
                                         conda_name=conda_env_name,
                                         num_executors=num_nodes, executor_cores=cores,
                                         executor_memory=memory, **spark_args)
-<<<<<<< HEAD
         elif cluster_mode.startswith("k8s"):  # k8s, k8s-client or k8s-cluster
             assert "master" in kwargs, "Please specify master"
             assert "container_image" in kwargs, "Please specify container_image"
-=======
-        elif cluster_mode.startswith("k8s"):  # k8s or k8s-client
-            if cluster_mode == "k8s-cluster":
-                raise ValueError('For k8s-cluster mode, '
-                                 'please submit the application via spark-submit'
-                                 'and use the default cluster_mode instead')
-            assert "master" in kwargs, "Please specify master for k8s-client mode"
-            assert "container_image" in kwargs, "Please specify container_image for k8s-client mode"
-            from bigdl.dllib.utils.utils import detect_conda_env_name
-            conda_env_name = detect_conda_env_name()
->>>>>>> f66cf926
             for key in ["driver_cores", "driver_memory", "extra_executor_memory_for_ray",
                         "extra_python_lib", "penv_archive", "jars", "python_location"]:
                 if key in kwargs:
                     spark_args[key] = kwargs[key]
-<<<<<<< HEAD
             from bigdl.dllib.nncontext import init_spark_on_k8s, init_spark_on_k8s_cluster
             if cluster_mode == "k8s-cluster":
                 sc = init_spark_on_k8s_cluster(master=kwargs["master"],
@@ -300,14 +287,6 @@
                                        executor_cores=cores,
                                        executor_memory=memory,
                                        **spark_args)
-=======
-            from bigdl.dllib.nncontext import init_spark_on_k8s
-            sc = init_spark_on_k8s(master=kwargs["master"],
-                                   container_image=kwargs["container_image"],
-                                   conda_name=conda_env_name,
-                                   num_executors=num_nodes, executor_cores=cores,
-                                   executor_memory=memory, **spark_args)
->>>>>>> f66cf926
         elif cluster_mode == "standalone":
             for key in ["driver_cores", "driver_memory", "extra_executor_memory_for_ray",
                         "extra_python_lib", "jars", "master", "python_location",

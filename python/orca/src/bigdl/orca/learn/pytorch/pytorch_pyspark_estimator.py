--- conflicted
+++ resolved
@@ -17,13 +17,10 @@
 import types
 import torch
 import copy
-<<<<<<< HEAD
 import time
-=======
 import os
 import shutil
 import tempfile
->>>>>>> a826427e
 
 from bigdl.dllib.utils.file_utils import is_local_path
 from bigdl.orca.learn.pytorch.training_operator import TrainingOperator

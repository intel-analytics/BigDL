#
# Copyright 2016 The BigDL Authors.
#
# Licensed under the Apache License, Version 2.0 (the "License");
# you may not use this file except in compliance with the License.
# You may obtain a copy of the License at
#
#     http://www.apache.org/licenses/LICENSE-2.0
#
# Unless required by applicable law or agreed to in writing, software
# distributed under the License is distributed on an "AS IS" BASIS,
# WITHOUT WARRANTIES OR CONDITIONS OF ANY KIND, either express or implied.
# See the License for the specific language governing permissions and
# limitations under the License.
#

import types
import torch
import copy
import os
import shutil
import tempfile

from bigdl.dllib.utils.file_utils import is_local_path
from bigdl.orca.learn.pytorch.training_operator import TrainingOperator
from bigdl.orca.learn.pytorch.pytorch_pyspark_worker import PytorchPysparkWorker
from bigdl.orca.learn.pytorch.utils import process_stats
from bigdl.orca.learn.utils import maybe_dataframe_to_xshards, dataframe_to_xshards, \
    convert_predict_xshards_to_dataframe, make_data_creator, update_predict_xshards, \
    reload_dataloader_creator, process_xshards_of_pandas_dataframe
from bigdl.orca.data import SparkXShards
from bigdl.orca import OrcaContext
from bigdl.orca.learn.base_estimator import BaseEstimator
from bigdl.orca.data.file import get_remote_file_to_local, enable_multi_fs_save, \
    enable_multi_fs_load, put_local_file_to_remote
from bigdl.dllib.utils.common import get_node_and_core_number
from bigdl.orca.learn.log_monitor import start_log_server, stop_log_server

from bigdl.orca.learn.utils import find_free_port, find_ip_and_free_port
from bigdl.dllib.utils.utils import get_node_ip
from bigdl.dllib.utils.log4Error import *

try:
    from collections.abc import Iterable
except ImportError:
    from collections import Iterable


def partition_to_creator(partition):
    def data_creator(config, batch_size):
        from bigdl.orca.data.utils import partition_get_data_label, index_data, get_size
        from torch.utils.data import Dataset, DataLoader

        class NDArrayDataset(Dataset):
            def __init__(self, x, y):
                self.x = x  # features
                self.y = y  # labels

            def __len__(self):
                return get_size(self.y)

            def __getitem__(self, i):
                return index_data(self.x, i), index_data(self.y, i)

        params = {"batch_size": batch_size, "shuffle": True}
        for arg in ["shuffle", "sampler", "batch_sampler", "num_workers", "collate_fn",
                    "pin_memory", "drop_last", "timeout", "worker_init_fn",
                    "multiprocessing_context"]:
            if arg in config:
                params[arg] = config[arg]
        data, label = partition_get_data_label(partition,
                                               allow_tuple=False,
                                               allow_list=False)
        print("Data size on worker: ", len(label))
        dataset = NDArrayDataset(data, label)
        data_loader = DataLoader(dataset, **params)
        return data_loader

    return data_creator


def parse_model_dir(model_dir):
    if model_dir and model_dir.startswith("dbfs:/"):
        model_dir = "/dbfs/" + model_dir[len("dbfs:/"):]
    return model_dir


class PyTorchPySparkEstimator(BaseEstimator):
    def __init__(
            self,
            *,
            model_creator=None,
            optimizer_creator=None,
            loss_creator=None,
            metrics=None,
            scheduler_creator=None,
            training_operator_cls=TrainingOperator,
            config=None,
            scheduler_step_freq="batch",
            use_tqdm=False,
            workers_per_node=1,
            sync_stats=True,
            log_level=logging.INFO,
            model_dir=None,
            log_to_driver=True):
        logging.basicConfig(level=log_level,
                            format='[%(asctime)s] %(levelname)-8s %(message)s',
                            datefmt='%Y-%m-%d %H:%M:%S'
                            )
        self.logger = logging.getLogger(__name__)
        if config is not None and "batch_size" in config:
            invalidInputError(False,
                              "Please do not specify batch_size in config. Input batch_size in the"
                              " fit/evaluate/predict function of the estimator instead.")
        self.config = {} if config is None else config

        sc = OrcaContext.get_spark_context()

        if model_creator and not isinstance(model_creator, types.FunctionType):
            # Torch model is also callable.
            invalidInputError(False,
                              "Must provide a function for model_creator")

        if not training_operator_cls and not loss_creator:
            invalidInputError(False,
                              "If a loss_creator is not provided, you must "
                              "provide a custom training operator.")

        self.model_dir = parse_model_dir(model_dir)

        self.model_creator = model_creator
        self.optimizer_creator = optimizer_creator

        num_nodes, cores_per_node = get_node_and_core_number()
        self.num_workers = num_nodes * workers_per_node
        self.total_cores = num_nodes * cores_per_node
        self.cores_per_worker = cores_per_node // workers_per_node

        # over partition to cover tasks all over the cluster
        self.workerRDD = sc.parallelize(list(range(self.total_cores * 4)),
                                        self.total_cores * 4).repartition(self.num_workers)

        self.ip = get_node_ip()
        self.log_port = find_free_port()
        is_local = sc.master.startswith("local")
        self.need_to_log_to_driver = (not is_local) and log_to_driver
        if self.need_to_log_to_driver:
            self.log_server_thread = start_log_server(self.ip, self.log_port)
        self.tcp_store_port = find_free_port()

        self.worker_init_params = dict(
            model_creator=self.model_creator,
            optimizer_creator=optimizer_creator,
            loss_creator=loss_creator,
            scheduler_creator=scheduler_creator,
            training_operator_cls=training_operator_cls,
            scheduler_step_freq=scheduler_step_freq,
            use_tqdm=use_tqdm,
            config=copy.copy(self.config),
            metrics=metrics,
            size=self.num_workers,
            cores_per_worker=self.cores_per_worker,
            sync_stats=sync_stats,
            log_level=log_level,
            model_dir=self.model_dir,
            log_to_driver=self.need_to_log_to_driver,
            driver_ip=self.ip,
            driver_log_port=self.log_port,
            driver_tcp_store_port=self.tcp_store_port)

        local_init_params = self.worker_init_params.copy()
        local_init_params["log_to_driver"] = False
        self.driver_runner = PytorchPysparkWorker(
            mode='predict',
            cluster_info=self._get_cluster_info(sc),
            **local_init_params)

        if self.model_creator:
            self.state_dict = self.driver_runner.get_state_dict()

    def create_tcpstore_server(self):
        import torch.distributed as dist
        server_store = dist.TCPStore(self.ip, self.tcp_store_port, -1, True,
                                     dist.constants.default_pg_timeout)
        return server_store

    def _get_cluster_info(self, sc):
        cluster_info = self.workerRDD.barrier().mapPartitions(find_ip_and_free_port).collect()
        return cluster_info

    def fit(self,
            data,
            epochs=1,
            batch_size=32,
            profile=False,
            reduce_results=True,
            info=None,
            feature_cols=None,
            label_cols=None,
            validation_data=None,
            callbacks=[]):
        """
        Trains a PyTorch model given training data for several epochs.
        Calls `TrainingOperator.train_epoch()` on N parallel workers simultaneously
        underneath the hood.

        :param data: An instance of SparkXShards, a Spark DataFrame or a function that
               takes config and batch_size as argument and returns a PyTorch DataLoader for
               training.
        :param epochs: The number of epochs to train the model. Default is 1.
        :param batch_size: Total batch size for all workers used for training. Each worker's batch
               size would be this value divide the total number of workers. Default is 32.
               If your training data is a function, you can set batch_size to be the input
               batch_size of the function for the PyTorch DataLoader.
        :param profile: Boolean. Whether to return time stats for the training procedure.
               Default is False.
        :param reduce_results: Boolean. Whether to average all metrics across all workers into
               one dict. If a metric is a non-numerical value, the one value will be randomly
               selected among the workers. If False, returns a list of dicts for
               all workers. Default is True.
        :param info: An optional dictionary that can be passed to the TrainingOperator for
               train_epoch and train_batch.
        :param feature_cols: feature column names if data is Spark DataFrame.
        :param label_cols: label column names if data is Spark DataFrame.
        :param validation_data: validation data. Validation data type should be the same
               as train data.
        :param callbacks: A list for all callbacks.

        :return: A list of dictionary of metrics for every training epoch. If reduce_results is
                False, this will return a nested list of metric dictionaries whose length will be
                equal to the total number of workers.
                You can also provide custom metrics by passing in a custom training_operator_cls
                when creating the Estimator.
        """
        invalidInputError(isinstance(batch_size, int) and batch_size > 0,
                          "batch_size should be a positive integer")
        batch_size = batch_size // self.num_workers  # Local batch size for each worker
        if batch_size <= 0:
            batch_size = 1
        data, validation_data = maybe_dataframe_to_xshards(data,
                                                           validation_data=validation_data,
                                                           feature_cols=feature_cols,
                                                           label_cols=label_cols,
                                                           mode="fit",
                                                           num_workers=self.num_workers,
                                                           shard_size=batch_size)

        if self.model_creator is None:
            invalidInputError(False,
                              "Must provide callable function for model_creator "
                              "or load a saved model.")

        sc = OrcaContext.get_spark_context()
        _ = self.create_tcpstore_server()
        cluster_info = self._get_cluster_info(sc)
        state_dict = self._get_broadcasted_state_dict(sc)
        init_params = dict(
            mode="fit",
            state_dict=state_dict,
            cluster_info=cluster_info)
        init_params.update(self.worker_init_params)

        params = dict(
            epochs=epochs,
            batch_size=batch_size,
            profile=profile,
            info=info,
            callbacks=callbacks
        )

        if not isinstance(self.optimizer_creator, types.FunctionType):
            invalidInputError(False,
                              "Must provide a function for optimizer_creator")

        if isinstance(data, SparkXShards):
            # set train/validation
            params["wrap_dataloader"] = False
            if data._get_class_name() == 'pandas.core.frame.DataFrame':
                data, validation_data = process_xshards_of_pandas_dataframe(data, feature_cols,
                                                                            label_cols,
                                                                            validation_data, "fit")

            if validation_data is None:
                def transform_func(iter, init_params, param):
                    partition_data = list(iter)
                    param["data_creator"] = partition_to_creator(partition_data)
                    runner = PytorchPysparkWorker(**init_params)
                    result = runner.train_epochs(**param)
                    runner.shutdown()
                    return result

                res = data.rdd.repartition(self.num_workers).barrier() \
                    .mapPartitions(
                    lambda iter: transform_func(iter, init_params, params)).collect()

            else:
                def transform_func(iter, init_params, param):
                    data_tuple_list = list(iter)
                    data_list = [x for data_tuple in data_tuple_list for x in data_tuple[0]]
                    valid_list = [x for data_tuple in data_tuple_list for x in data_tuple[1]]
                    param["data_creator"] = partition_to_creator(data_list)
                    param["validation_data_creator"] = partition_to_creator(valid_list)
                    runner = PytorchPysparkWorker(**init_params)
                    result = runner.train_epochs(**param)
                    runner.shutdown()
                    return result

                train_rdd = data.rdd.mapPartitions(lambda iter: [list(iter)])
                val_rdd = validation_data.rdd.mapPartitions(lambda iter: [list(iter)])
                res = train_rdd.zip(val_rdd).repartition(self.num_workers).barrier() \
                    .mapPartitions(
                    lambda iter: transform_func(iter, init_params, params)).collect()

        else:
            if not isinstance(data, types.FunctionType):
                invalidInputError(False,
                                  "data should be either an instance of SparkXShards or a "
                                  "callable  function, but got type: {}".format(type(data)))

            params["data_creator"] = reload_dataloader_creator(data)
            params["validation_data_creator"] = reload_dataloader_creator(validation_data)

            def transform_func(iter, init_param, param):
                return PytorchPysparkWorker(**init_param).train_epochs(**param)

            res = self.workerRDD.barrier().mapPartitions(
                lambda iter: transform_func(iter, init_params, params)).collect()

        if self.model_dir is not None:
            self.state_dict = PyTorchPySparkEstimator._get_state_dict_from_remote(self.model_dir)
            worker_stats = res
        else:
            self.state_dict = res[0]  # state dicts of all runners would be the same
            # Each runner would return a list of worker stats for different epochs
            worker_stats = [item for item in res if isinstance(item, list)]

        epoch_stats = list(map(list, zip(*worker_stats)))
        if reduce_results:
            for i in range(len(epoch_stats)):
                epoch_stats[i] = process_stats(epoch_stats[i])
            return epoch_stats
        else:
            return epoch_stats

    @staticmethod
    def _get_state_dict_from_remote(remote_dir):
        import tempfile
        import shutil
        import os
        try:
            temp_dir = tempfile.mkdtemp()
            get_remote_file_to_local(os.path.join(remote_dir, "state.pkl"),
                                     os.path.join(temp_dir, "state.pkl"))
            import pickle
            with open(os.path.join(temp_dir, "state.pkl"), 'rb') as f:
                state_dicts = pickle.load(f)
        finally:
            shutil.rmtree(temp_dir)
        return state_dicts

    def _get_broadcasted_state_dict(self, sc):
        if self.state_dict:
            state_dict_b = sc.broadcast(self.state_dict)
        else:
            state_dict_b = None
        return state_dict_b

    def _get_broadcasted_state_dict(self, sc):
        if self.state_dict:
            state_dict_b = sc.broadcast(self.state_dict)
        else:
            state_dict_b = None
        return state_dict_b

    def _predict_spark_xshards(self, xshards, init_params, params):
        def transform_func(iter, init_param, param):
            partition_data = list(iter)
            # res = combine_in_partition(partition_data)
            param["data_creator"] = make_data_creator(partition_data)
            return PytorchPysparkWorker(**init_param).predict(**params)

        pred_shards = SparkXShards(xshards.rdd.mapPartitions(
            lambda iter: transform_func(iter, init_params, params)))
        return pred_shards

    def predict(self,
                data,
                batch_size=32,
                feature_cols=None,
                profile=False):
        """
        Using this PyTorch model to make predictions on the data.

        :param data: An instance of SparkXShards or a Spark DataFrame
        :param batch_size: Total batch size for all workers used for inference. Each worker's batch
               size would be this value divide the total number of workers. Default is 32.
        :param profile: Boolean. Whether to return time stats for the training procedure.
               Default is False.
        :param feature_cols: feature column names if data is a Spark DataFrame.
        :return: A SparkXShards that contains the predictions with key "prediction" in each shard
        """
        invalidInputError(isinstance(batch_size, int) and batch_size > 0,
                          "batch_size should be a positive integer")
        batch_size = batch_size // self.num_workers  # Local batch size for each worker
        if batch_size <= 0:
            batch_size = 1
        from bigdl.orca.data import SparkXShards
        from pyspark.sql import DataFrame

        if self.model_creator is None:
            invalidInputError(False,
                              "Must provide callable function for model_creator "
                              "or load a saved model.")

        sc = OrcaContext.get_spark_context()
        cluster_info = self._get_cluster_info(sc)
        state_dict = self._get_broadcasted_state_dict(sc)

        init_params = dict(
            mode="predict",
            state_dict=state_dict,
            cluster_info=cluster_info)
        init_params.update(self.worker_init_params)

        params = dict(
            batch_size=batch_size,
            profile=profile
        )

        if isinstance(data, DataFrame):
            xshards, _ = dataframe_to_xshards(data,
                                              validation_data=None,
                                              feature_cols=feature_cols,
                                              label_cols=None,
                                              mode="predict",
                                              shard_size=batch_size)

            pred_shards = self._predict_spark_xshards(xshards, init_params, params)
            result = convert_predict_xshards_to_dataframe(data, pred_shards)

        elif isinstance(data, SparkXShards):
            if data._get_class_name() == 'pandas.core.frame.DataFrame':
                data = process_xshards_of_pandas_dataframe(data, feature_cols)
            pred_shards = self._predict_spark_xshards(data, init_params, params)
            result = update_predict_xshards(data, pred_shards)
        else:
            invalidInputError(False,
                              "Only xshards or Spark DataFrame is supported for predict")

        return result

    def evaluate(self,
                 data,
                 batch_size=32,
                 num_steps=None,
                 profile=False,
                 reduce_results=True,
                 info=None,
                 feature_cols=None,
                 label_cols=None):
        """
        Evaluates a PyTorch model given validation data.
        Note that only accuracy for classification with zero-based label is supported by
        default. You can override validate_batch in TrainingOperator for other metrics.
        Calls `TrainingOperator.validate()` on N parallel workers simultaneously
        underneath the hood.

        :param data: An instance of SparkXShards, a Spark DataFrame or a function that
               takes config and batch_size as argument and returns a PyTorch DataLoader for
               validation.
        :param batch_size: Total batch size for all workers used for evaluation. Each worker's batch
               size would be this value divide the total number of workers. Default: 32.
               If your validation data is a function, you can set batch_size to be the input
               batch_size of the function for the PyTorch DataLoader.
        :param num_steps: The number of batches to compute the validation results on. This
               corresponds to the number of times `TrainingOperator.validate_batch` is called.
        :param profile: Boolean. Whether to return time stats for the training procedure.
               Default is False.
        :param reduce_results: Boolean. Whether to average all metrics across all workers into
               one dict. If a metric is a non-numerical value, the one value will be randomly
               selected among the workers. If False, returns a list of dicts for
               all workers. Default is True.
        :param info: An optional dictionary that can be passed to the TrainingOperator
               for validate.
        :param feature_cols: feature column names if train data is Spark DataFrame.
        :param label_cols: label column names if train data is Spark DataFrame.

        :return: A dictionary of metrics for the given data, including validation accuracy and loss.
                You can also provide custom metrics by passing in a custom training_operator_cls
                when creating the Estimator.
        """
<<<<<<< HEAD
        if self.model_creator is None:
            invalidInputError(False,
                              "Must provide callable function for model_creator "
                              "or load a saved model.")

=======
        invalidInputError(isinstance(batch_size, int) and batch_size > 0,
                          "batch_size should be a positive integer")
        batch_size = batch_size // self.num_workers  # Local batch size for each worker
        if batch_size <= 0:
            batch_size = 1
>>>>>>> 2a4e0acb
        sc = OrcaContext.get_spark_context()
        cluster_info = self._get_cluster_info(sc)
        state_dict = self._get_broadcasted_state_dict(sc)
        init_params = dict(
            mode="evaluate",
            state_dict=state_dict,
            cluster_info=cluster_info)
        init_params.update(self.worker_init_params)

        params = dict(
            batch_size=batch_size,
            num_steps=num_steps,
            profile=profile,
            info=info
        )

        from bigdl.orca.data import SparkXShards
        data, _ = maybe_dataframe_to_xshards(data,
                                             validation_data=None,
                                             feature_cols=feature_cols,
                                             label_cols=label_cols,
                                             mode="evaluate",
                                             num_workers=self.num_workers,
                                             shard_size=batch_size)
        if isinstance(data, SparkXShards):
            params["wrap_dataloader"] = False
            if data._get_class_name() == 'pandas.core.frame.DataFrame':
                data = process_xshards_of_pandas_dataframe(data, feature_cols, label_cols)
            # set train/validation data

            def transform_func(iter, init_param, param):
                partition_data = list(iter)
                param["data_creator"] = partition_to_creator(partition_data)
                return PytorchPysparkWorker(**init_param).validate(**param)

            res = data.rdd.repartition(self.num_workers).barrier() \
                .mapPartitions(lambda iter: transform_func(iter, init_params, params)).collect()
        else:
            params["data_creator"] = reload_dataloader_creator(data)

            def transform_func(iter, init_param, param):
                return PytorchPysparkWorker(**init_param).validate(**param)

            res = self.workerRDD.barrier().mapPartitions(
                lambda iter: transform_func(iter, init_params, params)).collect()

        if reduce_results:
            return process_stats(res)
        else:
            return res

    def get_model(self):
        """
        Returns the learned PyTorch model.

        :return: The learned PyTorch model.
        """
        state = self.state_dict
        model = self.model_creator(self.config)
        model_state = state["models"][0]
        model.load_state_dict(model_state)
        return model.module if hasattr(model, "module") else model

    def get_state_dict(self):
        return self.state_dict

    def save(self, model_path, entire=False):
        """
        Saves the Estimator state (including model and optimizer) or the entire model
        to the provided model_path.

        :param model_path: (str) Path to save the model.
        :param entire: (boolean) Whether to save the entire model. If False, saves the
               Estimator state. Default is False.
        :return:
        """
        if is_local_path(model_path):
            if entire:
                torch.save(self.get_model(), model_path)
            else:
                torch.save(self.state_dict, model_path)
        else:
            file_name = os.path.basename(model_path)
            temp_dir = tempfile.mkdtemp()
            temp_path = os.path.join(temp_dir, file_name)
            try:
                if entire:
                    torch.save(self.get_model(), temp_path)
                else:
                    torch.save(self.state_dict, temp_path)
                put_local_file_to_remote(temp_path, model_path)
            finally:
                shutil.rmtree(temp_dir)
        return model_path

    def load(self, model_path):
        """
        Loads the Estimator state (including model and optimizer) or the entire model
        from the provided model_path.

        :param model_path: (str) Path to the existing model.
        """
        import torch.nn as nn
        if is_local_path(model_path):
            res = torch.load(model_path)
        else:
            file_name = os.path.basename(model_path)
            temp_dir = tempfile.mkdtemp()
            temp_path = os.path.join(temp_dir, file_name)
            try:
                get_remote_file_to_local(model_path, temp_path)
                res = torch.load(temp_path)
            finally:
                shutil.rmtree(temp_dir)
        if isinstance(res, Iterable) and not isinstance(res, nn.Sequential):
            if "models" in res:
                self.state_dict = res
            else:
                self.state_dict = [re.state_dict() for re in res]
        else:
            self.state_dict = res.state_dict()
        if self.model_creator is None:
            self.model_creator = lambda config: res
            self.worker_init_params["model_creator"] = self.model_creator

    def save_checkpoint(self, model_path):
        """
        Manually saves the Estimator state (including model and optimizer) to the provided
        model_path.
        :param model_path: (str) Path to save the model. Both local and remote path are supported.
               e.g. "/tmp/estimator.ckpt" or "hdfs:///tmp/estimator.ckpt"
        :return: None
        """
        if is_local_path(model_path):
            self.save(model_path)
        else:
            self.driver_runner.load_state_dict(self.state_dict)
            self.driver_runner.save_checkpoint(filepath=model_path)

    def load_checkpoint(self, model_path):
        """
        Loads the Estimator state (including model and optimizer) from the provided model_path.
        :param model_path: (str) Path to the existing model. Both local and remote path are
               supported. e.g. "/tmp/estimator.ckpt" or "hdfs:///tmp/estimator.ckpt"
        :return: None
        """
        if is_local_path(model_path):
            self.load(model_path)
        else:
            self.driver_runner.load_checkpoint(filepath=model_path)
            self.state_dict = self.driver_runner.get_state_dict()

    def shutdown(self):
        """
        Shutdown estimator and release resources.
        """
        if self.need_to_log_to_driver:
            stop_log_server(self.log_server_thread, self.ip, self.port)<|MERGE_RESOLUTION|>--- conflicted
+++ resolved
@@ -489,19 +489,17 @@
                 You can also provide custom metrics by passing in a custom training_operator_cls
                 when creating the Estimator.
         """
-<<<<<<< HEAD
-        if self.model_creator is None:
-            invalidInputError(False,
-                              "Must provide callable function for model_creator "
-                              "or load a saved model.")
-
-=======
         invalidInputError(isinstance(batch_size, int) and batch_size > 0,
                           "batch_size should be a positive integer")
         batch_size = batch_size // self.num_workers  # Local batch size for each worker
         if batch_size <= 0:
             batch_size = 1
->>>>>>> 2a4e0acb
+
+        if self.model_creator is None:
+            invalidInputError(False,
+                              "Must provide callable function for model_creator "
+                              "or load a saved model.")
+
         sc = OrcaContext.get_spark_context()
         cluster_info = self._get_cluster_info(sc)
         state_dict = self._get_broadcasted_state_dict(sc)

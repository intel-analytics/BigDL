#
# Copyright 2016 The BigDL Authors.
#
# Licensed under the Apache License, Version 2.0 (the "License");
# you may not use this file except in compliance with the License.
# You may obtain a copy of the License at
#
#     http://www.apache.org/licenses/LICENSE-2.0
#
# Unless required by applicable law or agreed to in writing, software
# distributed under the License is distributed on an "AS IS" BASIS,
# WITHOUT WARRANTIES OR CONDITIONS OF ANY KIND, either express or implied.
# See the License for the specific language governing permissions and
# limitations under the License.
#

import types
import torch
import copy

from bigdl.orca.learn.pytorch.training_operator import TrainingOperator
from bigdl.orca.learn.pytorch.pytorch_pyspark_worker import PytorchPysparkWorker
from bigdl.orca.learn.pytorch.utils import process_stats
from bigdl.orca.learn.utils import maybe_dataframe_to_xshards, dataframe_to_xshards, \
    convert_predict_xshards_to_dataframe, make_data_creator, update_predict_xshards, \
    reload_dataloader_creator, process_xshards_of_pandas_dataframe
from bigdl.orca.data import SparkXShards
from bigdl.orca import OrcaContext
from bigdl.orca.learn.base_estimator import BaseEstimator
from bigdl.orca.data.file import get_remote_file_to_local, enable_multi_fs_save, \
    enable_multi_fs_load
from bigdl.dllib.utils.common import get_node_and_core_number
from bigdl.orca.learn.log_monitor import start_log_server, stop_log_server

from bigdl.orca.learn.utils import find_free_port, find_ip_and_free_port
from bigdl.dllib.utils.utils import get_node_ip
from bigdl.dllib.utils.log4Error import *


def partition_to_creator(partition):
    def data_creator(config, batch_size):
        from bigdl.orca.data.utils import partition_get_data_label, index_data, get_size
        from torch.utils.data import Dataset, DataLoader

        class NDArrayDataset(Dataset):
            def __init__(self, x, y):
                self.x = x  # features
                self.y = y  # labels

            def __len__(self):
                return get_size(self.y)

            def __getitem__(self, i):
                return index_data(self.x, i), index_data(self.y, i)

        params = {"batch_size": batch_size, "shuffle": True}
        for arg in ["shuffle", "sampler", "batch_sampler", "num_workers", "collate_fn",
                    "pin_memory", "drop_last", "timeout", "worker_init_fn",
                    "multiprocessing_context"]:
            if arg in config:
                params[arg] = config[arg]
        data, label = partition_get_data_label(partition,
                                               allow_tuple=False,
                                               allow_list=False)
        print("Data size on worker: ", len(label))
        dataset = NDArrayDataset(data, label)
        data_loader = DataLoader(dataset, **params)
        return data_loader

    return data_creator


def parse_model_dir(model_dir):
    if model_dir and model_dir.startswith("dbfs:/"):
        model_dir = "/dbfs/" + model_dir[len("dbfs:/"):]
    return model_dir


class PyTorchPySparkEstimator(BaseEstimator):
    def __init__(
            self,
            *,
            model_creator,
            optimizer_creator=None,
            loss_creator=None,
            metrics=None,
            scheduler_creator=None,
            training_operator_cls=TrainingOperator,
            config=None,
            scheduler_step_freq="batch",
            use_tqdm=False,
            workers_per_node=1,
            sync_stats=True,
            log_level=logging.INFO,
            model_dir=None,
            log_to_driver=True):
        logging.basicConfig(level=log_level,
                            format='[%(asctime)s] %(levelname)-8s %(message)s',
                            datefmt='%Y-%m-%d %H:%M:%S'
                            )
        self.logger = logging.getLogger(__name__)
        if config is not None and "batch_size" in config:
            invalidInputError(False,
                              "Please do not specify batch_size in config. Input batch_size in the"
                              " fit/evaluate/predict function of the estimator instead.")
        self.config = {} if config is None else config

        sc = OrcaContext.get_spark_context()

        if not isinstance(model_creator, types.FunctionType): 
            # Torch model is also callable.
            invalidInputError(False,
                              "Must provide a function for model_creator")

        if not training_operator_cls and not loss_creator:
            invalidInputError(False,
                              "If a loss_creator is not provided, you must "
                              "provide a custom training operator.")

        self.model_dir = parse_model_dir(model_dir)

        self.model_creator = model_creator
<<<<<<< HEAD
        self.optimizer_creator = optimizer_creator
        self.initialization_hook = initialization_hook
=======
>>>>>>> 4edd694d

        num_nodes, cores_per_node = get_node_and_core_number()
        self.num_workers = num_nodes * workers_per_node
        self.total_cores = num_nodes * cores_per_node
        self.cores_per_worker = cores_per_node // workers_per_node

        # over partition to cover tasks all over the cluster
        self.workerRDD = sc.parallelize(list(range(self.total_cores * 4)),
                                        self.total_cores * 4).repartition(self.num_workers)

        self.ip = get_node_ip()
        self.log_port = find_free_port()
        is_local = sc.master.startswith("local")
        self.need_to_log_to_driver = (not is_local) and log_to_driver
        if self.need_to_log_to_driver:
            self.log_server_thread = start_log_server(self.ip, self.log_port)
        self.tcp_store_port = find_free_port()

        self.worker_init_params = dict(
            model_creator=self.model_creator,
            optimizer_creator=optimizer_creator,
            loss_creator=loss_creator,
            scheduler_creator=scheduler_creator,
            training_operator_cls=training_operator_cls,
            scheduler_step_freq=scheduler_step_freq,
            use_tqdm=use_tqdm,
            config=copy.copy(self.config),
            metrics=metrics,
            size=self.num_workers,
            cores_per_worker=self.cores_per_worker,
            sync_stats=sync_stats,
            log_level=log_level,
            model_dir=self.model_dir,
            log_to_driver=self.need_to_log_to_driver,
            driver_ip=self.ip,
            driver_log_port=self.log_port,
            driver_tcp_store_port=self.tcp_store_port)

        local_init_params = self.worker_init_params.copy()
        local_init_params["log_to_driver"] = False
        self.driver_runner = PytorchPysparkWorker(
            mode='predict',
            cluster_info=self._get_cluster_info(sc),
            **local_init_params)

        self.state_dict = self.driver_runner.get_state_dict()

    def create_tcpstore_server(self):
        import torch.distributed as dist
        server_store = dist.TCPStore(self.ip, self.tcp_store_port, -1, True,
                                     dist.constants.default_pg_timeout)
        return server_store

    def _get_cluster_info(self, sc):
        cluster_info = self.workerRDD.barrier().mapPartitions(find_ip_and_free_port).collect()
        return cluster_info

    def fit(self,
            data,
            epochs=1,
            batch_size=32,
            profile=False,
            reduce_results=True,
            info=None,
            feature_cols=None,
            label_cols=None,
            validation_data=None,
            callbacks=[]):
        """
        Trains a PyTorch model given training data for several epochs.
        Calls `TrainingOperator.train_epoch()` on N parallel workers simultaneously
        underneath the hood.

        :param data: An instance of SparkXShards, a Spark DataFrame or a function that
               takes config and batch_size as argument and returns a PyTorch DataLoader for
               training.
        :param epochs: The number of epochs to train the model. Default is 1.
        :param batch_size: The number of samples per batch for each worker. Default is 32.
               The total batch size would be workers_per_node*num_nodes.
               If your training data is a function, you can set batch_size to be the input
               batch_size of the function for the PyTorch DataLoader.
        :param profile: Boolean. Whether to return time stats for the training procedure.
               Default is False.
        :param reduce_results: Boolean. Whether to average all metrics across all workers into
               one dict. If a metric is a non-numerical value, the one value will be randomly
               selected among the workers. If False, returns a list of dicts for
               all workers. Default is True.
        :param info: An optional dictionary that can be passed to the TrainingOperator for
               train_epoch and train_batch.
        :param feature_cols: feature column names if data is Spark DataFrame.
        :param label_cols: label column names if data is Spark DataFrame.
        :param validation_data: validation data. Validation data type should be the same
               as train data.
        :param callbacks: A list for all callbacks.

        :return: A list of dictionary of metrics for every training epoch. If reduce_results is
                False, this will return a nested list of metric dictionaries whose length will be
                equal to the total number of workers.
                You can also provide custom metrics by passing in a custom training_operator_cls
                when creating the Estimator.
        """
        data, validation_data = maybe_dataframe_to_xshards(data,
                                                           validation_data=validation_data,
                                                           feature_cols=feature_cols,
                                                           label_cols=label_cols,
                                                           mode="fit",
                                                           num_workers=self.num_workers,
                                                           shard_size=batch_size)

        sc = OrcaContext.get_spark_context()
        _ = self.create_tcpstore_server()
        cluster_info = self._get_cluster_info(sc)
        state_dict = self._get_broadcasted_state_dict(sc)
        init_params = dict(
            mode="fit",
            state_dict=state_dict,
            cluster_info=cluster_info)
        init_params.update(self.worker_init_params)

        params = dict(
            epochs=epochs,
            batch_size=batch_size,
            profile=profile,
            info=info,
            callbacks=callbacks,
        )

        if not isinstance(self.optimizer_creator, types.FunctionType):
            invalidInputError(False,
                              "Must provide a function for optimizer_creator")

        if isinstance(data, SparkXShards):
            # set train/validation
            params["wrap_dataloader"] = False
            if data._get_class_name() == 'pandas.core.frame.DataFrame':
                data, validation_data = process_xshards_of_pandas_dataframe(data, feature_cols,
                                                                            label_cols,
                                                                            validation_data, "fit")

            if validation_data is None:
                def transform_func(iter, init_params, param):
                    partition_data = list(iter)
                    param["data_creator"] = partition_to_creator(partition_data)
                    runner = PytorchPysparkWorker(**init_params)
                    result = runner.train_epochs(**param)
                    runner.shutdown()
                    return result

                res = data.rdd.repartition(self.num_workers).barrier() \
                    .mapPartitions(
                    lambda iter: transform_func(iter, init_params, params)).collect()

            else:
                def transform_func(iter, init_params, param):
                    data_tuple_list = list(iter)
                    data_list = [x for data_tuple in data_tuple_list for x in data_tuple[0]]
                    valid_list = [x for data_tuple in data_tuple_list for x in data_tuple[1]]
                    param["data_creator"] = partition_to_creator(data_list)
                    param["validation_data_creator"] = partition_to_creator(valid_list)
                    runner = PytorchPysparkWorker(**init_params)
                    result = runner.train_epochs(**param)
                    runner.shutdown()
                    return result

                train_rdd = data.rdd.mapPartitions(lambda iter: [list(iter)])
                val_rdd = validation_data.rdd.mapPartitions(lambda iter: [list(iter)])
                res = train_rdd.zip(val_rdd).repartition(self.num_workers).barrier() \
                    .mapPartitions(
                    lambda iter: transform_func(iter, init_params, params)).collect()

        else:
            if not isinstance(data, types.FunctionType):
                invalidInputError(False,
                                  "data should be either an instance of SparkXShards or a "
                                  "callable  function, but got type: {}".format(type(data)))

            params["data_creator"] = reload_dataloader_creator(data)
            params["validation_data_creator"] = reload_dataloader_creator(validation_data)

            def transform_func(iter, init_param, param):
                return PytorchPysparkWorker(**init_param).train_epochs(**param)

            res = self.workerRDD.barrier().mapPartitions(
                lambda iter: transform_func(iter, init_params, params)).collect()

        if self.model_dir is not None:
            self.state_dict = PyTorchPySparkEstimator._get_state_dict_from_remote(self.model_dir)
            worker_stats = res
        else:
            self.state_dict = res[0]  # state dicts of all runners would be the same
            # Each runner would return a list of worker stats for different epochs
            worker_stats = [item for item in res if isinstance(item, list)]

        epoch_stats = list(map(list, zip(*worker_stats)))
        if reduce_results:
            for i in range(len(epoch_stats)):
                epoch_stats[i] = process_stats(epoch_stats[i])
            return epoch_stats
        else:
            return epoch_stats

    @staticmethod
    def _get_state_dict_from_remote(remote_dir):
        import tempfile
        import shutil
        import os
        try:
            temp_dir = tempfile.mkdtemp()
            get_remote_file_to_local(os.path.join(remote_dir, "state.pkl"),
                                     os.path.join(temp_dir, "state.pkl"))
            import pickle
            with open(os.path.join(temp_dir, "state.pkl"), 'rb') as f:
                state_dicts = pickle.load(f)
        finally:
            shutil.rmtree(temp_dir)
        return state_dicts

    def _get_broadcasted_state_dict(self, sc):
        if self.state_dict:
            state_dict_b = sc.broadcast(self.state_dict)
        else:
            state_dict_b = None
        return state_dict_b

    def _get_broadcasted_state_dict(self, sc):
        if self.state_dict:
            state_dict_b = sc.broadcast(self.state_dict)
        else:
            state_dict_b = None
        return state_dict_b

    def _predict_spark_xshards(self, xshards, init_params, params):
        def transform_func(iter, init_param, param):
            partition_data = list(iter)
            # res = combine_in_partition(partition_data)
            param["data_creator"] = make_data_creator(partition_data)
            return PytorchPysparkWorker(**init_param).predict(**params)

        pred_shards = SparkXShards(xshards.rdd.mapPartitions(
            lambda iter: transform_func(iter, init_params, params)))
        return pred_shards

    def predict(self,
                data,
                batch_size=32,
                feature_cols=None,
                profile=False):
        """
        Using this PyTorch model to make predictions on the data.

        :param data: An instance of SparkXShards or a Spark DataFrame
        :param batch_size: The number of samples per batch for each worker. Default is 32.
        :param profile: Boolean. Whether to return time stats for the training procedure.
               Default is False.
        :param feature_cols: feature column names if data is a Spark DataFrame.
        :return: A SparkXShards that contains the predictions with key "prediction" in each shard
        """
        from bigdl.orca.data import SparkXShards
        from pyspark.sql import DataFrame

        sc = OrcaContext.get_spark_context()
        cluster_info = self._get_cluster_info(sc)
        state_dict = self._get_broadcasted_state_dict(sc)

        init_params = dict(
            mode="predict",
            state_dict=state_dict,
            cluster_info=cluster_info,
        )
        init_params.update(self.worker_init_params)

        params = dict(
            batch_size=batch_size,
            profile=profile
        )

        if isinstance(data, DataFrame):
            xshards, _ = dataframe_to_xshards(data,
                                              validation_data=None,
                                              feature_cols=feature_cols,
                                              label_cols=None,
                                              mode="predict",
                                              shard_size=batch_size)

            pred_shards = self._predict_spark_xshards(xshards, init_params, params)
            result = convert_predict_xshards_to_dataframe(data, pred_shards)

        elif isinstance(data, SparkXShards):
            if data._get_class_name() == 'pandas.core.frame.DataFrame':
                data = process_xshards_of_pandas_dataframe(data, feature_cols)
            pred_shards = self._predict_spark_xshards(data, init_params, params)
            result = update_predict_xshards(data, pred_shards)
        else:
            invalidInputError(False,
                              "Only xshards or Spark DataFrame is supported for predict")

        return result

    def evaluate(self,
                 data,
                 batch_size=32,
                 num_steps=None,
                 profile=False,
                 reduce_results=True,
                 info=None,
                 feature_cols=None,
                 label_cols=None):
        """
        Evaluates a PyTorch model given validation data.
        Note that only accuracy for classification with zero-based label is supported by
        default. You can override validate_batch in TrainingOperator for other metrics.
        Calls `TrainingOperator.validate()` on N parallel workers simultaneously
        underneath the hood.

        :param data: An instance of SparkXShards, a Spark DataFrame or a function that
               takes config and batch_size as argument and returns a PyTorch DataLoader for
               validation.
        :param batch_size: The number of samples per batch for each worker. Default is 32.
               The total batch size would be workers_per_node*num_nodes.
               If your validation data is a function, you can set batch_size to be the input
               batch_size of the function for the PyTorch DataLoader.
        :param num_steps: The number of batches to compute the validation results on. This
               corresponds to the number of times `TrainingOperator.validate_batch` is called.
        :param profile: Boolean. Whether to return time stats for the training procedure.
               Default is False.
        :param reduce_results: Boolean. Whether to average all metrics across all workers into
               one dict. If a metric is a non-numerical value, the one value will be randomly
               selected among the workers. If False, returns a list of dicts for
               all workers. Default is True.
        :param info: An optional dictionary that can be passed to the TrainingOperator
               for validate.
        :param feature_cols: feature column names if train data is Spark DataFrame.
        :param label_cols: label column names if train data is Spark DataFrame.

        :return: A dictionary of metrics for the given data, including validation accuracy and loss.
                You can also provide custom metrics by passing in a custom training_operator_cls
                when creating the Estimator.
        """
        sc = OrcaContext.get_spark_context()
        cluster_info = self._get_cluster_info(sc)
        state_dict = self._get_broadcasted_state_dict(sc)
        init_params = dict(
            mode="evaluate",
            state_dict=state_dict,
            cluster_info=cluster_info)

        init_params.update(self.worker_init_params)

        params = dict(
            batch_size=batch_size,
            num_steps=num_steps,
            profile=profile,
            info=info)

        from bigdl.orca.data import SparkXShards
        data, _ = maybe_dataframe_to_xshards(data,
                                             validation_data=None,
                                             feature_cols=feature_cols,
                                             label_cols=label_cols,
                                             mode="evaluate",
                                             num_workers=self.num_workers,
                                             shard_size=batch_size)
        if isinstance(data, SparkXShards):
            params["wrap_dataloader"] = False
            if data._get_class_name() == 'pandas.core.frame.DataFrame':
                data = process_xshards_of_pandas_dataframe(data, feature_cols, label_cols)
            # set train/validation data

            def transform_func(iter, init_param, param):
                partition_data = list(iter)
                param["data_creator"] = partition_to_creator(partition_data)
                return PytorchPysparkWorker(**init_param).validate(**param)

            res = data.rdd.repartition(self.num_workers).barrier() \
                .mapPartitions(lambda iter: transform_func(iter, init_params, params)).collect()
        else:
            params["data_creator"] = reload_dataloader_creator(data)

            def transform_func(iter, init_param, param):
                return PytorchPysparkWorker(**init_param).validate(**param)

            res = self.workerRDD.barrier().mapPartitions(
                lambda iter: transform_func(iter, init_params, params)).collect()

        if reduce_results:
            return process_stats(res)
        else:
            return res

    def get_model(self):
        """
        Returns the learned PyTorch model.

        :return: The learned PyTorch model.
        """
        state = self.state_dict
        model = self.model_creator(self.config)
        model_state = state["models"][0]
        model.load_state_dict(model_state)
        return model.module if hasattr(model, "module") else model

    def get_state_dict(self):
        return self.state_dict

    @enable_multi_fs_save
    def save(self, model_path):
        """
        Saves the Estimator state (including model and optimizer) to the provided model_path.

        :param model_path: (str) Path to save the model.
        :return:
        """
        state_dict = self.state_dict
        torch.save(state_dict, model_path)
        return model_path

    @enable_multi_fs_load
    def load(self, model_path):
        """
        Loads the Estimator state (including model and optimizer) from the provided model_path.

        :param model_path: (str) Path to the existing model.
        """
        state_dict = torch.load(model_path)
        self.state_dict = state_dict

    def save_checkpoint(self, model_path):
        """
        Manually saves the Estimator state (including model and optimizer) to the provided
        model_path.
        :param model_path: (str) Path to save the model. Both local and remote path are supported.
               e.g. "/tmp/estimator.ckpt" or "hdfs:///tmp/estimator.ckpt"
        :return: None
        """
        from bigdl.dllib.utils.file_utils import is_local_path
        if is_local_path(model_path):
            self.save(model_path)
        else:
            self.driver_runner.load_state_dict(self.state_dict)
            self.driver_runner.save_checkpoint(filepath=model_path)

    def load_checkpoint(self, model_path):
        """
        Loads the Estimator state (including model and optimizer) from the provided model_path.
        :param model_path: (str) Path to the existing model. Both local and remote path are
               supported. e.g. "/tmp/estimator.ckpt" or "hdfs:///tmp/estimator.ckpt"
        :return: None
        """
        from bigdl.dllib.utils.file_utils import is_local_path
        if is_local_path(model_path):
            self.load(model_path)
        else:
            self.driver_runner.load_checkpoint(filepath=model_path)
            self.state_dict = self.driver_runner.get_state_dict()

    def shutdown(self):
        """
        Shutdown estimator and release resources.
        """
        if self.need_to_log_to_driver:
            stop_log_server(self.log_server_thread, self.ip, self.port)<|MERGE_RESOLUTION|>--- conflicted
+++ resolved
@@ -120,11 +120,7 @@
         self.model_dir = parse_model_dir(model_dir)
 
         self.model_creator = model_creator
-<<<<<<< HEAD
         self.optimizer_creator = optimizer_creator
-        self.initialization_hook = initialization_hook
-=======
->>>>>>> 4edd694d
 
         num_nodes, cores_per_node = get_node_and_core_number()
         self.num_workers = num_nodes * workers_per_node

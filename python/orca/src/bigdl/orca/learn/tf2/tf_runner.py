#
# Copyright 2016 The BigDL Authors.
#
# Licensed under the Apache License, Version 2.0 (the "License");
# you may not use this file except in compliance with the License.
# You may obtain a copy of the License at
#
#     http://www.apache.org/licenses/LICENSE-2.0
#
# Unless required by applicable law or agreed to in writing, software
# distributed under the License is distributed on an "AS IS" BASIS,
# WITHOUT WARRANTIES OR CONDITIONS OF ANY KIND, either express or implied.
# See the License for the specific language governing permissions and
# limitations under the License.
#

# Copyright 2017 The Ray Authors.
#
# Licensed under the Apache License, Version 2.0 (the "License");
# you may not use this file except in compliance with the License.
# You may obtain a copy of the License at
#
#   http://www.apache.org/licenses/LICENSE-2.0
#
# Unless required by applicable law or agreed to in writing, software
# distributed under the License is distributed on an "AS IS" BASIS,
# WITHOUT WARRANTIES OR CONDITIONS OF ANY KIND, either express or implied.
# See the License for the specific language governing permissions and
# limitations under the License.
import copy
import logging
import json
import os
import socket
import shutil
import tempfile
import subprocess
import copy

import ray
import numpy as np
from contextlib import closing

from bigdl.dllib.utils import log4Error
from bigdl.orca.data.utils import ray_partitions_get_data_label, ray_partitions_get_tf_dataset
from bigdl.orca.data.file import is_file, get_remote_file_to_local, get_remote_dir_to_local, \
    get_remote_files_with_prefix_to_local, put_local_file_to_remote, \
    put_local_dir_tree_to_remote, put_local_files_with_prefix_to_remote
from bigdl.orca.learn.utils import process_tensorboard_in_callbacks
from bigdl.dllib.utils.log4Error import *

logger = logging.getLogger(__name__)


def find_free_port():
    with closing(socket.socket(socket.AF_INET, socket.SOCK_STREAM)) as s:
        s.bind(("", 0))
        s.setsockopt(socket.SOL_SOCKET, socket.SO_REUSEADDR, 1)
        return s.getsockname()[1]


def _try_import_strategy():
    """Late import for Tesnorflow"""
    import tensorflow as tf
    return tf.distribute.experimental.MultiWorkerMirroredStrategy


class DatasetHandler:

    def __init__(self, rank, size):
        self.rank = rank
        self.size = size

    def handle_datasets_train(self, data_creator,
                              validation_data_creator,
                              config, epochs, steps_per_epoch,
                              validation_steps):

        config, local_batch_size = self._handle_batch_size(config)
        config['rank'] = self.rank
        config['size'] = self.size
        train_dataset = data_creator(config, config["batch_size"])
        if isinstance(train_dataset, list) and \
                all([isinstance(x, ray.ObjectID) for x in train_dataset]):
            invalidInputError(steps_per_epoch is not None,
                              "steps_per_epoch must be provided for xshard")
            train_dataset = self._handle_xshards(train_dataset,
                                                 steps=steps_per_epoch * epochs,
                                                 local_batch_size=local_batch_size,
                                                 shuffle=True)
        else:
            train_dataset = self._handle_sharding(train_dataset)

        if validation_data_creator is not None:
            test_dataset = validation_data_creator(config, config["batch_size"])
            if isinstance(test_dataset, list) and \
                    all([isinstance(x, ray.ObjectID) for x in test_dataset]):
                invalidInputError(validation_steps is not None,
                                  "validation_steps must be provided when"
                                  " use xshards for evaluate")
                test_dataset = self._handle_xshards(test_dataset,
                                                    steps=validation_steps,
                                                    local_batch_size=local_batch_size,
                                                    shuffle=False)
            else:
                test_dataset = self._handle_sharding(test_dataset)
        else:
            test_dataset = None

        return train_dataset, test_dataset

    def handle_dataset_validation(self, data_creator, config, steps):
        config, local_batch_size = self._handle_batch_size(config)
        config['rank'] = self.rank
        config['size'] = self.size
        dataset = data_creator(config, config["batch_size"])
        if isinstance(dataset, list) and all([isinstance(x, ray.ObjectID) for x in dataset]):
            invalidInputError(steps is not None, "steps must be provided for xshard")
            dataset = self._handle_xshards(dataset,
                                           steps=steps,
                                           local_batch_size=local_batch_size,
                                           shuffle=False)
        else:
            dataset = self._handle_sharding(dataset)

        return dataset

    def _handle_xshards(self, dataset, steps, local_batch_size, shuffle):
        invalidInputError(False, "not implemented")

    def _handle_sharding(self, dataset):
        invalidInputError(False, "not implemented")

    def _handle_batch_size(self, config):
        invalidInputError(False, "not implemented")

    @staticmethod
    def get_handler(backend, rank, size):

        if backend == "horovod":
            return HorovodDatasetHanlder(rank, size)

        if backend == "tf-distributed":
            return TFDistributedDatasetHandler(rank, size)

        if backend == "tf-local":
            return LocalDatasetHandler(rank, size)

        invalidInputError(False, f"invalid backend: {backend}")


class HorovodDatasetHanlder(DatasetHandler):

    def _handle_xshards(self, dataset, steps, local_batch_size, shuffle):
        import tensorflow as tf
        data, label = ray_partitions_get_data_label(ray.get(dataset),
                                                    allow_tuple=True,
                                                    allow_list=False)
        dataset = tf.data.Dataset.from_tensor_slices((data, label))
        options = tf.data.Options()
        options.experimental_distribute.auto_shard_policy = tf.data.experimental.AutoShardPolicy.OFF
        dataset = dataset.with_options(options)
        dataset = dataset.repeat()
        dataset = dataset.take(steps * local_batch_size)
        if shuffle:
            dataset = dataset.shuffle(local_batch_size * min(steps, 10))
        dataset = dataset.batch(local_batch_size)
        return dataset

    def _handle_sharding(self, dataset):
        from tensorflow.python.distribute.input_ops import auto_shard_dataset
        dataset = auto_shard_dataset(dataset, self.size, self.rank)
        return dataset

    def _handle_batch_size(self, config):
        invalidInputError("batch_size" in config, "batch_size must be set in config")
        config["batch_size"] = config["batch_size"] // self.size
        return config, config["batch_size"]


class TFDistributedDatasetHandler(DatasetHandler):

    def _handle_xshards(self, dataset, steps, local_batch_size, shuffle):
        import tensorflow as tf
        tf_dataset = ray_partitions_get_tf_dataset(ray.get(dataset))

        def dataset_fn(input_context):
            options = tf.data.Options()
            options.experimental_distribute.auto_shard_policy = \
                tf.data.experimental.AutoShardPolicy.OFF
            dataset = tf_dataset.with_options(options)
            dataset = dataset.repeat()
            dataset = dataset.take(steps * local_batch_size)
            if shuffle:
                dataset = dataset.shuffle(local_batch_size * min(steps, 10))
            dataset = dataset.batch(local_batch_size)
            return dataset

        from tensorflow.python.distribute import distribution_strategy_context as ds_context
        strategy = ds_context.get_strategy()
        dataset = strategy.experimental_distribute_datasets_from_function(dataset_fn)
        return dataset

    def _handle_sharding(self, dataset):
        return dataset

    def _handle_batch_size(self, config):
        invalidInputError("batch_size" in config, "batch_size must be set in config")
        local_batch_size = config["batch_size"] // self.size
        return config, local_batch_size


class LocalDatasetHandler(DatasetHandler):

    def _handle_xshards(self, dataset, steps, local_batch_size, shuffle):
        import tensorflow as tf
        data, label = ray_partitions_get_data_label(ray.get(dataset),
                                                    allow_tuple=True,
                                                    allow_list=False)
        dataset = tf.data.Dataset.from_tensor_slices((data, label))
        dataset = dataset.repeat()
        dataset = dataset.take(steps * local_batch_size)
        if shuffle:
            dataset = dataset.shuffle(local_batch_size * min(steps, 10))
        dataset = dataset.batch(local_batch_size)
        return dataset

    def _handle_sharding(self, dataset):
        return dataset

    def _handle_batch_size(self, config):
        invalidInputError("batch_size" in config, "batch_size must be set in config")
        return config, config["batch_size"]


class TFRunner:
    """Manages a TensorFlow model for training."""

    def __init__(self,
                 model_creator=None,
                 compile_args_creator=None,
                 config=None,
                 verbose=False):
        """Initializes the runner.
        Args:
            model_creator (dict -> Model): see tf_trainer.py.
            data_creator (dict -> tf.Dataset, tf.Dataset): see tf_trainer.py.
            config (dict): see tf_trainer.py.
            verbose (bool): Outputs training data if true.
        """

        self.model_creator = model_creator
        self.compile_args_creator = compile_args_creator
        self.config = {} if config is None else config
        self.inter_op_parallelism = self.config.get("inter_op_parallelism", 1)
        self.intra_op_parallelism = self.config.get("intra_op_parallelism", 1)
        self.epoch = 0
        self.verbose = verbose

    def setup(self):
        import tensorflow as tf
        tf.config.threading.set_inter_op_parallelism_threads(self.inter_op_parallelism)
        tf.config.threading.set_intra_op_parallelism_threads(self.intra_op_parallelism)
        os.environ["KMP_BLOCKING_TIME"] = self.config.get("KMP_BLOCKING_TIME",
                                                          os.environ.get("KMP_BLOCKING_TIME", "0"))

    def setup_local(self):
        """Initializes the model."""
        logger.debug("Creating model")
        if self.model_creator is not None:
            self.model = self.model_creator(self.config)
            self.model.compile(**self.compile_args_creator(self.config))
        self.backend = "tf-local"
        self.size = 1
        self.rank = 0
        from tensorflow.python.distribute import distribution_strategy_context as ds_context
        self.strategy = ds_context.get_strategy()

    def setup_horovod(self):
        import horovod.tensorflow.keras as hvd
        hvd.init()

        if self.model_creator is not None:
            self.model = self.model_creator(self.config)
            compile_args = self.compile_args_creator(self.config)
            compile_args["optimizer"] = hvd.DistributedOptimizer(compile_args["optimizer"])
            self.model.compile(**compile_args)

        self.backend = "horovod"
        self.size = hvd.size()
        self.rank = hvd.rank()
        from tensorflow.python.distribute import distribution_strategy_context as ds_context
        self.strategy = ds_context.get_strategy()

    def setup_distributed(self, urls, world_rank, world_size):
        """Sets up TensorFLow distributed environment and initializes the model.
        Args:
            urls (str): the URLs that each node uses to connect.
            world_rank (int): the index of the runner.
            world_size (int): the total number of runners.
        """
        invalidInputError(len(urls) == world_size, "expect len(urls) == world_size")
        tf_config = {
            "cluster": {
                "worker": urls
            },
            "task": {
                "index": world_rank,
                "type": "worker"
            }
        }
        os.environ["TF_CONFIG"] = json.dumps(tf_config)
        no_proxy = os.environ.get("no_proxy", "")
        ips = [url.split(":")[0] for url in urls]
        os.environ["no_proxy"] = ",".join(ips) + "," + no_proxy

        MultiWorkerMirroredStrategy = _try_import_strategy()

        # MultiWorkerMirroredStrategy handles everything for us, from
        # sharding the dataset (or even sharding the data itself if the loader
        # reads files from disk) to merging the metrics and weight updates
        #
        # worker 0 is the "chief" worker and will handle the map-reduce
        # every worker ends up with the exact same metrics and model
        # after model.fit
        #
        # because of this, we only really ever need to query its state
        self.strategy = MultiWorkerMirroredStrategy()

        logger.debug("Creating model with MultiWorkerMirroredStrategy")
        with self.strategy.scope():
            if self.model_creator is not None:
                self.model = self.model_creator(self.config)
                if not self.model._is_compiled and self.compile_args_creator:
                    self.model.compile(**self.compile_args_creator(self.config))

        # For use in model.evaluate()
        self.local_model = None
        self.backend = "tf-distributed"
        self.size = world_size
        self.rank = world_rank

    def step(self, data_creator, epochs=1, batch_size=32, verbose=1,
             callbacks=None, validation_data_creator=None, class_weight=None,
             steps_per_epoch=None, validation_steps=None, validation_freq=1,
             data_config=None):
        """Runs a training epoch and updates the model parameters."""
        config = copy.copy(self.config)
        if data_config is not None:
            config.update(data_config)
        config["batch_size"] = batch_size

        with self.strategy.scope():
            dataset_handler = DatasetHandler.get_handler(self.backend, self.rank, self.size)
            train_dataset, test_dataset = dataset_handler \
                .handle_datasets_train(data_creator,
                                       validation_data_creator,
                                       config=config, epochs=epochs,
                                       steps_per_epoch=steps_per_epoch,
                                       validation_steps=validation_steps)
        # process other arguments
        if self.backend == "horovod":
            import horovod.tensorflow.keras as hvd
            hvd_callbacks = [hvd.callbacks.BroadcastGlobalVariablesCallback(0),
                             hvd.callbacks.MetricAverageCallback()]
            if hvd.rank() != 0:
                verbose = 0

            if callbacks is not None:
                callbacks = hvd_callbacks + callbacks
            else:
                callbacks = hvd_callbacks
        elif self.backend == "tf-distributed":
            if self.strategy.cluster_resolver.task_id != 0:
                verbose = 0

        if callbacks:
            replaced_log_dir = process_tensorboard_in_callbacks(callbacks, "fit", self.rank)

        invalidInputError(hasattr(self, "model"),
                          "The model has not yet been created. "
                          "Please input a model_creator when creating estimator "
                          "or use load function of the estimator to load a model.")

        history = self.model.fit(train_dataset,
                                 epochs=self.epoch + epochs,
                                 verbose=verbose,
                                 callbacks=callbacks,
                                 validation_data=test_dataset,
                                 class_weight=class_weight,
                                 initial_epoch=self.epoch,
                                 steps_per_epoch=steps_per_epoch,
                                 validation_steps=validation_steps,
                                 validation_freq=validation_freq)
        if callbacks:
            if replaced_log_dir and os.path.exists(replaced_log_dir):
                shutil.rmtree(replaced_log_dir)

        if history is None:
            stats = {}
        else:
            stats = {"train_" + k: v[-1] for k, v in history.history.items()}

        self.epoch += epochs
        return [stats]

    def validate(self, data_creator, batch_size=32, verbose=1, sample_weight=None,
                 steps=None, callbacks=None, data_config=None):
        """Evaluates the model on the validation data set."""
        config = copy.copy(self.config)
        if data_config is not None:
            config.update(data_config)
        config["batch_size"] = batch_size

        with self.strategy.scope():
            dataset_handler = DatasetHandler.get_handler(self.backend,
                                                         self.rank,
                                                         self.size)

            dataset = dataset_handler.handle_dataset_validation(data_creator,
                                                                config=config,
                                                                steps=steps)

        if self.backend == "horovod":
            import horovod.tensorflow.keras as hvd
            if hvd.rank() != 0:
                verbose = 0
        elif self.backend == "tf-distributed":
            if self.strategy.cluster_resolver.task_id != 0:
                verbose = 0

        if callbacks:
            replaced_log_dir = process_tensorboard_in_callbacks(callbacks, "evaluate", self.rank)

        params = dict(
            verbose=verbose,
            sample_weight=sample_weight,
            steps=steps,
            callbacks=callbacks,
        )

        invalidInputError(hasattr(self, "model"),
                          "The model has not yet been created. "
                          "Please input a model_creator when creating estimator "
                          "or use load function of the estimator to load a model.")

        results = self.model.evaluate(dataset, **params)
        if results is None:
            # Using local Model since model.evaluate() returns None
            # for MultiWorkerMirroredStrategy
            logger.warning("Running a local model to get validation score.")
            if self.model_creator is not None:
                self.local_model = self.model_creator(self.config)
                self.local_model.set_weights(self.model.get_weights())
            results = self.local_model.evaluate(dataset, **params)

        if isinstance(results, list):
            stats = {
                "validation_" + k: v
                for k, v in zip(self.model.metrics_names, results)
            }
        else:
            stats = {"results": results}

        if callbacks:
            if replaced_log_dir and os.path.exists(replaced_log_dir):
                shutil.rmtree(replaced_log_dir)

        return [stats]

    def predict(self, data_creator, batch_size, verbose, steps, callbacks, data_config):
        config = copy.copy(self.config)
        if data_config is not None:
            config.update(data_config)

        dataset = data_creator(config, batch_size)
        if not isinstance(dataset, ray.ObjectID):
            invalidInputError(False, "Only xshards is supported for predict")

        partition = ray.get(dataset)
        if len(partition) == 0:
            return []
        params = dict(
            batch_size=batch_size,
            verbose=verbose,
            steps=steps,
            callbacks=callbacks,
        )

        invalidInputError(hasattr(self, "model"),
                          "The model has not yet been created. "
                          "Please input a model_creator when creating estimator "
                          "or use load function of the estimator to load a model.")

        if self.backend == "tf-distributed" and self.model_creator is not None:
            local_model = self.model_creator(self.config)
            try:
                local_model.set_weights(self.model.get_weights())
            except Exception:
                logger.warning("Get a sample input from input data to init the model.")
                sample_shard = copy.deepcopy(partition[0])
                log4Error.invalidInputError(isinstance(sample_shard, dict),
                                            "Only dictionary is supported in tf_runner predict")
                for k, v in sample_shard.items():
                    sample_shard[k] = v[0:1]
                local_model(sample_shard)
                local_model.set_weights(self.model.get_weights())
        else:
            local_model = self.model

        def predict_fn(shard):
            if "x" in shard:
                y = local_model.predict(shard["x"], **params)
            else:
                y = local_model.predict(shard, **params)
            return {"prediction": y}

        new_part = [predict_fn(shard) for shard in partition]

        return new_part

    def get_state(self):
        """Returns the state of the runner."""
        invalidInputError(hasattr(self, "model"),
                          "The model has not yet been created. "
                          "Please input a model_creator when creating estimator "
                          "or use load function of the estimator to load a model.")
        return {
            "epoch": self.epoch,
            "weights": self.model.get_weights(),
            "optimizer_weights": self.model.optimizer.get_weights()
        }

    def set_state(self, state, sample_input=None):
        """Sets the state of the model."""
        self.epoch = state["epoch"]
        if sample_input:
            self.model(sample_input)
        try:
            self.model.set_weights(state["weights"])
        except Exception:
            log4Error.invalidInputError(False,
                                        "Failed to set model weights, please provide real tensor "
                                        "data (of the correct dtype) as sample_input in the load "
                                        "method.")

<<<<<<< HEAD
    def process_model_load(self, filepath, custom_objects, compile, options):
=======
    def save_model(self, filepath, overwrite, include_optimizer, save_format, signatures, options):
        file_name = os.path.basename(filepath)
        temp_dir = tempfile.mkdtemp()
        temp_path = os.path.join(temp_dir, file_name)
        try:
            self.model.save(temp_path, overwrite, include_optimizer, save_format, signatures,
                            options)
            if self.rank == 0:
                if save_format == 'h5' or filepath.endswith('.h5') or filepath.endswith('.keras'):
                    # hdf5 format
                    put_local_file_to_remote(temp_path, filepath)
                else:
                    # savemodel format
                    put_local_dir_tree_to_remote(temp_path, filepath)
        finally:
            shutil.rmtree(temp_dir)

    def load_model(self, filepath, custom_objects, compile, options):
>>>>>>> 23ada0ab
        """Load the model from provided local filepath."""
        import tensorflow as tf
        if options:
            self.model = tf.keras.models.load_model(filepath, custom_objects, compile, options)
        else:  # To support older TensorFlow versions such as 2.1
            self.model = tf.keras.models.load_model(filepath, custom_objects, compile)

    def load_model(self, filepath, custom_objects, compile, options):
        """Load the model from provided local filepath."""
        params = dict(
            filepath=filepath,
            custom_objects=custom_objects,
            compile=compile,
            options=options
        )
        if self.backend == "tf-distributed":
            with self.strategy.scope():
                self.process_model_load(**params)
        else:
            self.process_model_load(**params)

    def load_remote_model(self, filepath, custom_objects, compile, options):
        """Load the model from provided remote filepath."""
        import tensorflow as tf
        params = dict(
            filepath=filepath,
            custom_objects=custom_objects,
            compile=compile,
            options=options
        )
        file_name = os.path.basename(filepath)
        temp_path = os.path.join(tempfile.mkdtemp(), file_name)
        if is_file(filepath):
            # h5 format
            get_remote_file_to_local(filepath, temp_path)
        else:
            # savemodel format
            if os.path.exists(temp_path):
                os.makedirs(temp_path)
            get_remote_dir_to_local(filepath, temp_path)
        try:
            params["filepath"] = temp_path
            if self.backend == "tf-distributed":
                with self.strategy.scope():
                    self.process_model_load(**params)
            else:
                self.process_model_load(**params)
        finally:
            if os.path.isdir(temp_path):
                shutil.rmtree(temp_path)
            else:
                os.remove(temp_path)

    def save_weights(self, filepath, overwrite, save_format, options):
        file_name = os.path.basename(filepath)
        temp_dir = tempfile.mkdtemp()
        temp_path = os.path.join(temp_dir, file_name)
        try:
            self.model.save_weights(temp_path, overwrite, save_format, options)
            if self.rank == 0:
                if save_format == 'h5' or filepath.endswith('.h5') or filepath.endswith('.keras'):
                    # hdf5 format
                    put_local_file_to_remote(temp_path, filepath)
                else:
                    # tf format
                    remote_dir = os.path.dirname(filepath)
                    put_local_files_with_prefix_to_remote(temp_path, remote_dir)
        finally:
            shutil.rmtree(temp_dir)

    def load_weights(self, filepath, by_name, skip_mismatch, options):
        """Loads all layer weights from a TensorFlow or an HDF5 weight file."""
        if options:
            self.model.load_weights(filepath, by_name, skip_mismatch, options)
        else:  # To support older TensorFlow versions such as 2.1
            self.model.load_weights(filepath, by_name, skip_mismatch)

    def load_remote_weights(self, filepath, by_name, skip_mismatch, options):
        """Loads all layer weights from a remote weight file (Tensorflow or HDF5 format)."""
        file_name = os.path.basename(filepath)
        temp_dir = tempfile.mkdtemp()
        if is_file(filepath):
            # h5 format
            temp_path = os.path.join(temp_dir, file_name)
            get_remote_file_to_local(filepath, temp_path)
        else:
            # tensorflow format
            prefix = os.path.basename(filepath)
            get_remote_files_with_prefix_to_local(filepath, temp_dir)
            temp_path = os.path.join(temp_dir, prefix)
        try:
            if options:
                self.model.load_weights(temp_path, by_name, skip_mismatch, options)
            else:  # To support older TensorFlow versions such as 2.1
                self.model.load_weights(temp_path, by_name, skip_mismatch)
        finally:
            shutil.rmtree(temp_dir)

    def shutdown(self):
        """Attempts to shut down the worker."""
        del self.model

    def get_node_ip(self):
        """Returns the IP address of the current node."""
        return ray._private.services.get_node_ip_address()

    def find_free_port(self):
        """Finds a free port on the current node."""
        return find_free_port()<|MERGE_RESOLUTION|>--- conflicted
+++ resolved
@@ -544,9 +544,6 @@
                                         "data (of the correct dtype) as sample_input in the load "
                                         "method.")
 
-<<<<<<< HEAD
-    def process_model_load(self, filepath, custom_objects, compile, options):
-=======
     def save_model(self, filepath, overwrite, include_optimizer, save_format, signatures, options):
         file_name = os.path.basename(filepath)
         temp_dir = tempfile.mkdtemp()
@@ -564,8 +561,7 @@
         finally:
             shutil.rmtree(temp_dir)
 
-    def load_model(self, filepath, custom_objects, compile, options):
->>>>>>> 23ada0ab
+    def process_model_load(self, filepath, custom_objects, compile, options):
         """Load the model from provided local filepath."""
         import tensorflow as tf
         if options:

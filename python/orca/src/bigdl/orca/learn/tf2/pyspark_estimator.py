--- conflicted
+++ resolved
@@ -161,8 +161,42 @@
             local_batch_size = None
         sc = OrcaContext.get_spark_context()
 
-<<<<<<< HEAD
-=======
+        # for continuous training
+        if self.model_weights:
+            weights = sc.broadcast(self.model_weights)
+        else:
+            weights = None
+
+        init_params = dict(
+            model_creator=self.model_creator,
+            model_load=self.load_path,
+            compile_args_creator=self.compile_args_creator,
+            config=self.config,
+            verbose=self.verbose,
+            size=self.num_workers,
+            model_weights=weights,
+            mode="fit",
+            cluster_info=self._get_cluster_info(sc),
+            model_dir=self.model_dir,
+            application_id=self.application_id,
+            need_to_log_to_driver=self.need_to_log_to_driver,
+            driver_ip=self.ip,
+            driver_port=self.port
+        )
+
+        params = dict(
+            epochs=epochs,
+            batch_size=batch_size,
+            verbose=verbose,
+            callbacks=callbacks,
+            class_weight=class_weight,
+            initial_epoch=initial_epoch,
+            steps_per_epoch=steps_per_epoch,
+            validation_steps=validation_steps,
+            validation_freq=validation_freq,
+            data_config=data_config
+        )
+
         if isinstance(data, SparkXShards):
             data = data.to_lazy()
             if validation_data is not None and isinstance(validation_data, SparkXShards):
@@ -187,67 +221,6 @@
                                                            accept_str_col=True,
                                                            shard_size=local_batch_size)
 
->>>>>>> c767ac38
-        # for continuous training
-        if self.model_weights:
-            weights = sc.broadcast(self.model_weights)
-        else:
-            weights = None
-
-        init_params = dict(
-            model_creator=self.model_creator,
-            model_load=self.load_path,
-            compile_args_creator=self.compile_args_creator,
-            config=self.config,
-            verbose=self.verbose,
-            size=self.num_workers,
-            model_weights=weights,
-            mode="fit",
-            cluster_info=self._get_cluster_info(sc),
-            model_dir=self.model_dir,
-            application_id=self.application_id,
-            need_to_log_to_driver=self.need_to_log_to_driver,
-            driver_ip=self.ip,
-            driver_port=self.port
-        )
-
-        params = dict(
-            epochs=epochs,
-            batch_size=batch_size,
-            verbose=verbose,
-            callbacks=callbacks,
-            class_weight=class_weight,
-            initial_epoch=initial_epoch,
-            steps_per_epoch=steps_per_epoch,
-            validation_steps=validation_steps,
-            validation_freq=validation_freq,
-            data_config=data_config
-        )
-
-        if isinstance(data, SparkXShards):
-            data = data.to_lazy()
-            if validation_data and isinstance(validation_data, SparkXShards):
-                validation_data = validation_data.to_lazy()
-        # Data partition should be equal to num workers.
-        # Repartition Spark DataFrame before converting to SparkXShards.
-        # Repartition on SparkXShards will result in empty partitions.
-        if isinstance(data, DataFrame) or isinstance(data, SparkXShards):
-            if data.rdd.getNumPartitions() != self.num_workers:
-                data = data.repartition(self.num_workers)
-            if validation_data:
-                invalidInputError(
-                    isinstance(validation_data, DataFrame) or
-                    isinstance(validation_data, SparkXShards),
-                    "validation_data should have the same type with train data")
-                if validation_data.rdd.getNumPartitions() != self.num_workers:  # type:ignore
-                    validation_data = validation_data.repartition(self.num_workers)  # type:ignore
-        data, validation_data = maybe_dataframe_to_xshards(data, validation_data,
-                                                           feature_cols, label_cols,
-                                                           mode="fit",
-                                                           num_workers=self.num_workers,
-                                                           accept_str_col=True,
-                                                           shard_size=local_batch_size)
-
         if isinstance(data, SparkXShards):  # Computation triggered when collect
             if data._get_class_name() == 'pandas.core.frame.DataFrame':
                 data, validation_data = process_xshards_of_pandas_dataframe(data,

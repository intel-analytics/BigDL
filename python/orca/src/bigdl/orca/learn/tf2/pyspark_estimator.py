#
# Copyright 2016 The BigDL Authors.
#
# Licensed under the Apache License, Version 2.0 (the "License");
# you may not use this file except in compliance with the License.
# You may obtain a copy of the License at
#
#     http://www.apache.org/licenses/LICENSE-2.0
#
# Unless required by applicable law or agreed to in writing, software
# distributed under the License is distributed on an "AS IS" BASIS,
# WITHOUT WARRANTIES OR CONDITIONS OF ANY KIND, either express or implied.
# See the License for the specific language governing permissions and
# limitations under the License.
#

import logging
import os
<<<<<<< HEAD
import threading
import json
import random

=======
>>>>>>> cff186fa
from pyspark.sql.dataframe import DataFrame
import numpy as np
import tempfile
import shutil

from bigdl.orca.learn.utils import session_execute_no_wait, decode
from bigdl.dllib.utils.common import get_node_and_core_number
from bigdl.dllib.utils.file_utils import enable_multi_fs_load, enable_multi_fs_save, get_remote_file_to_local

from bigdl.orca.learn.tf2.spark_runner import SparkRunner
from bigdl.orca.learn.tf2.spark_runner import find_ip_and_port
from bigdl.orca.learn.utils import maybe_dataframe_to_xshards, dataframe_to_xshards, \
    convert_predict_xshards_to_dataframe, make_data_creator, update_predict_xshards, \
    process_xshards_of_pandas_dataframe
from bigdl.orca.data.shard import SparkXShards
from bigdl.orca import OrcaContext

LOG_FILE_CHANNEL = "SPARK_LOG_CHANNEL"

logger = logging.getLogger(__name__)

class SparkTFEstimator():
    def __init__(self,
                 model_creator,
                 config=None,
                 compile_args_creator=None,
                 verbose=False,
                 workers_per_node=1,
<<<<<<< HEAD
                 log_to_driver=True,
                 **kwargs):
=======
                 model_dir=None):
>>>>>>> cff186fa
        self.model_creator = model_creator
        self.compile_args_creator = compile_args_creator
        self.config = {} if config is None else config
        self.verbose = verbose

        sc = OrcaContext.get_spark_context()

        num_node, num_core = get_node_and_core_number()
        self.num_workers = num_node * workers_per_node
        self.total_cores = num_node * num_core

        # over partition to cover tasks all over the cluster
        self.workerRDD = sc.parallelize(list(range(self.total_cores * 4)),
                                        self.total_cores * 4).repartition(self.num_workers)

        if not "inter_op_parallelism"  in self.config:
            self.config["inter_op_parallelism"] = 1
        if not "intra_op_parallelism" in self.config:
            self.config["intra_op_parallelism"] = num_core // workers_per_node

        self.model_weights = None
        self.epoch = 0

        if "batch_size" in self.config:
            raise Exception("Please do not specify batch_size in config. Input batch_size in the"
                            " fit/evaluate function of the estimator instead.")
        self.model_dir = model_dir

        from bigdl.dllib.utils.utils import get_node_ip
        self.ip = get_node_ip()
        if "redis_port" in kwargs:
            self.redis_port = kwargs["redis_port"]
        else:
            self.redis_port = random.randint(10000, 65535)
        if "redis_password" in kwargs:
            self.redis_password = kwargs["redis_password"]
        else:
            self.redis_password = None
        self.is_local = sc.master.startswith("local")
        # if not self.is_local:
        #     if log_to_driver:
        #         # start redis
        #         process_info = self._start_redis()
        #
        #         # print executor logs
        #         import redis
        #         redis_client = redis.StrictRedis(
        #             host=self.ip, port=self.port)
        #         threads_stopped = threading.Event()
        #         logger_thread = threading.Thread(
        #             target=self._print_logs,
        #             name="print_logs",
        #             args=(redis_client, threads_stopped))
        #         logger_thread.daemon = True
        #         logger_thread.start()
        if log_to_driver:
            # start redis
            process_info = self._start_redis()

            # print executor logs
            import redis
            redis_client = redis.StrictRedis(
                host=self.ip, port=self.redis_port)
            threads_stopped = threading.Event()
            logger_thread = threading.Thread(
                target=self._print_logs,
                name="print_logs",
                args=(redis_client, threads_stopped))
            logger_thread.daemon = True
            logger_thread.start()

    def _get_cluster_info(self, sc):
        cluster_info = self.workerRDD.barrier().mapPartitions(find_ip_and_port).collect()
        return cluster_info

    def fit(self, data, epochs=1, batch_size=32, verbose=1,
            callbacks=None, validation_data=None, class_weight=None,
            steps_per_epoch=None, validation_steps=None, validation_freq=1,
            data_config=None, feature_cols=None,
            label_cols=None, model_dir=None):
        """
        Train this tensorflow model with train data.
        :param data: train data. It can be XShards, Spark DataFrame or creator function which
               returns Iter or DataLoader.
               If data is XShards, each partition can be a Pandas DataFrame or a dictionary of
               {'x': feature, 'y': label}, where feature(label) is a numpy array or a tuple of
               numpy arrays.
        :param epochs: Number of epochs to train the model. Default: 1.
        :param batch_size: Batch size used for training. Default: 32.
        :param verbose: Prints output of one model if true.
        :param callbacks: List of Keras compatible callbacks to apply during training.
        :param validation_data: validation data. Validation data type should be the same
               as train data.
        :param class_weight: Optional dictionary mapping class indices (integers) to a weight
               (float) value, used for weighting the loss function. This can be useful to tell
               the model to "pay more attention" to samples from an under-represented class.
        :return:
        """
        import numpy as np
        sc = OrcaContext.get_spark_context()

        init_params = dict(
            model_creator=self.model_creator,
            compile_args_creator=self.compile_args_creator,
            config=self.config,
            verbose=self.verbose,
            size=self.num_workers,
            mode="fit",
            cluster_info=self._get_cluster_info(sc),
<<<<<<< HEAD
            is_local=self.is_local,
            redis_address=":".join([self.ip, str(self.redis_port)]),
            redis_password=self.redis_password
=======
            model_dir=self.model_dir,
            epoch=self.epoch
>>>>>>> cff186fa
        )

        params = dict(
            epochs=epochs,
            batch_size=batch_size,
            verbose=verbose,
            callbacks=callbacks,
            class_weight=class_weight,
            steps_per_epoch=steps_per_epoch,
            validation_steps=validation_steps,
            validation_freq=validation_freq,
            data_config=data_config
        )

        # dataframe change to xshard, num_partition >= num_workers
        data, validation_data = maybe_dataframe_to_xshards(data, validation_data,
                                                           feature_cols, label_cols,
                                                           mode="fit",
                                                           num_workers=self.num_workers,
                                                           accept_str_col=True)
        if isinstance(data, SparkXShards):
            # set train/validation data
            if validation_data is None:
                def transform_func(iter, init_param, param):
                    partition_data = list(iter)
                    param["data_creator"] = make_data_creator(partition_data)
                    return SparkRunner(**init_param).step(**param)

                res = data.rdd.repartition(self.num_workers).barrier() \
                    .mapPartitions(
                        lambda iter: transform_func(iter, init_params, params)).collect()
            else:
                def transform_func(iter, init_param, param):
                    data_tuple_list = list(iter)
                    data_list = [x[0] for x in data_tuple_list]
                    valid_list = [x[1] for x in data_tuple_list]
                    param["data_creator"] = make_data_creator(data_list)
                    param["validation_data_creator"] = make_data_creator(valid_list)
                    return SparkRunner(**init_param).step(**param)

                res = data.zip(validation_data).rdd.repartition(self.num_workers).barrier() \
                    .mapPartitions(
                        lambda iter: transform_func(iter, init_params, params)).collect()
        else:
            params["data_creator"] = data
            params["validation_data_creator"] = validation_data

            def transform_func(iter, init_param, param):
                return SparkRunner(**init_param).step(**param)

            res = self.workerRDD.barrier().mapPartitions(
                lambda iter: transform_func(iter, init_params, params)).collect()
<<<<<<< HEAD
        self.model_weights = res[0]
        return res
=======

        if self.model_dir:
            try:
                temp_dir = tempfile.mkdtemp()
                get_remote_file_to_local(os.path.join(self.model_dir, "states.pkl"),
                                         os.path.join(temp_dir, "states.pkl"),
                                         over_write=True)
                import pickle
                with open(os.path.join(temp_dir, "states.pkl"), 'rb') as f:
                    states = pickle.load(f)
                    self.model_weights = states['weights']
                    self.epoch = states["epoch"]
            finally:
                shutil.rmtree(temp_dir)

        return res[0]
>>>>>>> cff186fa

    def evaluate(self, data, batch_size=32, num_steps=None, verbose=1,
                 sample_weight=None, callbacks=None, data_config=None,
                 feature_cols=None, label_cols=None):
        """
        Evaluates the model on the validation data set.
        :param data: evaluate data. It can be XShards, Spark DataFrame or creator function which
               returns Iter or DataLoader.
               If data is XShards, each partition can be a Pandas DataFrame or a dictionary of
               {'x': feature, 'y': label}, where feature(label) is a numpy array or a tuple of
               numpy arrays.
        :param validation_data: validation data. Validation data type should be the same
               as train data.
        :param batch_size: Batch size used for evaluation. Default: 32.
        :param verbose: Prints output of one model if true.
        :param callbacks: List of Keras compatible callbacks to apply during evaluation.
        :param class_weight: Optional dictionary mapping class indices (integers) to a weight
               (float) value, used for weighting the loss function. This can be useful to tell
               the model to "pay more attention" to samples from an under-represented class.
        :return: validation result
        """
        import numpy as np
        sc = OrcaContext.get_spark_context()
        logger.info("Starting validation step.")

        if self.model_weights:
            weights = sc.broadcast(self.model_weights)
        else:
            weights = None

        init_params = dict(
            model_creator=self.model_creator,
            compile_args_creator=self.compile_args_creator,
            config=self.config,
            verbose=self.verbose,
            size=self.num_workers,
            model_weights=weights,
            mode="evaluate",
            cluster_info=self._get_cluster_info(sc),
            is_local=self.is_local,
            redis_address=":".join([self.ip, str(self.redis_port)]),
            redis_password=self.redis_password
        )

        params = dict(
            batch_size=batch_size,
            verbose=verbose,
            sample_weight=sample_weight,
            steps=num_steps,
            callbacks=callbacks,
            data_config=data_config,
        )

        # dataframe change to xshard, num_partition >= num_workers
        data, _ = maybe_dataframe_to_xshards(data, validation_data=None,
                                             feature_cols=feature_cols,
                                             label_cols=label_cols,
                                             mode="evaluate",
                                             num_workers=self.num_workers,
                                             accept_str_col=True)

        if isinstance(data, SparkXShards):
            # set train/validation data
            def transform_func(iter, init_param, param):
                partition_data = list(iter)
                param["data_creator"] = make_data_creator(partition_data)
                return SparkRunner(**init_param).validate(**param)

            res = data.rdd.repartition(self.num_workers).barrier() \
                .mapPartitions(lambda iter: transform_func(iter, init_params, params)).collect()
        else:
            params["data_creator"] = data

            def transform_func(iter, init_param, param):
                return SparkRunner(**init_param).validate(**param)

            res = self.workerRDD.barrier().mapPartitions(
                lambda iter: transform_func(iter, init_params, params)).collect()

        return res[0]

    def predict(self, data, batch_size=None, verbose=1,
                steps=None, callbacks=None, data_config=None,
                feature_cols=None):
        """
        Predict the input data
        :param data: predict input data.  It can be XShards or Spark DataFrame.
               If data is XShards, each partition can be a Pandas DataFrame or a dictionary of
               {'x': feature}, where feature is a numpy array or a tuple of numpy arrays.
        :param batch_size: Batch size used for inference. Default: None.
        :param verbose: Prints output of one model if true.
        :param steps: Total number of steps (batches of samples) before declaring the prediction
               round finished. Ignored with the default value of None.
        :param callbacks: List of Keras compatible callbacks to apply during prediction.
        :param data_config: An optional dictionary that can be passed to data creator function.
        :param feature_cols: Feature column name(s) of data. Only used when data is a Spark
               DataFrame or an XShards of Pandas DataFrame. Default: None.
        :return:
        """
        logger.info("Starting predict step.")
        sc = OrcaContext.get_spark_context()
        if self.model_weights:
            weights = sc.broadcast(self.model_weights)
        else:
            weights = None

        init_params = dict(
            model_creator=self.model_creator,
            compile_args_creator=self.compile_args_creator,
            config=self.config,
            verbose=self.verbose,
            size=self.num_workers,
            model_weights=weights,
            mode="predict",
            cluster_info=None,
            is_local=self.is_local,
            redis_address=":".join([self.ip, str(self.redis_port)]),
            redis_password=self.redis_password
        )

        params = dict(
            verbose=verbose,
            batch_size=batch_size,
            steps=steps,
            callbacks=callbacks,
            data_config=data_config
        )

        if isinstance(data, DataFrame):
            data = data.repartition(self.num_workers)
            xshards, _ = dataframe_to_xshards(data,
                                              validation_data=None,
                                              feature_cols=feature_cols,
                                              label_cols=None,
                                              mode="predict",
                                              accept_str_col=True)

            def transform_func(iter, init_param, param):
                partition_data = list(iter)
                # res = combine_in_partition(partition_data)
                param["data_creator"] = make_data_creator(partition_data)
                return SparkRunner(**init_param).predict(**param)

            pred_shards = SparkXShards(xshards.rdd.repartition(self.num_workers) \
                                       .mapPartitions(
                                           lambda iter: transform_func(iter, init_params, params)))
            result = convert_predict_xshards_to_dataframe(data, pred_shards)
        else:
            raise ValueError("Only xshards or Spark DataFrame is supported for predict")

        return result

    @enable_multi_fs_save
    def save_weights(self, filepath, overwrite=True, save_format=None):
        """
        Saves the model at the provided path.
        :param checkpoint: (str) Path to the target checkpoint file.
        """

        # Some model might need to aggregate variables during checkpointing
        # which requires both the chief and workers to participate in the
        # allreduce communication protocol.
        # So we need to call get_state on every remote workers, otherwise
        # it might get stuck
        model = self.model_creator(self.config)
        model.set_weights(self.model_weights)
        model.save_weights(filepath, overwrite, save_format)

    @enable_multi_fs_load
    def load_weights(self, filepath, by_name=False):
        """
        Save tensorflow keras model in this estimator.

        :param filepath: keras model weights save path.
        :param by_name: Boolean, whether to load weights by name or by topological
               order. Only topological loading is supported for weight files in
               TensorFlow format.
        """
        model = self.model_creator(self.config)
        model.load_weights(filepath, by_name)
        self.model_weights = model.get_weights()

    @enable_multi_fs_save
    def save(self, filepath, overwrite=True, save_format=None):
        """
        Saves the model at the provided path.
        :param checkpoint: (str) Path to the target checkpoint file.
        """

        # Some model might need to aggregate variables during checkpointing
        # which requires both the chief and workers to participate in the
        # allreduce communication protocol.
        # So we need to call get_state on every remote workers, otherwise
        # it might get stuck
        model = self.model_creator(self.config)
        model.set_weights(self.model_weights)
        model.save(filepath, overwrite=overwrite, save_format=save_format)

    @enable_multi_fs_load
    def load(self, filepath):
        """
        Load tensorflow keras model in this estimator.

        :param filepath: keras model weights save path.
        """
        import tensorflow as tf
        model = tf.keras.models.load_model(filepath)
        self.model_weights = model.get_weights()

<<<<<<< HEAD
    def _start_redis(self):
        import random
        # self.redis_port = random.randint(10000, 65535)
        # redis_exec = "redis-server"
        redis_exec = "/Users/wangjiao/opt/anaconda3/envs/tf2_spark3/bin/redis-server"
        command = [redis_exec]
        if self.redis_password:
            command += ["--requirepass", self.redis_password]
        command += ["--port", str(self.redis_port), "--loglevel", "warning"]
        process_info = session_execute_no_wait(command=command)
        return process_info

    def _print_logs(self, redis_client, threads_stopped):
        """Prints log messages from workers on all of the nodes.

        Args:
            redis_client: A client to the primary Redis shard.
            threads_stopped (threading.Event): A threading event used to signal to
                the thread that it should exit.
        """
        import redis
        pubsub_client = redis_client.pubsub(ignore_subscribe_messages=True)
        pubsub_client.subscribe(LOG_FILE_CHANNEL)
        print("driver subscribe channel: ", LOG_FILE_CHANNEL)
        try:
            # Keep track of the number of consecutive log messages that have been
            # received with no break in between. If this number grows continually,
            # then the worker is probably not able to process the log messages as
            # rapidly as they are coming in.
            num_consecutive_messages_received = 0
            while True:
                # Exit if we received a signal that we should stop.
                if threads_stopped.is_set():
                    return

                msg = pubsub_client.get_message()
                if msg is None:
                    num_consecutive_messages_received = 0
                    threads_stopped.wait(timeout=0.01)
                    continue
                num_consecutive_messages_received += 1

                data = json.loads(decode(msg["data"]))
                for line in data["lines"]:
                    print("(executor {}, ip={}) {}".format(
                            data["executor_id"],
                            data["ip"], line))

        except (OSError, redis.exceptions.ConnectionError) as e:
            logger.error("print_logs: {}".format(e))
        finally:
            # Close the pubsub client to avoid leaking file descriptors.
            pubsub_client.close()
=======

    def get_model(self):
        """
        Returns the learned model.

        :return: the learned model.
        """
        model = self.model_creator(self.config)
        model.set_weights(self.model_weights)
        return model
>>>>>>> cff186fa
<|MERGE_RESOLUTION|>--- conflicted
+++ resolved
@@ -16,13 +16,10 @@
 
 import logging
 import os
-<<<<<<< HEAD
 import threading
 import json
 import random
 
-=======
->>>>>>> cff186fa
 from pyspark.sql.dataframe import DataFrame
 import numpy as np
 import tempfile
@@ -51,12 +48,9 @@
                  compile_args_creator=None,
                  verbose=False,
                  workers_per_node=1,
-<<<<<<< HEAD
+                 model_dir=None,
                  log_to_driver=True,
                  **kwargs):
-=======
-                 model_dir=None):
->>>>>>> cff186fa
         self.model_creator = model_creator
         self.compile_args_creator = compile_args_creator
         self.config = {} if config is None else config
@@ -166,14 +160,8 @@
             size=self.num_workers,
             mode="fit",
             cluster_info=self._get_cluster_info(sc),
-<<<<<<< HEAD
-            is_local=self.is_local,
-            redis_address=":".join([self.ip, str(self.redis_port)]),
-            redis_password=self.redis_password
-=======
             model_dir=self.model_dir,
             epoch=self.epoch
->>>>>>> cff186fa
         )
 
         params = dict(
@@ -226,10 +214,6 @@
 
             res = self.workerRDD.barrier().mapPartitions(
                 lambda iter: transform_func(iter, init_params, params)).collect()
-<<<<<<< HEAD
-        self.model_weights = res[0]
-        return res
-=======
 
         if self.model_dir:
             try:
@@ -246,7 +230,6 @@
                 shutil.rmtree(temp_dir)
 
         return res[0]
->>>>>>> cff186fa
 
     def evaluate(self, data, batch_size=32, num_steps=None, verbose=1,
                  sample_weight=None, callbacks=None, data_config=None,
@@ -456,19 +439,6 @@
         model = tf.keras.models.load_model(filepath)
         self.model_weights = model.get_weights()
 
-<<<<<<< HEAD
-    def _start_redis(self):
-        import random
-        # self.redis_port = random.randint(10000, 65535)
-        # redis_exec = "redis-server"
-        redis_exec = "/Users/wangjiao/opt/anaconda3/envs/tf2_spark3/bin/redis-server"
-        command = [redis_exec]
-        if self.redis_password:
-            command += ["--requirepass", self.redis_password]
-        command += ["--port", str(self.redis_port), "--loglevel", "warning"]
-        process_info = session_execute_no_wait(command=command)
-        return process_info
-
     def _print_logs(self, redis_client, threads_stopped):
         """Prints log messages from workers on all of the nodes.
 
@@ -510,7 +480,6 @@
         finally:
             # Close the pubsub client to avoid leaking file descriptors.
             pubsub_client.close()
-=======
 
     def get_model(self):
         """
@@ -520,5 +489,4 @@
         """
         model = self.model_creator(self.config)
         model.set_weights(self.model_weights)
-        return model
->>>>>>> cff186fa
+        return model
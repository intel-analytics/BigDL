#
# Copyright 2016 The BigDL Authors.
#
# Licensed under the Apache License, Version 2.0 (the "License");
# you may not use this file except in compliance with the License.
# You may obtain a copy of the License at
#
#     http://www.apache.org/licenses/LICENSE-2.0
#
# Unless required by applicable law or agreed to in writing, software
# distributed under the License is distributed on an "AS IS" BASIS,
# WITHOUT WARRANTIES OR CONDITIONS OF ANY KIND, either express or implied.
# See the License for the specific language governing permissions and
# limitations under the License.
#

import os
import types
import logging
import tempfile
import shutil

from bigdl.dllib.utils.common import get_node_and_core_number
from bigdl.dllib.utils.file_utils import is_local_path
from bigdl.dllib.utils.utils import get_node_ip
from bigdl.orca.data.file import is_file, exists, get_remote_file_to_local, \
    get_remote_files_with_prefix_to_local, put_local_file_to_remote, \
    put_local_files_with_prefix_to_remote
from bigdl.orca.learn.tf2.spark_runner import SparkRunner
from bigdl.orca.learn.utils import find_free_port, find_ip_and_free_port
from bigdl.orca.learn.utils import maybe_dataframe_to_xshards, dataframe_to_xshards, \
    convert_predict_xshards_to_dataframe, make_data_creator, load_model, \
    save_model, process_xshards_of_pandas_dataframe, \
    add_predict_to_pd_xshards, update_predict_xshards
from bigdl.orca.learn.log_monitor import start_log_server, stop_log_server
from bigdl.orca import OrcaContext
from bigdl.orca.data.shard import SparkXShards
from bigdl.dllib.utils.log4Error import invalidInputError

from pyspark.sql.dataframe import DataFrame
from typing import TYPE_CHECKING, Any, Dict, List, Callable, Union, Optional
if TYPE_CHECKING:
    import numpy as np
    from pyspark.sql.dataframe import DataFrame as SparkDataFrame
    from tensorflow.python.saved_model.save_options import SaveOptions
    from tensorflow.python.keras.callbacks import Callback
    from tensorflow.python.keras.engine.training import Model

logger = logging.getLogger(__name__)


def parse_model_dir(model_dir: str) -> str:
    if model_dir and model_dir.startswith("dbfs:/"):
        model_dir = "/dbfs/" + model_dir[len("dbfs:/"):]
    return model_dir


class SparkTFEstimator():
    def __init__(self,
                 model_creator: Optional[Callable]=None,
                 config: Optional[Dict]=None,
                 compile_args_creator: Optional[Callable]=None,
                 verbose: bool=False,
                 workers_per_node: int=1,
                 model_dir: Optional[str]=None,
                 log_to_driver: bool=True,
                 **kwargs) -> None:
        self.model_creator = model_creator
        self.compile_args_creator = compile_args_creator
        self.config = {} if config is None else config
        self.verbose = verbose

        sc = OrcaContext.get_spark_context()

        num_node, num_core = get_node_and_core_number()
        self.num_workers = num_node * workers_per_node
        self.total_cores = num_node * num_core

        # over partition to cover tasks all over the cluster
        self.workerRDD = sc.parallelize(list(range(self.total_cores * 4)),
                                        self.total_cores * 4).repartition(self.num_workers)

        if "inter_op_parallelism" not in self.config:
            self.config["inter_op_parallelism"] = 1
        if "intra_op_parallelism" not in self.config:
            self.config["intra_op_parallelism"] = num_core // workers_per_node

        self.model_weights = None
        self.load_path = None

        if "batch_size" in self.config:
            invalidInputError(False,
                              "Please do not specify batch_size in config. Input batch_size in the"
                              " fit/evaluate function of the estimator instead.")
        self.model_dir = parse_model_dir(model_dir)  # type:ignore
        master = sc.getConf().get("spark.master")
        if not master.startswith("local"):
            logger.info("For cluster mode, make sure to use shared filesystem path "
                        "as model directory.")

        self.application_id = sc.applicationId
        self.ip = get_node_ip()
        self.port = find_free_port()
        is_local = sc.master.startswith("local")
        self.need_to_log_to_driver = (not is_local) and log_to_driver
        if self.need_to_log_to_driver:
            self.log_server_thread = start_log_server(self.ip, self.port)

    def _get_cluster_info(self, sc):
        cluster_info = self.workerRDD.barrier().mapPartitions(find_ip_and_free_port).collect()
        return cluster_info

    def fit(self,
            data: Union["SparkXShards", "SparkDataFrame", Callable],
            epochs: int=1,
            batch_size: int=32,
            verbose: Union[str, int]=1,
            callbacks: Optional[str]=None,
            validation_data: Union["SparkXShards", "SparkDataFrame", Callable, None]=None,
            class_weight: Optional[Dict[int, float]]=None,
            initial_epoch: int=0,
            steps_per_epoch: Optional[int]=None,
            validation_steps: Optional[int]=None,
            validation_freq: int=1,
            data_config: Optional[Dict[str, Any]]=None,
            feature_cols: Optional[List[str]]=None,
            label_cols: Optional[List[str]]=None) -> List[Dict[str, float]]:
        """
        Train this tensorflow model with train data.
        :param data: train data. It can be XShards, Spark DataFrame or creator function which
               returns Iter or DataLoader.
               If data is XShards, each partition can be a Pandas DataFrame or a dictionary of
               {'x': feature, 'y': label}, where feature(label) is a numpy array or a tuple of
               numpy arrays.
        :param epochs: Number of epochs to train the model. Default: 1.
        :param batch_size: Total batch size for all workers used for training. Each worker's batch
               size would be this value divide the total number of workers. Default: 32.
        :param verbose: Prints output of one model if true.
        :param callbacks: List of Keras compatible callbacks to apply during training.
        :param validation_data: validation data. Validation data type should be the same
               as train data.
        :param class_weight: Optional dictionary mapping class indices (integers) to a weight
               (float) value, used for weighting the loss function. This can be useful to tell
               the model to "pay more attention" to samples from an under-represented class.
        :return:
        """
        if not isinstance(data, types.FunctionType):
            invalidInputError(isinstance(batch_size, int) and batch_size > 0,
                              "batch_size should be a positive integer")
        else:
            # batch_size can be None if the return of data_creator already generates batches
            if batch_size:
                invalidInputError(isinstance(batch_size, int) and batch_size > 0,
                                  "batch_size should be a positive integer")
        # Use the local batch size for each worker to convert to XShards
        if batch_size:
            local_batch_size = batch_size // self.num_workers
            if local_batch_size <= 0:
                local_batch_size = 1
        else:
            local_batch_size = None
        sc = OrcaContext.get_spark_context()

        if isinstance(data, SparkXShards):
            data = data.to_lazy()
            if validation_data and isinstance(validation_data, SparkXShards):
                validation_data = validation_data.to_lazy()
        # Data partition should be equal to num workers.
        # Repartition Spark DataFrame before converting to SparkXShards.
        # Repartition on SparkXShards will result in empty partitions.
        if isinstance(data, DataFrame) or isinstance(data, SparkXShards):
            if data.rdd.getNumPartitions() != self.num_workers:
                data = data.repartition(self.num_workers)
<<<<<<< HEAD
            if validation_data and validation_data.rdd.getNumPartitions() != self.num_workers:  # type:ignore
                validation_data = validation_data.repartition(self.num_workers)  # type:ignore
=======
            if validation_data:
                invalidInputError(
                    isinstance(validation_data, DataFrame) or
                    isinstance(validation_data, SparkXShards),
                    "validation_data should have the same type with train data")
                if validation_data.rdd.getNumPartitions() != self.num_workers:  # type:ignore
                    validation_data = validation_data.repartition(self.num_workers)  # type:ignore
>>>>>>> 7f076672
        data, validation_data = maybe_dataframe_to_xshards(data, validation_data,
                                                           feature_cols, label_cols,
                                                           mode="fit",
                                                           num_workers=self.num_workers,
                                                           accept_str_col=True,
                                                           shard_size=local_batch_size)

        # for continuous training
        if self.model_weights:
            weights = sc.broadcast(self.model_weights)
        else:
            weights = None

        init_params = dict(
            model_creator=self.model_creator,
            model_load=self.load_path,
            compile_args_creator=self.compile_args_creator,
            config=self.config,
            verbose=self.verbose,
            size=self.num_workers,
            model_weights=weights,
            mode="fit",
            cluster_info=self._get_cluster_info(sc),
            model_dir=self.model_dir,
            application_id=self.application_id,
            need_to_log_to_driver=self.need_to_log_to_driver,
            driver_ip=self.ip,
            driver_port=self.port
        )

        params = dict(
            epochs=epochs,
            batch_size=batch_size,
            verbose=verbose,
            callbacks=callbacks,
            class_weight=class_weight,
            initial_epoch=initial_epoch,
            steps_per_epoch=steps_per_epoch,
            validation_steps=validation_steps,
            validation_freq=validation_freq,
            data_config=data_config
        )

        if isinstance(data, SparkXShards):  # Computation triggered when collect
            if data._get_class_name() == 'pandas.core.frame.DataFrame':
                data, validation_data = process_xshards_of_pandas_dataframe(data,
                                                                            feature_cols,
                                                                            label_cols,
                                                                            validation_data,
                                                                            "fit")
            if validation_data is None:
                def transform_func(iter, init_param, param):
                    partition_data = list(iter)
                    param["data_creator"] = make_data_creator(partition_data)
                    return SparkRunner(**init_param).step(**param)

                res = data.rdd.barrier().mapPartitions(
                    lambda iter: transform_func(iter, init_params, params)).collect()
            else:
                def transform_func(iter, init_param, param):
                    data_tuple_list = list(iter)
                    data_list = [x for data_tuple in data_tuple_list for x in data_tuple[0]]
                    valid_list = [x for data_tuple in data_tuple_list for x in data_tuple[1]]
                    param["data_creator"] = make_data_creator(data_list)
                    param["validation_data_creator"] = make_data_creator(valid_list)
                    return SparkRunner(**init_param).step(**param)

                train_rdd = data.rdd.mapPartitions(lambda iter: [list(iter)])
                val_rdd = validation_data.rdd.mapPartitions(lambda iter: [list(iter)])
                res = train_rdd.zip(val_rdd).barrier().mapPartitions(
                    lambda iter: transform_func(iter, init_params, params)).collect()
        else:
            params["data_creator"] = data
            params["validation_data_creator"] = validation_data

            def transform_func(iter, init_param, param):
                return SparkRunner(**init_param).step(**param)

            res = self.workerRDD.barrier().mapPartitions(
                lambda iter: transform_func(iter, init_params, params)).collect()

        if self.model_dir is not None:
            result = res
            try:
                temp_dir = tempfile.mkdtemp()
                get_remote_file_to_local(os.path.join(self.model_dir, "state.pkl"),
                                         os.path.join(temp_dir, "state.pkl"))
                import pickle
                with open(os.path.join(temp_dir, "state.pkl"), 'rb') as f:
                    state = pickle.load(f)
                    self.model_weights = state['weights']
            finally:
                shutil.rmtree(temp_dir)
        else:
            result = res[0]
            self.model_weights = res[1]

        return result[0]

    def evaluate(self,
                 data: Union["SparkXShards", "DataFrame", Callable],
                 batch_size: int=32,
                 num_steps: Optional[int]=None,
                 verbose: int=1,
                 sample_weight: Optional["np.ndarray"]=None,
                 callbacks: Optional[List["Callback"]]=None,
                 data_config: Optional[Dict[str, Any]]=None,
                 feature_cols: Optional[List[str]]=None,
                 label_cols: Optional[List[str]]=None) -> List[Dict[str, float]]:
        """
        Evaluates the model on the validation data set.
        :param data: evaluate data. It can be XShards, Spark DataFrame or creator function which
               returns Iter or DataLoader.
               If data is XShards, each partition can be a Pandas DataFrame or a dictionary of
               {'x': feature, 'y': label}, where feature(label) is a numpy array or a tuple of
               numpy arrays.
        :param batch_size: Total batch size for all workers used for evaluation. Each worker's batch
               size would be this value divide the total number of workers. Default: 32.
        :param verbose: Prints output of one model if true.
        :param callbacks: List of Keras compatible callbacks to apply during evaluation.
        :return: validation result
        """
        if not isinstance(data, types.FunctionType):
            invalidInputError(isinstance(batch_size, int) and batch_size > 0,
                              "batch_size should be a positive integer")
        else:
            # batch_size can be None if the return of data_creator already generates batches
            if batch_size:
                invalidInputError(isinstance(batch_size, int) and batch_size > 0,
                                  "batch_size should be a positive integer")
        # Use the local batch size for each worker to convert to XShards
        if batch_size:
            local_batch_size = batch_size // self.num_workers
            if local_batch_size <= 0:
                local_batch_size = 1
        else:
            local_batch_size = None
        sc = OrcaContext.get_spark_context()
        logger.info("Starting validation step.")

        if isinstance(data, SparkXShards):
            data = data.to_lazy()
        if isinstance(data, DataFrame) or isinstance(data, SparkXShards):
            if data.rdd.getNumPartitions() != self.num_workers:
                data = data.repartition(self.num_workers)
        data, _ = maybe_dataframe_to_xshards(data, validation_data=None,
                                             feature_cols=feature_cols,
                                             label_cols=label_cols,
                                             mode="evaluate",
                                             num_workers=self.num_workers,
                                             accept_str_col=True,
                                             shard_size=local_batch_size)

        if self.model_weights:
            weights = sc.broadcast(self.model_weights)
        else:
            weights = None

        init_params = dict(
            model_creator=self.model_creator,
            model_load=self.load_path,
            compile_args_creator=self.compile_args_creator,
            config=self.config,
            verbose=self.verbose,
            size=self.num_workers,
            model_weights=weights,
            mode="evaluate",
            cluster_info=self._get_cluster_info(sc),
            model_dir=self.model_dir,
            application_id=self.application_id,
            need_to_log_to_driver=self.need_to_log_to_driver,
            driver_ip=self.ip,
            driver_port=self.port
        )

        params = dict(
            batch_size=batch_size,
            verbose=verbose,
            sample_weight=sample_weight,
            steps=num_steps,
            callbacks=callbacks,
            data_config=data_config,
        )

        if isinstance(data, SparkXShards):  # Computation triggered when collect
            if data._get_class_name() == 'pandas.core.frame.DataFrame':
                data = process_xshards_of_pandas_dataframe(data, feature_cols, label_cols)

            def transform_func(iter, init_param, param):
                partition_data = list(iter)
                param["data_creator"] = make_data_creator(partition_data)
                return SparkRunner(**init_param).validate(**param)

            res = data.rdd.barrier().mapPartitions(
                lambda iter: transform_func(iter, init_params, params)).collect()
        else:
            params["data_creator"] = data

            def transform_func(iter, init_param, param):
                return SparkRunner(**init_param).validate(**param)

            res = self.workerRDD.barrier().mapPartitions(
                lambda iter: transform_func(iter, init_params, params)).collect()
        return res[0]

    def predict(self,
                data: "DataFrame",
                batch_size: Optional[int]=None,
                verbose: int=1,
                steps: Optional[int]=None,
                callbacks: Optional[List["Callback"]]=None,
                data_config: Optional[Dict[str, Any]]=None,
                feature_cols: Optional[List[str]]=None) -> "DataFrame":
        """
        Predict the input data
        :param data: predict input data.  It can be XShards or Spark DataFrame.
               If data is XShards, each partition can be a Pandas DataFrame or a dictionary of
               {'x': feature}, where feature is a numpy array or a tuple of numpy arrays.
        :param batch_size: Total batch size for all workers used for evaluation. Each worker's batch
               size would be this value divide the total number of workers. Default: 32.
        :param verbose: Prints output of one model if true.
        :param steps: Total number of steps (batches of samples) before declaring the prediction
               round finished. Ignored with the default value of None.
        :param callbacks: List of Keras compatible callbacks to apply during prediction.
        :param data_config: An optional dictionary that can be passed to data creator function.
        :param feature_cols: Feature column name(s) of data. Only used when data is a Spark
               DataFrame or an XShards of Pandas DataFrame. Default: None.
        :return:
        """
        # Use the local batch size for each worker to convert to XShards
        if batch_size:
            invalidInputError(isinstance(batch_size, int) and batch_size > 0,
                              "batch_size should be a positive integer")
            local_batch_size = batch_size // self.num_workers
            if local_batch_size <= 0:
                local_batch_size = 1
        else:
            local_batch_size = None
        logger.info("Starting predict step.")
        sc = OrcaContext.get_spark_context()
        if self.model_weights:
            weights = sc.broadcast(self.model_weights)
        else:
            weights = None

        init_params = dict(
            model_creator=self.model_creator,
            model_load=self.load_path,
            compile_args_creator=self.compile_args_creator,
            config=self.config,
            verbose=self.verbose,
            size=self.num_workers,
            model_weights=weights,
            mode="predict",
            cluster_info=None,  # cluster_info is not needed for predict
            model_dir=self.model_dir,
            application_id=self.application_id,
            need_to_log_to_driver=self.need_to_log_to_driver,
            driver_ip=self.ip,
            driver_port=self.port
        )

        params = dict(
            verbose=verbose,
            batch_size=batch_size,
            steps=steps,
            callbacks=callbacks,
            data_config=data_config
        )

        def transform_func(iter, init_param, param):
            partition_data = list(iter)
            # res = combine_in_partition(partition_data)
            param["data_creator"] = make_data_creator(partition_data)
            return SparkRunner(**init_param).predict(**param)

        if isinstance(data, DataFrame):  # Computation would be triggered by the user
            xshards, _ = dataframe_to_xshards(data,
                                              validation_data=None,
                                              feature_cols=feature_cols,
                                              label_cols=None,
                                              mode="predict",
                                              accept_str_col=True,
                                              shard_size=local_batch_size)

            pred_shards = SparkXShards.lazy(xshards.rdd.mapPartitions(
                lambda iter: transform_func(iter, init_params, params)))
            result = convert_predict_xshards_to_dataframe(data, pred_shards)
        elif isinstance(data, SparkXShards):  # Computation triggered when updating XShards
            xshards = data.to_lazy()
            if xshards._get_class_name() == 'pandas.core.frame.DataFrame':
                xshards = process_xshards_of_pandas_dataframe(xshards, feature_cols)
                pred_shards = SparkXShards.lazy(xshards.rdd.mapPartitions(
                    lambda iter: transform_func(iter, init_params, params)))
                # Should add to the original SparkXShards of Pandas DataFrames
                result = add_predict_to_pd_xshards(data, pred_shards)
            else:
                pred_shards = SparkXShards.lazy(xshards.rdd.mapPartitions(
                    lambda iter: transform_func(iter, init_params, params)))
                result = update_predict_xshards(data, pred_shards)
            # Uncache the original data since it is already included in the result
            data.uncache()
        else:
            invalidInputError(False,
                              "Only XShards or Spark DataFrame are supported for predict")
        return result

    def save_weights(self,
                     filepath: str,
                     overwrite: bool=True,
                     save_format: Optional[str]=None) -> None:
        """
        Save model weights at the provided path.
        :param filepath: String or PathLike, path to the file to save the weights to.
        When saving in TensorFlow format, this is the prefix used for checkpoint files
        (multiple files are generated). Note that the '.h5' suffix causes weights to be
        saved in HDF5 format. It can be local, hdfs, or s3 filepath.
        :param overwrite: Whether to silently overwrite any existing file at the target location,
        or provide the user with a manual prompt.
        :param save_format: Either 'tf' or 'h5'.
        A filepath ending in '.h5' or '.keras' will default to HDF5 if save_format is None.
        Otherwise None defaults to 'tf'.
        """

        # Some model might need to aggregate variables during checkpointing
        # which requires both the chief and workers to participate in the
        # allreduce communication protocol.
        # So we need to call get_state on every remote workers, otherwise
        # it might get stuck
        model = self.get_model()
        if is_local_path(filepath):
            model.save_weights(filepath, overwrite, save_format)
        else:
            file_name = os.path.basename(filepath)
            temp_dir = tempfile.mkdtemp()
            temp_path = os.path.join(temp_dir, file_name)
            try:
                model.save_weights(temp_path, overwrite, save_format)
                if save_format == 'h5' or filepath.endswith('.h5') or filepath.endswith('.keras'):
                    # hdf5 format
                    put_local_file_to_remote(temp_path, filepath)
                else:
                    # tf format
                    remote_dir = os.path.dirname(filepath)
                    put_local_files_with_prefix_to_remote(temp_path, remote_dir)
            finally:
                shutil.rmtree(temp_dir)

    def load_weights(self,
                     filepath: str,
                     by_name: bool=False) -> None:
        """
        Load tensorflow keras model weights in this estimator.

        :param filepath: keras model weights save path.
        :param by_name: Boolean, whether to load weights by name or by topological
               order. Only topological loading is supported for weight files in
               TensorFlow format.
        """
        model = self.get_model(set_weights=False)
        if is_file(filepath):
            # h5 format
            if is_local_path(filepath):
                model.load_weights(filepath, by_name)
            else:
                file_name = os.path.basename(filepath)
                temp_dir = tempfile.mkdtemp()
                temp_path = os.path.join(temp_dir, file_name)
                try:
                    get_remote_file_to_local(filepath, temp_path)
                    model.load_weights(temp_path, by_name)
                finally:
                    shutil.rmtree(temp_dir)
        else:
            # tensorflow format
            if is_local_path(filepath):
                model.load_weights(filepath, by_name)
            else:
                temp_dir = tempfile.mkdtemp()
                try:
                    prefix = os.path.basename(filepath)
                    get_remote_files_with_prefix_to_local(filepath, temp_dir)
                    model.load_weights(os.path.join(temp_dir, prefix), by_name)
                finally:
                    shutil.rmtree(temp_dir)
        self.model_weights = model.get_weights()

    def save(self,
             filepath: str,
             overwrite: bool=True,
             include_optimizer: bool=True,
             save_format: Optional[str]=None,
             signatures: Optional[str]=None,
             options: Optional["SaveOptions"]=None) -> None:
        """
        Saves the model to Tensorflow SavedModel or a single HDF5 file.

        :param filepath: String, PathLike, path to SavedModel or H5 file to save the
            model. It can be local/hdfs/s3 filepath
        :param overwrite: Whether to silently overwrite any existing file at the
            target location, or provide the user with a manual prompt.
        :param include_optimizer: If True, save optimizer's state together.
        :param save_format: Either `'tf'` or `'h5'`, indicating whether to save the
            model to Tensorflow SavedModel or HDF5. Defaults to 'tf' in TF 2.X,
            and 'h5' in TF 1.X.
        :param signatures: Signatures to save with the SavedModel. Applicable to the
            'tf' format only. Please see the `signatures` argument in
            `tf.saved_model.save` for details.
        :param options: (only applies to SavedModel format)
            `tf.saved_model.SaveOptions` object that specifies options for
            saving to SavedModel.
        """
        # get current model
        if self.model_dir is not None and exists(self._model_saved_path):
            model = load_model(self._model_saved_path)
        else:
            model = self.get_model()
        # save model
        save_model(model, filepath, overwrite=overwrite, include_optimizer=include_optimizer,
                   save_format=save_format, signatures=signatures, options=options)

    def load(self,
             filepath: str,
             custom_objects: Optional[Dict]=None,
             compile: bool=True) -> None:
        """
        Loads a model saved via `estimator.save()

        :param filepath: (str) Path of saved model.
        :param custom_objects: Optional dictionary mapping names
          (strings) to custom classes or functions to be
          considered during deserialization.
        :param compile: Boolean, whether to compile the model after loading.
        :param options: Optional `tf.saved_model.LoadOptions` object that specifies
        options for loading from SavedModel.

        """
        sc = OrcaContext.get_spark_context()
        self.load_params = dict(
            filepath=filepath,
            custom_objects=custom_objects,
            compile=compile
        )
        model = load_model(**self.load_params)
        self.model_weights = model.get_weights()
        if self.model_creator is None:
            self.load_path = filepath  # type:ignore
            if is_file(self.load_path):  # type:ignore
                sc.addFile(self.load_path, recursive=False)
            else:
                sc.addFile(self.load_path, recursive=True)
        # update remote model
        if self.model_dir is not None:
            save_model(model, self._model_saved_path, save_format="h5", filemode=0o666)

    def get_model(self,
                  set_weights: bool=True) -> "Model":
        """
        Returns the learned model.

        :return: the learned model.
        """
        if self.model_creator is not None:
            model = self.model_creator(self.config)
        else:
            model = load_model(**self.load_params)

        if set_weights and self.model_weights is not None:
            model.set_weights(self.model_weights)
        return model

    @property
    def _model_saved_path(self) -> str:
        return os.path.join(self.model_dir, "{}_model.h5".format(self.application_id))

    def shutdown(self) -> None:
        """
        Shutdown estimator and release resources.
        """
        if self.need_to_log_to_driver:
            stop_log_server(self.log_server_thread, self.ip, self.port)<|MERGE_RESOLUTION|>--- conflicted
+++ resolved
@@ -171,10 +171,6 @@
         if isinstance(data, DataFrame) or isinstance(data, SparkXShards):
             if data.rdd.getNumPartitions() != self.num_workers:
                 data = data.repartition(self.num_workers)
-<<<<<<< HEAD
-            if validation_data and validation_data.rdd.getNumPartitions() != self.num_workers:  # type:ignore
-                validation_data = validation_data.repartition(self.num_workers)  # type:ignore
-=======
             if validation_data:
                 invalidInputError(
                     isinstance(validation_data, DataFrame) or
@@ -182,7 +178,6 @@
                     "validation_data should have the same type with train data")
                 if validation_data.rdd.getNumPartitions() != self.num_workers:  # type:ignore
                     validation_data = validation_data.repartition(self.num_workers)  # type:ignore
->>>>>>> 7f076672
         data, validation_data = maybe_dataframe_to_xshards(data, validation_data,
                                                            feature_cols, label_cols,
                                                            mode="fit",

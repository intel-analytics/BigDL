--- conflicted
+++ resolved
@@ -32,12 +32,9 @@
                    compile_args_creator=None,
                    backend="tf2",
                    cpu_binding=False,
-<<<<<<< HEAD
                    log_to_driver=True,
+                   model_dir=None,
                    **kwargs
-=======
-                   model_dir=None
->>>>>>> cff186fa
                    ):
         """
         Create an Estimator for tensorflow 2.
@@ -73,12 +70,9 @@
                                     config=config, verbose=verbose,
                                     compile_args_creator=compile_args_creator,
                                     workers_per_node=workers_per_node,
-<<<<<<< HEAD
                                     log_to_driver=log_to_driver,
+                                    model_dir = model_dir
                                     **kwargs)
-=======
-                                    model_dir=model_dir)
->>>>>>> cff186fa
         else:
             raise ValueError("Only horovod, tf2 and spark backends are supported"
                              f" for now, got backend: {backend}")

--- conflicted
+++ resolved
@@ -24,19 +24,12 @@
 from pyspark import BarrierTaskContext, TaskContext
 
 from bigdl.orca.data.utils import ray_partition_get_data_label
-<<<<<<< HEAD
-from bigdl.orca.data.file import put_local_dir_tree_to_remote
-from bigdl.orca.learn.utils import save_pkl, duplicate_stdout_stderr_to_file,\
-    get_specific_object_from_callbacks, get_replaced_path, get_rank, \
-    replace_specific_object_from_callbacks
-=======
 from bigdl.orca.data.file import put_local_dir_tree_to_remote, exists
 from bigdl.orca.learn.utils import save_pkl, duplicate_stdout_stderr_to_file,\
     get_specific_object_from_callbacks, get_replaced_path, get_rank, \
-    process_tensorboard_in_callbacks, save_model, load_model
->>>>>>> 318e6237
+    replace_specific_object_from_callbacks, save_model, load_model
 from bigdl.orca.learn.log_monitor import LogMonitor
-from bigdl.orca.learn.tf2.callbacks import Tensorboard
+from bigdl.orca.learn.tf2.callbacks import Tensorboard, ModelCheckpoint
 
 logger = logging.getLogger(__name__)
 
@@ -288,12 +281,17 @@
                                        steps_per_epoch=steps_per_epoch,
                                        validation_steps=validation_steps)
         if callbacks:
-            checkpoint = get_specific_object_from_callbacks(tf.keras.callbacks.ModelCheckpoint,
-                                                            callbacks)
-            if checkpoint:
-                original_checkpoint_dir = os.path.dirname(checkpoint.filepath)
-                replaced_checkpoint_path = get_replaced_path(checkpoint.filepath)
-                checkpoint.filepath = replaced_checkpoint_path
+            # checkpoint = get_specific_object_from_callbacks(tf.keras.callbacks.ModelCheckpoint,
+            #                                                 callbacks)
+            # if checkpoint:
+            #     original_checkpoint_dir = os.path.dirname(checkpoint.filepath)
+            #     replaced_checkpoint_path = get_replaced_path(checkpoint.filepath)
+            #     checkpoint.filepath = replaced_checkpoint_path
+
+            replace_specific_object_from_callbacks(callbacks,
+                                                   tf.keras.callbacks.ModelCheckpoint,
+                                                   ModelCheckpoint,
+                                                   self.rank)
 
             replace_specific_object_from_callbacks(callbacks,
                                                    tf.keras.callbacks.TensorBoard,
@@ -311,22 +309,18 @@
                             validation_steps=validation_steps,
                             validation_freq=validation_freq)
 
-        if callbacks:
-            if checkpoint:
-                checkpoint_copied = False
-                try:
-                    if self.rank == 0:
-                        put_local_dir_tree_to_remote(os.path.dirname(replaced_checkpoint_path),
-<<<<<<< HEAD
-                                                original_checkpoint_dir)
-=======
-                                                     original_checkpoint_dir)
->>>>>>> 318e6237
-                        checkpoint_copied = True
-                except Exception:
-                    logger.warning("Error when copy local checkpoint {} to {}, "
-                                   "please get the local checkpoint manually"
-                                   .format(replaced_checkpoint_path, original_checkpoint_dir))
+        # if callbacks:
+        #     if checkpoint:
+        #         checkpoint_copied = False
+        #         try:
+        #             if self.rank == 0:
+        #                 put_local_dir_tree_to_remote(os.path.dirname(replaced_checkpoint_path),
+        #                                              original_checkpoint_dir)
+        #                 checkpoint_copied = True
+        #         except Exception:
+        #             logger.warning("Error when copy local checkpoint {} to {}, "
+        #                            "please get the local checkpoint manually"
+        #                            .format(replaced_checkpoint_path, original_checkpoint_dir))
 
         return (model, history)
 

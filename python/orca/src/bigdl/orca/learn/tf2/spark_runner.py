--- conflicted
+++ resolved
@@ -26,11 +26,9 @@
 import socket
 
 from bigdl.orca.data.utils import ray_partition_get_data_label
-<<<<<<< HEAD
 from bigdl.orca.learn.utils import save_pkl, load_pkl
-=======
-from bigdl.orca.learn.utils import save_pkl
->>>>>>> 3cf80e65
+
+logger = logging.getLogger(__name__)
 
 def find_free_port(tc):
     address = tc.getTaskInfos()[tc.partitionId()].address.split(":")[0]
@@ -273,7 +271,7 @@
         self.cluster = cluster
         tc = BarrierTaskContext().get()
         self.rank = self._get_rank(cluster, tc)
-        print("cluster is: ", cluster)
+        logger.info("cluster is: %s", cluster)
 
         import os
         os.environ["TF_CONFIG"] = json.dumps({
@@ -377,7 +375,6 @@
 
         with self.strategy.scope():
             model = self.model_creator(self.config)
-<<<<<<< HEAD
 
         if self.model_weights is not None:
             print("set weights from broadcast")
@@ -388,10 +385,6 @@
             end = time.time()
             print("loading states time: ", end-start)
             model.set_weights(states['weights'])
-=======
-            if self.model_weights:
-                model.set_weights(self.model_weights.value)
->>>>>>> 3cf80e65
 
         with self.strategy.scope():
             dataset_handler = DatasetHandler.get_handler(self.backend,
@@ -450,12 +443,9 @@
             local_model = self.model_creator(self.config)
             if self.model_weights:
                 local_model.set_weights(self.model_weights.value)
-<<<<<<< HEAD
             elif self.model_dir:
                 states = load_pkl(os.path.join(self.model_dir, "states.pkl"))
                 local_model.set_weights(states['weights'])
-=======
->>>>>>> 3cf80e65
         else:
             local_model = self.model_creator(self.config)
             if self.model_weights:

#
# Copyright 2016 The BigDL Authors.
#
# Licensed under the Apache License, Version 2.0 (the "License");
# you may not use this file except in compliance with the License.
# You may obtain a copy of the License at
#
#     http://www.apache.org/licenses/LICENSE-2.0
#
# Unless required by applicable law or agreed to in writing, software
# distributed under the License is distributed on an "AS IS" BASIS,
# WITHOUT WARRANTIES OR CONDITIONS OF ANY KIND, either express or implied.
# See the License for the specific language governing permissions and
# limitations under the License.
#
import json
import logging
import os
import sys

from re import VERBOSE
from subprocess import call
from sys import version

from pyspark import BarrierTaskContext
from pyspark.context import SparkContext
import tensorflow as tf
from numpy import array
from contextlib import closing
import socket

from bigdl.orca.data.utils import ray_partition_get_data_label
<<<<<<< HEAD
from bigdl.orca.learn.utils import session_execute_no_wait
=======
from bigdl.orca.learn.utils import save_pkl
>>>>>>> cff186fa

def find_free_port(tc):
    address = tc.getTaskInfos()[tc.partitionId()].address.split(":")[0]
    with closing(socket.socket(socket.AF_INET, socket.SOCK_STREAM)) as s:
        s.bind(("", 0))
        s.setsockopt(socket.SOL_SOCKET, socket.SO_REUSEADDR, 1)
        tc.barrier()
        return f"{address}:{s.getsockname()[1]}"

def handle_datasets_train(data_creator, validation_data_creator):   
        train_dataset = data_creator()
        if validation_data_creator is not None:
            test_dataset = validation_data_creator()
        else:
            test_dataset = None
        return train_dataset, test_dataset

class DatasetHandler:

    def __init__(self, rank, size):
        self.rank = rank
        self.size = size

    def handle_datasets_train(self, data_creator,
                              validation_data_creator,
                              config, epochs, steps_per_epoch,
                              validation_steps):

        config, local_batch_size = self._handle_batch_size(config)
        config['rank'] = self.rank
        config['size'] = self.size
        train_dataset = data_creator(config, config["batch_size"])
        if isinstance(train_dataset, list) and \
            all([isinstance(x, dict) for x in train_dataset]):
            assert steps_per_epoch is not None, "steps_per_epoch must be provided for xshard"
            train_dataset = self._handle_xshards(train_dataset,
                                                 steps=steps_per_epoch * epochs,
                                                 local_batch_size=local_batch_size,
                                                 shuffle=True)
        else:
            train_dataset = self._handle_sharding(train_dataset)

        if validation_data_creator is not None:
            test_dataset = validation_data_creator(config, config["batch_size"])
            if isinstance(test_dataset, list) and \
                    all([isinstance(x, dict) for x in test_dataset]):
                assert validation_steps is not None, "validation_steps must be provided" \
                                                     "when use xshards for evaluate"
                test_dataset = self._handle_xshards(test_dataset,
                                                    steps=validation_steps,
                                                    local_batch_size=local_batch_size,
                                                    shuffle=False)
            else:
                test_dataset = self._handle_sharding(test_dataset)
        else:
            test_dataset = None

        return train_dataset, test_dataset

    def handle_dataset_validation(self, data_creator, config, steps):
        config, local_batch_size = self._handle_batch_size(config)
        config['rank'] = self.rank
        config['size'] = self.size
        dataset = data_creator(config, config["batch_size"])
        if isinstance(dataset, list) and all([isinstance(x, dict) for x in dataset]):
            assert steps is not None, "steps must be provided for xshard"
            dataset = self._handle_xshards(dataset,
                                           steps=steps,
                                           local_batch_size=local_batch_size,
                                           shuffle=False)
        else:
            dataset = self._handle_sharding(dataset)

        return dataset

    def _handle_xshards(self, dataset, steps, local_batch_size, shuffle):
        raise NotImplementedError

    def _handle_sharding(self, dataset):
        raise NotImplementedError

    def _handle_batch_size(self, config):
        raise NotImplementedError

    @staticmethod
    def get_handler(backend, rank, size):

        if backend == "tf-distributed":
            return TFDistributedDatasetHandler(rank, size)

        if backend == "tf-local":
            return LocalDatasetHandler(rank, size)

        raise Exception(f"invalid backend: {backend}")


class TFDistributedDatasetHandler(DatasetHandler):

    def _handle_xshards(self, dataset, steps, local_batch_size, shuffle):
        import tensorflow as tf

        data, label = ray_partition_get_data_label(dataset,
                                                    allow_tuple=True,
                                                    allow_list=False)
        def dataset_fn(input_context):
            dataset = tf.data.Dataset.from_tensor_slices((data, label))
            options = tf.data.Options()
            options.experimental_distribute.auto_shard_policy = \
                tf.data.experimental.AutoShardPolicy.OFF
            dataset = dataset.with_options(options)
            dataset = dataset.repeat()
            dataset = dataset.take(steps * local_batch_size)
            if shuffle:
                dataset = dataset.shuffle(local_batch_size * min(steps, 10))
            dataset = dataset.batch(local_batch_size)
            return dataset

        from tensorflow.python.distribute import distribution_strategy_context as ds_context
        strategy = ds_context.get_strategy()
        dataset = strategy.experimental_distribute_datasets_from_function(dataset_fn)
        return dataset

    def _handle_sharding(self, dataset):
        return dataset

    def _handle_batch_size(self, config):
        assert "batch_size" in config, "batch_size must be set in config"
        local_batch_size = config["batch_size"] // self.size
        return config, local_batch_size


class LocalDatasetHandler(DatasetHandler):

    def _handle_xshards(self, dataset, steps, local_batch_size, shuffle):
        import tensorflow as tf
        data, label = ray_partition_get_data_label(dataset,
                                                    allow_tuple=True,
                                                    allow_list=False)
        dataset = tf.data.Dataset.from_tensor_slices((data, label))
        dataset = dataset.repeat()
        dataset = dataset.take(steps * local_batch_size)
        if shuffle:
            dataset = dataset.shuffle(local_batch_size * min(steps, 10))
        dataset = dataset.batch(local_batch_size)
        return dataset

    def _handle_sharding(self, dataset):
        return dataset

    def _handle_batch_size(self, config):
        assert "batch_size" in config, "batch_size must be set in config"
        return config, config["batch_size"]


def find_ip_and_port(pre_iter):
    tc = BarrierTaskContext().get()
    free_port = find_free_port(tc)
    return [free_port]

class SparkRunner:
    def __init__(self, model_creator, compile_args_creator,
                 size,
                 cluster_info,
                 config=None,
                 verbose=False,
                 model_weights=None,
                 backend="tf-distributed",
                 mode="fit",
<<<<<<< HEAD
                 is_local=True,
                 redis_address=None,
                 redis_password=None
=======
                 model_dir=None,
                 epoch=0
>>>>>>> cff186fa
                ):
        """Initializes the runner.
                Args:
                    model_creator (dict -> Model): see tf_trainer.py.
                    data_creator (dict -> tf.Dataset, tf.Dataset): see tf_trainer.py.
                    config (dict): see tf_trainer.py.
                    verbose (bool): Outputs training data if true.
                """

        self.model_creator = model_creator
        self.compile_args_creator = compile_args_creator
        self.config = {} if config is None else config
        self.inter_op_parallelism = self.config.get("inter_op_parallelism", 1)
        self.intra_op_parallelism = self.config.get("intra_op_parallelism", 1)
        self.epoch = epoch
        self.verbose = verbose
        self.model_weights = model_weights
        self.size = size
        self.mode = mode
        self.backend = backend
        self.setup()
        self.cluster_info = cluster_info
        if self.backend == "tf-distributed":
            if mode == "fit" or mode == "evaluate":
                self.setup_distributed(self.mode, self.cluster_info)
<<<<<<< HEAD
        self.is_local = is_local
        if not self.is_local:
            self._start_log_monitor(redis_address=redis_address,
                                logs_dir="$SPARK_WORKER_DIR/applID/executorID",
                                redis_password=redis_password
                                )
=======
        self.model_dir = model_dir
>>>>>>> cff186fa

    def setup(self):
        import tensorflow as tf
        tf.config.threading.set_inter_op_parallelism_threads(self.inter_op_parallelism)
        tf.config.threading.set_intra_op_parallelism_threads(self.intra_op_parallelism)
        os.environ["KMP_BLOCKING_TIME"] = self.config.get("KMP_BLOCKING_TIME",
                                                          os.environ.get("KMP_BLOCKING_TIME", "0"))

    def _get_rank(self, cluster_info, tc):
        # As task placement may not be identical between two different jobs,
        # we cannot simply index cluster_info using partitionId to get current
        # ip and port.
        # The approach here is to first get all tasks' ip in this job and compute
        # a local rank by counting how many tasks has the same ip but with lower id.
        # We then use the local rank to find the right slot in cluster_info to find
        # the right global_rank.
        tc = BarrierTaskContext().get()
        infos = tc.getTaskInfos()
        idx = tc.partitionId()
        local_ip = infos[idx].address.split(":")[0]
        local_rank = 0
        for i in range(0, idx):
            if infos[i].address.startswith(local_ip):
                local_rank += 1
        global_rank = -1
        local_count = 0
        for node in cluster_info:
            if node.startswith(local_ip):
                local_count += 1
            global_rank += 1
            if local_count == local_rank + 1:
                break
        return global_rank


    def setup_distributed(self, mode, cluster):
        """Sets up TensorFLow distributed environment and initializes the model.
        """
        self.cluster = cluster
        tc = BarrierTaskContext().get()
        self.rank = self._get_rank(cluster, tc)
        print("cluster is: ", cluster)

        import os
        os.environ["TF_CONFIG"] = json.dumps({
            'cluster': {
                'worker': cluster
            },
            'task': {'type': 'worker', 'index': self.rank}
        })
        ips = set([node.split(":")[0] for node in cluster])
        os.environ["no_proxy"] = ",".join(ips)

        self.strategy = tf.distribute.experimental.MultiWorkerMirroredStrategy()

        # For use in model.evaluate()
        self.local_model = None
        self.backend = "tf-distributed"

    def distributed_train_func(self, data_creator, config, epochs=1, verbose=1,
             callbacks=None, initial_epoch=0, validation_data_creator=None, class_weight=None,
             steps_per_epoch=None, validation_steps=None, validation_freq=1):
        """
        Sets up TensorFLow distributed environment, initializes the model,
        runs a training epoch and updates the model parameters
        """
        with self.strategy.scope():
            model = self.model_creator(self.config)
            dataset_handler = DatasetHandler.get_handler(self.backend, self.rank, self.size)
            train_dataset, test_dataset = dataset_handler \
                .handle_datasets_train(data_creator=data_creator,
                                       validation_data_creator=validation_data_creator,
                                       config=config, epochs=epochs,
                                       steps_per_epoch=steps_per_epoch,
                                       validation_steps=validation_steps)

        history = model.fit(train_dataset,
                                 epochs=epochs,
                                 verbose=verbose,
                                 callbacks=callbacks,
                                 validation_data=test_dataset,
                                 class_weight=class_weight,
                                 initial_epoch=initial_epoch,
                                 steps_per_epoch=steps_per_epoch,
                                 validation_steps=validation_steps,
                                 validation_freq=validation_freq)

        return (model, history)
        
    def step(self, data_creator, epochs=1, batch_size=32, verbose=1,
             callbacks=None, validation_data_creator=None, class_weight=None,
             steps_per_epoch=None, validation_steps=None, validation_freq=1,
             data_config=None):
        """
        Get model training results and new model.
        """
        config = self.config.copy()
        if data_config is not None:
            config.update(data_config)
        config["batch_size"] = batch_size

        model, history = self.distributed_train_func(data_creator,
                                                     config,
                                                     epochs=self.epoch + epochs,
                                                     verbose=verbose,
                                                     callbacks=callbacks,
                                                     steps_per_epoch=steps_per_epoch,
                                                     class_weight=class_weight,
                                                     initial_epoch=self.epoch,
                                                     validation_data_creator=validation_data_creator,
                                                     validation_steps=validation_steps,
                                                     validation_freq=validation_freq
                                                     )
        self.epoch += epochs
        weights = model.get_weights()
        if history is None:
            stats = {}
        else:
            stats = {k: v[-1] for k, v in history.history.items()}
        if self.rank == 0:
            if self.model_dir is not None:
                model_states = {
                    "epoch": self.epoch,
                    "weights": weights,
                    "optimizer_weights": model.optimizer.get_weights()
                }
                save_pkl(model_states, os.path.join(self.model_dir, "states.pkl"))
            return [stats]
        else:
            return []
    
    def validate(self, data_creator, batch_size=32, verbose=1, sample_weight=None,
                 steps=None, callbacks=None, data_config=None):
        """
        Evaluates the model on the validation data set.
        """
        config = self.config.copy()
        if data_config is not None:
            config.update(data_config)
        config["batch_size"] = batch_size

        with self.strategy.scope():
            model = self.model_creator(self.config)
            if self.model_weights:
                model.set_weights(self.model_weights.value)

        with self.strategy.scope():
            dataset_handler = DatasetHandler.get_handler(self.backend,
                                                         self.rank,
                                                         self.size)

            dataset = dataset_handler.handle_dataset_validation(data_creator,
                                                                config=config,
                                                                steps=steps)

        params = dict(
            verbose=verbose,
            sample_weight=sample_weight,
            steps=steps,
            callbacks=callbacks,
        )
        results = model.evaluate(dataset, **params)

        if results is None:
            local_model = self.model_creator(self.config)
            if self.model_weights:
                local_model = local_model.set_weights(self.model_weights.value)
            results = local_model.evaluate(dataset, **params)
        
        if isinstance(results, list):
            stats = {
                "validation_" + k: v
                for k, v in zip(model.metrics_names, results)
            }
        else:
            stats = {"results": results}
        
        if self.rank == 0:
            return [stats]
        else:
            return []


    def predict(self, data_creator, batch_size, verbose, steps, callbacks, data_config):
        config = self.config.copy()
        if data_config is not None:
            config.update(data_config)

        dataset = data_creator(config, batch_size)
        partition = dataset
        params = dict(
            batch_size=batch_size,
            verbose=verbose,
            steps=steps,
            callbacks=callbacks,
        )

        if self.backend == "tf-distributed":
            local_model = self.model_creator(self.config)
            if self.model_weights:
                local_model.set_weights(self.model_weights.value)
        else:
            local_model = self.model_creator(self.config)

        def predict_fn(shard):
            y = local_model.predict(shard["x"], **params)
            return {"prediction": y}

        new_part = [predict_fn(shard) for shard in partition]

        return new_part

    def _start_log_monitor(redis_address,
                          logs_dir,
                          stdout_file=None,
                          stderr_file=None,
                          redis_password=None,
                          fate_share=None):
        """Start a log monitor process.

        Args:
            redis_address (str): The address of the Redis instance.
            logs_dir (str): The directory of logging files.
            stdout_file: A file handle opened for writing to redirect stdout to. If
                no redirection should happen, then this should be None.
            stderr_file: A file handle opened for writing to redirect stderr to. If
                no redirection should happen, then this should be None.
            redis_password (str): The password of the redis server.

        Returns:
            ProcessInfo for the process that was started.
        """
        log_monitor_filepath = os.path.join(
            os.path.dirname(os.path.abspath(__file__)), "log_monitor.py")
        command = [
            sys.executable, "-u", log_monitor_filepath,
            "--redis-address={}".format(redis_address),
            "--logs-dir={}".format(logs_dir)
        ]
        if redis_password:
            command += ["--redis-password", redis_password]
        process_info = session_execute_no_wait(
            command,
            tag="log_monitor")
        return process_info<|MERGE_RESOLUTION|>--- conflicted
+++ resolved
@@ -30,11 +30,8 @@
 import socket
 
 from bigdl.orca.data.utils import ray_partition_get_data_label
-<<<<<<< HEAD
 from bigdl.orca.learn.utils import session_execute_no_wait
-=======
 from bigdl.orca.learn.utils import save_pkl
->>>>>>> cff186fa
 
 def find_free_port(tc):
     address = tc.getTaskInfos()[tc.partitionId()].address.split(":")[0]
@@ -203,14 +200,9 @@
                  model_weights=None,
                  backend="tf-distributed",
                  mode="fit",
-<<<<<<< HEAD
-                 is_local=True,
-                 redis_address=None,
-                 redis_password=None
-=======
                  model_dir=None,
-                 epoch=0
->>>>>>> cff186fa
+                 epoch=0,
+                 is_local=True
                 ):
         """Initializes the runner.
                 Args:
@@ -236,16 +228,13 @@
         if self.backend == "tf-distributed":
             if mode == "fit" or mode == "evaluate":
                 self.setup_distributed(self.mode, self.cluster_info)
-<<<<<<< HEAD
         self.is_local = is_local
         if not self.is_local:
             self._start_log_monitor(redis_address=redis_address,
                                 logs_dir="$SPARK_WORKER_DIR/applID/executorID",
                                 redis_password=redis_password
                                 )
-=======
         self.model_dir = model_dir
->>>>>>> cff186fa
 
     def setup(self):
         import tensorflow as tf

--- conflicted
+++ resolved
@@ -31,13 +31,9 @@
 
 from bigdl.orca.data.utils import ray_partition_get_data_label
 from bigdl.orca.learn.utils import save_pkl
-<<<<<<< HEAD
 from bigdl.orca.learn.tf2.log_monitor import LogMonitor
 
 logger = logging.getLogger(__name__)
-=======
-
->>>>>>> 38aa96b3
 
 def find_free_port(tc):
     address = tc.getTaskInfos()[tc.partitionId()].address.split(":")[0]
@@ -47,10 +43,6 @@
         tc.barrier()
         return f"{address}:{s.getsockname()[1]}"
 
-<<<<<<< HEAD
-=======
-
->>>>>>> 38aa96b3
 def handle_datasets_train(data_creator, validation_data_creator):
         train_dataset = data_creator()
         if validation_data_creator is not None:
@@ -213,17 +205,11 @@
                  backend="tf-distributed",
                  mode="fit",
                  model_dir=None,
-<<<<<<< HEAD
                  epoch=0,
                  need_to_log=False,
                  driver_ip=None,
-                 driver_port=None,
-                 application_id=None
+                 driver_port=None
                 ):
-=======
-                 epoch=0
-                 ):
->>>>>>> 38aa96b3
         """Initializes the runner.
                 Args:
                     model_creator (dict -> Model): see tf_trainer.py.
@@ -249,7 +235,6 @@
         # self.rank, self.local_rank = self._get_rank(self.cluster)
         if self.backend == "tf-distributed":
             if mode == "fit" or mode == "evaluate":
-<<<<<<< HEAD
                 self.setup_distributed(self.cluster)
         self.model_dir = model_dir
         if need_to_log:
@@ -267,11 +252,6 @@
                 name="monitor_logs")
             self.logger_thread.daemon = True
             self.logger_thread.start()
-
-=======
-                self.setup_distributed(self.mode, self.cluster_info)
-        self.model_dir = model_dir
->>>>>>> 38aa96b3
 
     def setup(self):
         import tensorflow as tf
@@ -306,16 +286,12 @@
                 break
         return global_rank
 
-<<<<<<< HEAD
-
     def setup_distributed(self, cluster):
-=======
-    def setup_distributed(self, mode, cluster):
->>>>>>> 38aa96b3
-        """Sets up TensorFLow distributed environment and initializes the model.
+        """
+        Sets up TensorFLow distributed environment and initializes the model.
         """
         self.rank = self._get_rank(cluster)
-        logger.info("cluster is: {}".format(cluster))
+        logger.warning("cluster is: {}".format(cluster))
 
         os.environ["TF_CONFIG"] = json.dumps({
             'cluster': {
@@ -330,20 +306,11 @@
 
         # For use in model.evaluate()
         self.local_model = None
-<<<<<<< HEAD
-
-    def distributed_train_func(self, data_creator, config, epochs=1, verbose=1,
-             callbacks=None, initial_epoch=0, validation_data_creator=None, class_weight=None,
-             steps_per_epoch=None, validation_steps=None, validation_freq=1):
-=======
-        self.backend = "tf-distributed"
-        # self.size = size
 
     def distributed_train_func(self, data_creator, config, epochs=1, verbose=1,
                                callbacks=None, initial_epoch=0, validation_data_creator=None,
                                class_weight=None, steps_per_epoch=None, validation_steps=None,
                                validation_freq=1):
->>>>>>> 38aa96b3
         """
         Sets up TensorFLow distributed environment, initializes the model,
         runs a training epoch and updates the model parameters
@@ -362,17 +329,6 @@
                                        validation_steps=validation_steps)
 
         history = model.fit(train_dataset,
-<<<<<<< HEAD
-                                 epochs=epochs,
-                                 verbose=verbose,
-                                 callbacks=callbacks,
-                                 validation_data=test_dataset,
-                                 class_weight=class_weight,
-                                 initial_epoch=initial_epoch,
-                                 steps_per_epoch=steps_per_epoch,
-                                 validation_steps=validation_steps,
-                                 validation_freq=validation_freq)
-=======
                             epochs=epochs,
                             verbose=verbose,
                             callbacks=callbacks,
@@ -382,7 +338,6 @@
                             steps_per_epoch=steps_per_epoch,
                             validation_steps=validation_steps,
                             validation_freq=validation_freq)
->>>>>>> 38aa96b3
 
         return (model, history)
 
@@ -397,10 +352,7 @@
         if data_config is not None:
             config.update(data_config)
         config["batch_size"] = batch_size
-<<<<<<< HEAD
-=======
         val_data_creator = validation_data_creator
->>>>>>> 38aa96b3
 
         model, history = self.distributed_train_func(data_creator,
                                                      config,
@@ -410,11 +362,7 @@
                                                      steps_per_epoch=steps_per_epoch,
                                                      class_weight=class_weight,
                                                      initial_epoch=self.epoch,
-<<<<<<< HEAD
-                                                     validation_data_creator=validation_data_creator,
-=======
                                                      validation_data_creator=val_data_creator,
->>>>>>> 38aa96b3
                                                      validation_steps=validation_steps,
                                                      validation_freq=validation_freq
                                                      )
@@ -426,21 +374,13 @@
             stats = {k: v[-1] for k, v in history.history.items()}
         if self.rank == 0:
             if self.model_dir is not None:
-<<<<<<< HEAD
-                model_states = {
-=======
                 model_state = {
->>>>>>> 38aa96b3
                     "epoch": self.epoch,
                     "weights": weights,
                     "optimizer_weights": model.optimizer.get_weights()
                 }
-<<<<<<< HEAD
-                save_pkl(model_states, os.path.join(self.model_dir, "states.pkl"))
+                save_pkl(model_state, os.path.join(self.model_dir, "state.pkl"))
             self._stop_log_monitor()
-=======
-                save_pkl(model_state, os.path.join(self.model_dir, "state.pkl"))
->>>>>>> 38aa96b3
             return [stats]
         else:
             self._stop_log_monitor()
@@ -526,7 +466,6 @@
 
         new_part = [predict_fn(shard) for shard in partition]
 
-<<<<<<< HEAD
         self._stop_log_monitor()
         return new_part
 
@@ -551,7 +490,4 @@
             self.threads_stopped.clear()
         if hasattr(self, "log_path"):
             if os.path.exists(self.log_path):
-                os.remove(self.log_path)
-=======
-        return new_part
->>>>>>> 38aa96b3
+                os.remove(self.log_path)
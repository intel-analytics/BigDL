--- conflicted
+++ resolved
@@ -31,14 +31,10 @@
 
 from openvino.inference_engine import IECore
 import numpy as np
-<<<<<<< HEAD
-from bigdl.dllib.utils.log4Error import *
 from bigdl.orca.learn.utils import openvino_output_to_sdf
-=======
 from bigdl.dllib.utils.log4Error import invalidInputError
 
 from typing import (List, Optional, Union)
->>>>>>> 5da6e68e
 
 
 class Estimator(object):
@@ -242,25 +238,23 @@
             return shard
 
         if isinstance(data, DataFrame):
-<<<<<<< HEAD
+            # TODO: merge changes
             is_df = True
             schema = data.schema
             result = data.rdd.mapPartitions(lambda iter: partition_inference(iter))
             result_df = openvino_output_to_sdf(data, result, outputs,
                                                list(self.output_dict.values()))
             return result_df
-=======
-            xshards = spark_df_to_pd_sparkxshards(data)
-            pd_sparkxshards = process_xshards_of_pandas_dataframe(xshards,
-                                                                  feature_cols=feature_cols)
-
-            transformed_data = pd_sparkxshards.transform_shard(predict_transform, batch_size)
-            result_rdd = transformed_data.rdd.mapPartitions(lambda iter: partition_inference(iter))
-
-            pred_shards = SparkXShards(pd_sparkxshards.rdd.zip(result_rdd).map(update_result_shard))
-            res_shards = add_predict_to_pd_xshards(xshards, pred_shards)
-            return res_shards.to_spark_df()
->>>>>>> 5da6e68e
+#             xshards = spark_df_to_pd_sparkxshards(data)
+#             pd_sparkxshards = process_xshards_of_pandas_dataframe(xshards,
+#                                                                   feature_cols=feature_cols)
+#
+#             transformed_data = pd_sparkxshards.transform_shard(predict_transform, batch_size)
+#             result_rdd = transformed_data.rdd.mapPartitions(lambda iter: partition_inference(iter))
+#
+#             pred_shards = SparkXShards(pd_sparkxshards.rdd.zip(result_rdd).map(update_result_shard))
+#             res_shards = add_predict_to_pd_xshards(xshards, pred_shards)
+#             return res_shards.to_spark_df()
         elif isinstance(data, SparkXShards):
             transformed_data = data.transform_shard(predict_transform, batch_size)
             result_rdd = transformed_data.rdd.mapPartitions(lambda iter: partition_inference(iter))

# This file is adapted from https://github.com/ray-project/ray/blob
# /master/examples/parameter_server/async_parameter_server.py
#
# Copyright 2016 The BigDL Authors.
#
# Licensed under the Apache License, Version 2.0 (the "License");
# you may not use this file except in compliance with the License.
# You may obtain a copy of the License at
#
#     http://www.apache.org/licenses/LICENSE-2.0
#
# Unless required by applicable law or agreed to in writing, software
# distributed under the License is distributed on an "AS IS" BASIS,
# WITHOUT WARRANTIES OR CONDITIONS OF ANY KIND, either express or implied.
# See the License for the specific language governing permissions and
# limitations under the License.
# ==============================================================================

from __future__ import absolute_import
from __future__ import division
from __future__ import print_function

import argparse
import os
import time

from python.orca.example.ray_on_spark.parameter_server import model
import ray
<<<<<<< HEAD
=======
#import model
>>>>>>> 3a0a9035

from bigdl.orca import init_orca_context, stop_orca_context
from bigdl.orca import OrcaContext
from bigdl.orca.ray import model

os.environ["LANG"] = "C.UTF-8"
parser = argparse.ArgumentParser(description="Run the asynchronous parameter "
                                             "server example.")
parser.add_argument('--cluster_mode', type=str, default="local",
                    help='The mode for the Spark cluster. local, yarn or spark-submit.')
parser.add_argument("--num_workers", default=4, type=int,
                    help="The number of workers to use.")
parser.add_argument("--iterations", default=50, type=int,
                    help="Iteration time.")
parser.add_argument("--executor_cores", type=int, default=8,
                    help="The number of driver's cpu cores you want to use."
                    "You can change it depending on your own cluster setting.")
parser.add_argument("--executor_memory", type=str, default="10g",
                    help="The size of slave(executor)'s memory you want to use."
                    "You can change it depending on your own cluster setting.")
parser.add_argument("--driver_memory", type=str, default="2g",
                    help="The size of driver's memory you want to use."
                    "You can change it depending on your own cluster setting.")
parser.add_argument("--driver_cores", type=int, default=8,
                    help="The number of driver's cpu cores you want to use."
                    "You can change it depending on your own cluster setting.")
parser.add_argument("--extra_executor_memory_for_ray", type=str, default="20g",
                    help="The extra executor memory to store some data."
                    "You can change it depending on your own cluster setting.")
parser.add_argument("--object_store_memory", type=str, default="4g",
                    help="The memory to store data on local."
                    "You can change it depending on your own cluster setting.")


@ray.remote
class ParameterServer(object):
    def __init__(self, keys, values):
        # These values will be mutated, so we must create a copy that is not
        # backed by the object store.
        values = [value.copy() for value in values]
        self.weights = dict(zip(keys, values))

    def push(self, keys, values):
        for key, value in zip(keys, values):
            self.weights[key] += value

    def pull(self, keys):
        return [self.weights[key] for key in keys]


@ray.remote
def worker_task(ps, worker_index, batch_size=50):
    # Download MNIST.
    print("Worker " + str(worker_index))
    mnist = model.download_mnist_retry(seed=worker_index)

    # Initialize the model.
    net = model.SimpleCNN()
    keys = net.get_weights()[0]

    while True:
        # Get the current weights from the parameter server.
        weights = ray.get(ps.pull.remote(keys))
        net.set_weights(keys, weights)
        # Compute an update and push it to the parameter server.
        xs, ys = mnist.train.next_batch(batch_size)
        gradients = net.compute_update(xs, ys)
        ps.push.remote(keys, gradients)

if __name__ == "__main__":
    args = parser.parse_args()
    cluster_mode = args.cluster_mode
    if cluster_mode.startswith("yarn"):
        sc = init_orca_context(cluster_mode=cluster_mode,
                               cores=args.executor_cores,
                               memory=args.executor_memory,
                               init_ray_on_spark=True,
                               num_executors=args.num_workers,
                               driver_memory=args.driver_memory,
                               driver_cores=args.driver_cores,
                               extra_executor_memory_for_ray=args.extra_executor_memory_for_ray,
                               object_store_memory=args.object_store_memory)
        ray_ctx = OrcaContext.get_ray_context()
    elif cluster_mode == "local":
        sc = init_orca_context(cores=args.driver_cores)
        ray_ctx = OrcaContext.get_ray_context()
    elif cluster_mode == "spark-submit":
        sc = init_orca_context(cluster_mode=cluster_mode)
        ray_ctx = OrcaContext.get_ray_context()
    else:
        print("init_orca_context failed. cluster_mode should be one of 'local', 'yarn' and 'spark-submit' but got "
              + cluster_mode)

    # Create a parameter server with some random weights.
    net = model.SimpleCNN()
    all_keys, all_values = net.get_weights()
    ps = ParameterServer.remote(all_keys, all_values)

    # Start some training tasks.
    worker_tasks = [worker_task.remote(ps, i) for i in range(args.num_workers)]

    # Download MNIST.
    mnist = model.download_mnist_retry()
    print("Begin iteration")
    i = 0
    while i < args.iterations:
        # Get and evaluate the current model.
        print("-----Iteration" + str(i) + "------")
        current_weights = ray.get(ps.pull.remote(all_keys))
        net.set_weights(all_keys, current_weights)
        test_xs, test_ys = mnist.test.next_batch(1000)
        accuracy = net.compute_accuracy(test_xs, test_ys)
        print("Iteration {}: accuracy is {}".format(i, accuracy))
        i += 1
        time.sleep(1)
    ray_ctx.stop()
    stop_orca_context()<|MERGE_RESOLUTION|>--- conflicted
+++ resolved
@@ -24,12 +24,7 @@
 import os
 import time
 
-from python.orca.example.ray_on_spark.parameter_server import model
 import ray
-<<<<<<< HEAD
-=======
-#import model
->>>>>>> 3a0a9035
 
 from bigdl.orca import init_orca_context, stop_orca_context
 from bigdl.orca import OrcaContext

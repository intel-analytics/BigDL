#
# Copyright 2016 The BigDL Authors.
#
# Licensed under the Apache License, Version 2.0 (the "License");
# you may not use this file except in compliance with the License.
# You may obtain a copy of the License at
#
#     http://www.apache.org/licenses/LICENSE-2.0
#
# Unless required by applicable law or agreed to in writing, software
# distributed under the License is distributed on an "AS IS" BASIS,
# WITHOUT WARRANTIES OR CONDITIONS OF ANY KIND, either express or implied.
# See the License for the specific language governing permissions and
# limitations under the License.
#

import sys
from optparse import OptionParser

import bigdl.orca.data.pandas
from bigdl.orca import init_orca_context, stop_orca_context


def process_feature(df, awake_begin=6, awake_end=23):
    import pandas as pd
    df['datetime'] = pd.to_datetime(df['timestamp'])
    df['hours'] = df['datetime'].dt.hour
    df['awake'] = (((df['hours'] >= awake_begin) & (df['hours'] <= awake_end))
                   | (df['hours'] == 0)).astype(int)
    return df


if __name__ == "__main__":
    parser = OptionParser()
    parser.add_option("-f", type=str, dest="file_path",
                      help="The file path to be read")
    parser.add_option("--deploy-mode", type=str, dest="deployMode", default="local", help="deploy mode, local, spark-submit, yarn-client or yarn-cluster")
    (options, args) = parser.parse_args(sys.argv)

    sc = init_orca_context(cluster_mode=options.deployMode)

    # read data
    file_path = options.file_path
    data_shard = bigdl.orca.data.pandas.read_csv(file_path)
    data = data_shard.collect()

    # repartition
    data_shard = data_shard.repartition(2)

    # apply function on each element
    trans_data_shard = data_shard.transform_shard(process_feature)
    data2 = trans_data_shard.collect()

<<<<<<< HEAD
    from bigdl.orca.data.transformer import *
    scale = MinMaxScaler(inputCol=["hours", "awake"], outputCol="x_scaled")
    data_shard = scale.fit_transform(trans_data_shard)

    scale = MinMaxScaler(inputCol=["hours"], outputCol="x_scaled")
    data_shard = scale.fit_transform(trans_data_shard)

=======
    trans_data_shard = trans_data_shard.deduplicates()
    
>>>>>>> cac978a7
    stop_orca_context()<|MERGE_RESOLUTION|>--- conflicted
+++ resolved
@@ -51,16 +51,12 @@
     trans_data_shard = data_shard.transform_shard(process_feature)
     data2 = trans_data_shard.collect()
 
-<<<<<<< HEAD
     from bigdl.orca.data.transformer import *
+    trans_data_shard = trans_data_shard.deduplicates()
+
     scale = MinMaxScaler(inputCol=["hours", "awake"], outputCol="x_scaled")
     data_shard = scale.fit_transform(trans_data_shard)
 
     scale = MinMaxScaler(inputCol=["hours"], outputCol="x_scaled")
     data_shard = scale.fit_transform(trans_data_shard)
-
-=======
-    trans_data_shard = trans_data_shard.deduplicates()
-    
->>>>>>> cac978a7
     stop_orca_context()
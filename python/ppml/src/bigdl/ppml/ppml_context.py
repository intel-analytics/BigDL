--- conflicted
+++ resolved
@@ -51,16 +51,9 @@
                 conf["spark.bigdl.primaryKey.defaultKey.kms.apiKey"] = check(ppml_args, "api_key")
                 conf["spark.bigdl.primaryKey.defaultKey.material"] = check(ppml_args, "primary_key_material")
             elif kms_type == "AzureKeyManagementService":
-<<<<<<< HEAD
                 conf["spark.bigdl.primaryKey.defaultKey.kms.vault"] = check(ppml_args, "vault")
                 conf["spark.bigdl.primaryKey.defaultKey.kms.clientId"] = ppml_args.get("client_id", "")
                 conf["spark.bigdl.primaryKey.defaultKey.material"] = check(ppml_args, "primary_key_material")
-=======
-                conf["spark.bigdl.kms.vault"] = check(ppml_args, "vault")
-                conf["spark.bigdl.kms.clientId"] = ppml_args.get("client_id", "")
-                conf["spark.bigdl.kms.primaryKey"] = check(ppml_args, "primary_key")
-                conf["spark.bigdl.kms.dataKey"] = check(ppml_args, "data_key")
->>>>>>> 5a75c7ba
             elif kms_type == "BigDLKeyManagementService":
                 conf["spark.bigdl.primaryKey.defaultKey.kms.ip"] = check(ppml_args, "kms_server_ip")
                 conf["spark.bigdl.primaryKey.defaultKey.kms.port"] = check(ppml_args, "kms_server_port")

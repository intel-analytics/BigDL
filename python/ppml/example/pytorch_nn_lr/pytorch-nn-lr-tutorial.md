--- conflicted
+++ resolved
@@ -124,7 +124,6 @@
                            loss_fn=loss_fn,
                            optimizer_cls=torch.optim.SGD,
                            optimizer_args={'lr':1e-3},
-<<<<<<< HEAD
                            target='localhost:8980',
                            server_model_path=/path/to/model/on/server,
                            client_model_path=/path/to/model/on/client)
@@ -134,13 +133,6 @@
 ppl.fit(x, y, epoch=5)
 result = ppl.predict(x)
 ```
-
-
-=======
-                           target='localhost:8980')
-ppl.load_server_model(server_model_path)
-```
->>>>>>> 91c482fb
 ## 3 Run FGBoost
 FL Server is required before running any federated applications. Check [Start FL Server]() section for details.
 ### 3.1 Start FL Server in SGX

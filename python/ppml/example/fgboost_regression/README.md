--- conflicted
+++ resolved
@@ -23,13 +23,4 @@
 ```bash
 python fgboost_regression_party_2.py
 ```
-<<<<<<< HEAD
-The order of starts does not matter.
-=======
-
-### Model Save and Load
-```
-fgboost_regression.save_model(dest_file_path)
-fgboost_regression.load_model(src_file_path)
-```
->>>>>>> f1fd9f35
+The order of starts does not matter.
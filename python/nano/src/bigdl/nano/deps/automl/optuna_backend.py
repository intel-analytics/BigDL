#
# Copyright 2016 The BigDL Authors.
#
# Licensed under the Apache License, Version 2.0 (the "License");
# you may not use this file except in compliance with the License.
# You may obtain a copy of the License at
#
#     http://www.apache.org/licenses/LICENSE-2.0
#
# Unless required by applicable law or agreed to in writing, software
# distributed under the License is distributed on an "AS IS" BASIS,
# WITHOUT WARRANTIES OR CONDITIONS OF ANY KIND, either express or implied.
# See the License for the specific language governing permissions and
# limitations under the License.
#

from bigdl.nano.automl.hpo.backend import PrunerType, SamplerType
<<<<<<< HEAD
from bigdl.nano.utils.log4Error import invalidInputError
from bigdl.nano.automl.hpo.space import SimpleSpace, NestedSpace, AutoObject
=======
from bigdl.nano.automl.hpo.space import (
    AutoObject, Space, SingleParam,
    _get_hp_prefix)
>>>>>>> eabe280f
import optuna


class OptunaBackend(object):
    """A Wrapper to shield user from Optuna specific configurations and API\
      Later may support other HPO search engines."""

    pruner_map = {
        PrunerType.HyperBand: optuna.pruners.HyperbandPruner,
        PrunerType.Median: optuna.pruners.MedianPruner,
        PrunerType.Nop: optuna.pruners.NopPruner,
        PrunerType.Patient: optuna.pruners.PatientPruner,
        PrunerType.Percentile: optuna.pruners.PercentilePruner,
        PrunerType.SuccessiveHalving: optuna.pruners.SuccessiveHalvingPruner,
        PrunerType.Threshold: optuna.pruners.ThresholdPruner,
    }

    sampler_map = {
        SamplerType.TPE: optuna.samplers.TPESampler,
        SamplerType.CmaEs: optuna.samplers.CmaEsSampler,
        SamplerType.Grid: optuna.samplers.GridSampler,
        SamplerType.Random: optuna.samplers.RandomSampler,
        SamplerType.PartialFixed: optuna.samplers.PartialFixedSampler,
        SamplerType.NSGAII: optuna.samplers.NSGAIISampler,
        SamplerType.MOTPE: optuna.samplers.MOTPESampler,
    }

    SPLITTER = u':'  # For splitting prefix and names of hyperparam

    @staticmethod
    def get_other_args(kwargs, kwspaces):
        """Get key-word arguments which are not search spaces."""
        return{k: kwargs[k] for k in set(kwargs) - set(kwspaces)}

    @staticmethod
    def _sample_space(trial, hp_name, hp_obj):
        hp_type = str(type(hp_obj)).lower()  # type of hyperparam
        if 'integer' in hp_type or 'float' in hp_type or \
                'categorical' in hp_type or 'ordinal' in hp_type:
            try:
                if 'integer' in hp_type:
                    hp_dimension = trial.suggest_int(
                        name=hp_name, low=int(hp_obj.lower), high=int(hp_obj.upper))
                elif 'float' in hp_type:
                    if hp_obj.log:  # log10-scale hyperparmeter
                        hp_dimension = trial.suggest_loguniform(
                            name=hp_name, low=float(hp_obj.lower), high=float(hp_obj.upper))
                    else:
                        hp_dimension = trial.suggest_float(
                            name=hp_name, low=float(hp_obj.lower), high=float(hp_obj.upper))
                elif 'categorical' in hp_type:
                    hp_dimension = trial.suggest_categorical(
                        name=hp_name, choices=hp_obj.choices)
                elif 'ordinal' in hp_type:
                    hp_dimension = trial.suggest_categorical(
                        name=hp_name, choices=hp_obj.sequence)
            except (RuntimeError):
                # TODO ValueErrors might be throw due to other reasons.
                invalidInputError(False,
                                  "If you set search space in model, "
                                  "you must call model.search before model.fit.")
        else:
            invalidInputError(False,
                              "unknown hyperparameter type %s for param %s" %
                              (hp_type, hp_name))
        return hp_dimension

    @staticmethod
    def get_hpo_config(trial, configspace):
        """Get hyper parameter suggestions from search space settings."""
        # TODO better ways to map ConfigSpace to optuna spaces
        hp_ordering = configspace.get_hyperparameter_names()
        config = {}
        # hp_prefix = _get_cs_prefix(configspace)
        for hp_name in hp_ordering:
            hp = configspace.get_hyperparameter(hp_name)
            # TODO generate meaningful prefix for user in AutoObj
            hp_prefix = _get_hp_prefix(hp)
            optuna_hp_name = OptunaBackend._format_hp_name(hp_prefix, hp_name)
            hp_dimension = OptunaBackend._sample_space(trial, optuna_hp_name, hp)
            config[hp_name] = hp_dimension
        return config

    @staticmethod
    def _format_hp_name(prefix, hp_name):
        if prefix:
            return "{}{}{}".format(
                prefix, OptunaBackend.SPLITTER, hp_name)
        else:
            return hp_name

    @staticmethod
    def instantiate_param(trial, kwargs, arg_name):
        """
        Instantiate auto objects in kwargs with trial params at runtime.

        Note the params are replaced IN-PLACE
        """
        # instantiate auto objects in runtime params a
        v = kwargs.get(arg_name, None)

        if not v:
            return kwargs

        if not isinstance(v, Space):
            value = v
        elif isinstance(v, AutoObject):
            value = OptunaBackend.instantiate(trial, v)
        else:
            pobj = SingleParam(arg_name, v)
            config = OptunaBackend.get_hpo_config(trial, pobj.cs)
            value = pobj.sample(**config)

        kwargs[arg_name] = value
        return kwargs

    @staticmethod
    def instantiate(trial, lazyobj):
        """Instantiate a lazyobject from a trial's sampled param set."""
        config = OptunaBackend.gen_config(trial, lazyobj)
        return lazyobj.sample(**config)

    @staticmethod
    def gen_config(trial, automl_obj):
        """Generate the param config from a trial's sampled param set."""
        configspace = automl_obj.cs
        config = OptunaBackend.get_hpo_config(trial, configspace)
        other_kwargs = OptunaBackend.get_other_args(
            automl_obj.kwargs, automl_obj.kwspaces)
        config.update(other_kwargs)
        return config

    @staticmethod
    def create_sampler(sampler_type, kwargs):
        """Create a hyperparameter sampler by type."""
        sampler_class = OptunaBackend.sampler_map.get(sampler_type)
        return sampler_class(**kwargs)

    @staticmethod
    def create_pruner(pruner_type, kwargs):
        """Create a pruner by type."""
        pruner_class = OptunaBackend.pruner_map.get(pruner_type)
        return pruner_class(**kwargs)

    @staticmethod
    def create_study(**kwargs):
        """Create a study to drive the hyperparameter search."""
        return optuna.create_study(**kwargs)<|MERGE_RESOLUTION|>--- conflicted
+++ resolved
@@ -15,14 +15,11 @@
 #
 
 from bigdl.nano.automl.hpo.backend import PrunerType, SamplerType
-<<<<<<< HEAD
 from bigdl.nano.utils.log4Error import invalidInputError
 from bigdl.nano.automl.hpo.space import SimpleSpace, NestedSpace, AutoObject
-=======
 from bigdl.nano.automl.hpo.space import (
     AutoObject, Space, SingleParam,
     _get_hp_prefix)
->>>>>>> eabe280f
 import optuna
 
 

#
# Copyright 2016 The BigDL Authors.
#
# Licensed under the Apache License, Version 2.0 (the "License");
# you may not use this file except in compliance with the License.
# You may obtain a copy of the License at
#
#     http://www.apache.org/licenses/LICENSE-2.0
#
# Unless required by applicable law or agreed to in writing, software
# distributed under the License is distributed on an "AS IS" BASIS,
# WITHOUT WARRANTIES OR CONDITIONS OF ANY KIND, either express or implied.
# See the License for the specific language governing permissions and
# limitations under the License.
#

from enum import Enum


class SamplerType(Enum):
    """Types of Samplers. Sampler are used for generating hyper parameters."""

    TPE = 1  # the default
    CmaEs = 2
    Grid = 3
    Random = 4
    PartialFixed = 5
    NSGAII = 6  # multi-objective sampler
    MOTPE = 7  # multi-objective sampler


class PrunerType(Enum):
    """Types of Pruners. Pruners are used to stop non-promising trials early."""

    HyperBand = 1  # the default
    Median = 2
    Nop = 3
    Patient = 4
    Percentile = 5
    SuccessiveHalving = 6
    Threshold = 7


def create_hpo_backend():
    """Create HPO Search Backend. Only Optuna is supported."""
    from bigdl.nano.deps.automl.hpo_api import create_optuna_backend
    return create_optuna_backend()


def create_tfkeras_pruning_callback(*args, **kwargs):
    """Create Tensorflow Pruning Callback. Optuna Only."""
    from bigdl.nano.deps.automl.hpo_api import create_optuna_tfkeras_pruning_callback
    return create_optuna_tfkeras_pruning_callback()


<<<<<<< HEAD
    @staticmethod
    def get_hpo_config(trial, configspace):
        """Get hyper parameter suggestions from search space settings."""
        # TODO better ways to map ConfigSpace to optuna spaces
        # fix order of hyperparams in configspace.
        hp_ordering = configspace.get_hyperparameter_names()
        config = {}
        for hp in hp_ordering:
            hp_obj = configspace.get_hyperparameter(hp)
            hp_prefix = hp_obj.meta.setdefault('prefix', None)
            hp_name = hp_prefix + ':' + hp if hp_prefix else hp
            hp_type = str(type(hp_obj)).lower()  # type of hyperparam
            if 'integer' in hp_type or 'float' in hp_type or \
                    'categorical' in hp_type or 'ordinal' in hp_type:
                try:
                    if 'integer' in hp_type:
                        hp_dimension = trial.suggest_int(
                            name=hp_name, low=int(hp_obj.lower), high=int(hp_obj.upper))
                    elif 'float' in hp_type:
                        if hp_obj.log:  # log10-scale hyperparmeter
                            hp_dimension = trial.suggest_loguniform(
                                name=hp_name, low=float(hp_obj.lower), high=float(hp_obj.upper))
                        else:
                            hp_dimension = trial.suggest_float(
                                name=hp_name, low=float(hp_obj.lower), high=float(hp_obj.upper))
                    elif 'categorical' in hp_type:
                        hp_dimension = trial.suggest_categorical(
                            name=hp_name, choices=hp_obj.choices)
                    elif 'ordinal' in hp_type:
                        hp_dimension = trial.suggest_categorical(
                            name=hp_name, choices=hp_obj.sequence)
                except (ValueError):
                    raise ValueError("If you set search space in model, you must call model.search before model.fit.")
            else:
                raise ValueError("unknown hyperparameter type: %s" % hp)
            config[hp_name] = hp_dimension
        return config

    @staticmethod
    def instantiate(trial, lazyobj):
        """Instantiate a lazyobject from a trial's sampled param set."""
        config = OptunaBackend.gen_config(trial, lazyobj)
        return lazyobj.sample(**config)

    @staticmethod
    def gen_config(trial, automl_obj):
        """Generate the param config from a trial's sampled param set."""
        configspace = automl_obj.cs
        config = OptunaBackend.get_hpo_config(trial, configspace)
        other_kwargs = OptunaBackend.get_other_args(
            automl_obj.kwargs, automl_obj.kwspaces)
        config.update(other_kwargs)
        return config

    @staticmethod
    def create_sampler(sampler_type, kwargs):
        """Create a hyperparameter sampler by type."""
        sampler_class = OptunaBackend.sampler_map.get(sampler_type)
        return sampler_class(**kwargs)

    @staticmethod
    def create_pruner(pruner_type, kwargs):
        """Create a pruner by type."""
        pruner_class = OptunaBackend.pruner_map.get(pruner_type)
        return pruner_class(**kwargs)

    @staticmethod
    def create_study(**kwargs):
        """Create a study to drive the hyperparameter search."""
        return optuna.create_study(**kwargs)
=======
def create_pl_pruning_callback(*args, **kwargs):
    """Create PyTorchLightning Pruning Callback. Optuna Only."""
    from bigdl.nano.deps.automl.hpo_api import create_optuna_pl_pruning_callback
    return create_optuna_pl_pruning_callback()
>>>>>>> 5246919c
<|MERGE_RESOLUTION|>--- conflicted
+++ resolved
@@ -53,80 +53,8 @@
     return create_optuna_tfkeras_pruning_callback()
 
 
-<<<<<<< HEAD
-    @staticmethod
-    def get_hpo_config(trial, configspace):
-        """Get hyper parameter suggestions from search space settings."""
-        # TODO better ways to map ConfigSpace to optuna spaces
-        # fix order of hyperparams in configspace.
-        hp_ordering = configspace.get_hyperparameter_names()
-        config = {}
-        for hp in hp_ordering:
-            hp_obj = configspace.get_hyperparameter(hp)
-            hp_prefix = hp_obj.meta.setdefault('prefix', None)
-            hp_name = hp_prefix + ':' + hp if hp_prefix else hp
-            hp_type = str(type(hp_obj)).lower()  # type of hyperparam
-            if 'integer' in hp_type or 'float' in hp_type or \
-                    'categorical' in hp_type or 'ordinal' in hp_type:
-                try:
-                    if 'integer' in hp_type:
-                        hp_dimension = trial.suggest_int(
-                            name=hp_name, low=int(hp_obj.lower), high=int(hp_obj.upper))
-                    elif 'float' in hp_type:
-                        if hp_obj.log:  # log10-scale hyperparmeter
-                            hp_dimension = trial.suggest_loguniform(
-                                name=hp_name, low=float(hp_obj.lower), high=float(hp_obj.upper))
-                        else:
-                            hp_dimension = trial.suggest_float(
-                                name=hp_name, low=float(hp_obj.lower), high=float(hp_obj.upper))
-                    elif 'categorical' in hp_type:
-                        hp_dimension = trial.suggest_categorical(
-                            name=hp_name, choices=hp_obj.choices)
-                    elif 'ordinal' in hp_type:
-                        hp_dimension = trial.suggest_categorical(
-                            name=hp_name, choices=hp_obj.sequence)
-                except (ValueError):
-                    raise ValueError("If you set search space in model, you must call model.search before model.fit.")
-            else:
-                raise ValueError("unknown hyperparameter type: %s" % hp)
-            config[hp_name] = hp_dimension
-        return config
 
-    @staticmethod
-    def instantiate(trial, lazyobj):
-        """Instantiate a lazyobject from a trial's sampled param set."""
-        config = OptunaBackend.gen_config(trial, lazyobj)
-        return lazyobj.sample(**config)
-
-    @staticmethod
-    def gen_config(trial, automl_obj):
-        """Generate the param config from a trial's sampled param set."""
-        configspace = automl_obj.cs
-        config = OptunaBackend.get_hpo_config(trial, configspace)
-        other_kwargs = OptunaBackend.get_other_args(
-            automl_obj.kwargs, automl_obj.kwspaces)
-        config.update(other_kwargs)
-        return config
-
-    @staticmethod
-    def create_sampler(sampler_type, kwargs):
-        """Create a hyperparameter sampler by type."""
-        sampler_class = OptunaBackend.sampler_map.get(sampler_type)
-        return sampler_class(**kwargs)
-
-    @staticmethod
-    def create_pruner(pruner_type, kwargs):
-        """Create a pruner by type."""
-        pruner_class = OptunaBackend.pruner_map.get(pruner_type)
-        return pruner_class(**kwargs)
-
-    @staticmethod
-    def create_study(**kwargs):
-        """Create a study to drive the hyperparameter search."""
-        return optuna.create_study(**kwargs)
-=======
 def create_pl_pruning_callback(*args, **kwargs):
     """Create PyTorchLightning Pruning Callback. Optuna Only."""
     from bigdl.nano.deps.automl.hpo_api import create_optuna_pl_pruning_callback
-    return create_optuna_pl_pruning_callback()
->>>>>>> 5246919c
+    return create_optuna_pl_pruning_callback()
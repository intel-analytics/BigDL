# Copyright 2016 The BigDL Authors.
#
# Licensed under the Apache License, Version 2.0 (the "License");
# you may not use this file except in compliance with the License.
# You may obtain a copy of the License at
#
#     http://www.apache.org/licenses/LICENSE-2.0
#
# Unless required by applicable law or agreed to in writing, software
# distributed under the License is distributed on an "AS IS" BASIS,
# WITHOUT WARRANTIES OR CONDITIONS OF ANY KIND, either express or implied.
# See the License for the specific language governing permissions and
# limitations under the License.
#
from abc import ABCMeta, abstractmethod

from bigdl.chronos.model.tcmf import DeepGLO
from bigdl.orca.automl.metrics import Evaluator
from bigdl.orca.automl.model.abstract import BaseModel
from bigdl.orca.data import SparkXShards, XShards
import pickle
import numpy as np
import pandas as pd


class TCMF(BaseModel):
    """
    MF regularized TCN + TCN. This version is not for automated searching yet.
    """

    def __init__(self):
        """
        Initialize hyper parameters
        :param check_optional_config:
        :param future_seq_len:
        """
        # models
        self.model = None
        self.model_init = False

    def build(self, config):
        """
        build the models and initialize.
        :param config: hyper parameters for building the model
        :return:
        """
        self.model = DeepGLO(
            vbsize=config.get("vbsize", 128),
            hbsize=config.get("hbsize", 256),
            num_channels_X=config.get("num_channels_X", [32, 32, 32, 32, 32, 1]),
            num_channels_Y=config.get("num_channels_Y", [16, 16, 16, 16, 16, 1]),
            kernel_size=config.get("kernel_size", 7),
            dropout=config.get("dropout", 0.1),
            rank=config.get("rank", 64),
            kernel_size_Y=config.get("kernel_size_Y", 7),
            lr=config.get("learning_rate", 0.0005),
            normalize=config.get("normalize", False),
            use_time=config.get("use_time", True),
            svd=config.get("svd", True),
            forward_cov=False
        )
        self.model_init = True

    def fit_eval(self, data, verbose=0, num_workers=None, **config):
        """
        Fit on the training data from scratch.
        Since the rolling process is very customized in this model,
        we enclose the rolling process inside this method.
        :param data: could be a tuple with numpy ndarray with form (x, y)
               x: training data, an array in shape (nd, Td),
                  nd is the number of series, Td is the time dimension
               y: None. target is extracted from x directly
        :param verbose:
        :param num_workers: number of workers to use.
        :return: the evaluation metric value
        """
        x = data[0]
        if not self.model_init:
            self.build(config)
        if num_workers is None:
            num_workers = TCMF.get_default_num_workers()
        covariates = config.get('covariates', None)
        dti = config.get("dti", None)
        self._check_covariates_dti(covariates=covariates, dti=dti, ts_len=x.shape[1])
        val_loss = self.model.train_all_models(x,
                                               val_len=config.get("val_len", 24),
                                               start_date=config.get("start_date", "2020-4-1"),
                                               freq=config.get("freq", "1H"),
                                               covariates=covariates,
                                               dti=dti,
                                               period=config.get("period", 24),
                                               init_epochs=config.get("init_FX_epoch", 100),
                                               alt_iters=config.get("alt_iters", 10),
                                               y_iters=config.get("y_iters", 10),
                                               max_FX_epoch=config.get("max_FX_epoch", 300),
                                               max_TCN_epoch=config.get("max_TCN_epoch", 300),
                                               num_workers=num_workers,
                                               )
        return {"val_loss": val_loss}

    def fit_incremental(self, x, covariates_new=None, dti_new=None):
        """
        Incremental fitting given a pre-trained model.
        :param x: incremental data
        :param covariates_new: covariates corresponding to the incremental x
        :param dti_new: dti corresponding to the incremental x
        :return:
        """
        from bigdl.nano.utils.log4Error import invalidInputError
        if x is None:
            invalidInputError(False,
                              "Input invalid x of None")
        if self.model is None:
            invalidInputError(False,
                              "Needs to call fit_eval or restore first before calling "
                              "fit_incremental")
        self._check_covariates_dti(covariates=covariates_new, dti=dti_new, ts_len=x.shape[1],
                                   method_name='fit_incremental')
        self.model.inject_new(x,
                              covariates_new=covariates_new,
                              dti_new=dti_new)

    @staticmethod
    def get_default_num_workers():
        from bigdl.orca.ray import OrcaRayContext
        try:
            ray_ctx = OrcaRayContext.get(initialize=False)
            num_workers = ray_ctx.num_ray_nodes
        except:
            num_workers = 1
        return num_workers

    def predict(self, x=None, horizon=24, mc=False,
                future_covariates=None,
                future_dti=None,
                num_workers=None):
        """
        Predict horizon time-points ahead the input x in fit_eval
        :param x: We don't support input x currently.
        :param horizon: horizon length to predict
        :param mc:
        :param future_covariates: covariates corresponding to future horizon steps data to predict.
        :param future_dti: dti corresponding to future horizon steps data to predict.
        :param num_workers: the number of workers to use. Note that there has to be an activate
               OrcaRayContext if num_workers > 1.
        :return:
        """
        from bigdl.nano.utils.log4Error import invalidInputError
        if x is not None:
            invalidInputError(False,
                              "We don't support input x directly.")
        if self.model is None:
            invalidInputError(False,
                              "Needs to call fit_eval or restore first before calling predict")
        self._check_covariates_dti(covariates=future_covariates, dti=future_dti, ts_len=horizon,
                                   method_name="predict")
        if num_workers is None:
            num_workers = TCMF.get_default_num_workers()
        if num_workers > 1:
            import ray
            from bigdl.orca.ray import OrcaRayContext
            try:
                OrcaRayContext.get(initialize=False)
            except:
                try:
                    # detect whether ray has been started.
                    ray.put(None)
                except:
<<<<<<< HEAD
                    invalidInputError(False,
                                      f"There must be an activate ray context while running with "
                                      f"{num_workers} workers. You can either start and init a "
                                      f"RayContext by init_orca_context(..., init_ray_on_spark="
                                      f"True) or start Ray with ray.init()")
=======
                    raise RuntimeError(f"There must be an activate ray context while running with "
                                       f"{num_workers} workers. You can either start and init a "
                                       f"OrcaRayContext by init_orca_context(...,"
                                       f"init_ray_on_spark=True) or start Ray with ray.init()")
>>>>>>> efa84bec

        out = self.model.predict_horizon(
            future=horizon,
            bsize=90,
            num_workers=num_workers,
            future_covariates=future_covariates,
            future_dti=future_dti,
        )
        return out[:, -horizon::]

    def evaluate(self, x=None, y=None, metrics=None, target_covariates=None,
                 target_dti=None, num_workers=None):
        """
        Evaluate on the prediction results and y. We predict horizon time-points ahead the input x
        in fit_eval before evaluation, where the horizon length equals the second dimension size of
        y.
        :param x: We don't support input x currently.
        :param y: target. We interpret the second dimension of y as the horizon length for
            evaluation.
        :param metrics: a list of metrics in string format
        :param target_covariates: covariates corresponding to target_value.
            2-D ndarray or None.
            The shape of ndarray should be (r, horizon), where r is the number of covariates.
            Global covariates for all time series. If None, only default time coveriates will be
            used while use_time is True. If not, the time coveriates used is the stack of input
            covariates and default time coveriates.
        :param target_dti: dti corresponding to target_value.
            DatetimeIndex or None.
            If None, use default fixed frequency DatetimeIndex generated with the last date of x in
            fit and freq.
        :param num_workers: the number of workers to use in evaluate. It defaults to 1.
        :return: a list of metric evaluation results
        """
        from bigdl.nano.utils.log4Error import invalidInputError
        if x is not None:
            invalidInputError(False,
                              "We don't support input x directly.")
        if y is None:
            invalidInputError(False,
                              "Input invalid y of None")
        if self.model is None:
            invalidInputError(False,
                              "Needs to call fit_eval or restore first before calling predict")
        if len(y.shape) == 1:
            y = np.expand_dims(y, axis=1)
            horizon = 1
        else:
            horizon = y.shape[1]
        result = self.predict(x=None, horizon=horizon,
                              future_covariates=target_covariates,
                              future_dti=target_dti,
                              num_workers=num_workers)

        if y.shape[1] == 1:
            multioutput = 'uniform_average'
        else:
            multioutput = 'raw_values'
        return [Evaluator.evaluate(m, y, result, multioutput=multioutput) for m in metrics]

    def save(self, model_file):
        pickle.dump(self.model, open(model_file, "wb"))

    def restore(self, model_file):
        with open(model_file, 'rb') as f:
            self.model = pickle.load(f)
        self.model_init = True

    def _get_optional_parameters(self):
        return {}

    def _get_required_parameters(self):
        return {}

    def _check_covariates_dti(self, covariates=None, dti=None, ts_len=24, method_name='fit'):
        from bigdl.nano.utils.log4Error import invalidInputError
        if covariates is not None and not isinstance(covariates, np.ndarray):
            invalidInputError(False,
                              f"Input covariates must be a ndarray. Got ${type(covariates)}")
        if covariates is not None and not covariates.ndim == 2:
            invalidInputError(False,
                              f"You should input a 2-D ndarray of covariates. But Got dimension"
                              f" of ${covariates.ndim}")
        if covariates is not None and not covariates.shape[1] == ts_len:
            invalidInputError(False,
                              f"The second dimension shape of covariates should be {ts_len}, "
                              f"but got {covariates.shape[1]} instead.")
        if dti is not None and not isinstance(dti, pd.DatetimeIndex):
            invalidInputError(False,
                              f"Input dti must be a pandas DatetimeIndex. Got ${type(dti)}")
        if dti is not None and len(dti) != ts_len:
            invalidInputError(False,
                              f"Input dti length should be equal to {ts_len}, "
                              f"but got {len(dti)} instead.")

        if method_name != 'fit':
            # covariates and dti should be consistent with that in fit
            if self.model.covariates is None and covariates is not None:
                invalidInputError(False,
                                  f"Find valid covariates in {method_name} but invalid covariates "
                                  f"in fit. Please keep them in consistence!")
            if self.model.covariates is not None and covariates is None:
                invalidInputError(False,
                                  f"Find valid covariates in fit but invalid covariates in "
                                  f"{method_name}. Please keep them in consistence!")
            if self.model.covariates is not None \
                    and self.model.covariates.shape[0] != covariates.shape[0]:
                invalidInputError(False,
                                  f"The input covariates number in {method_name} should be"
                                  f" the same as the input covariates number in fit. Got"
                                  f" {covariates.shape[0]}"
                                  f"and {self.model.covariates.shape[0]} respectively.")
            if self.model.dti is None and dti is not None:
                invalidInputError(False,
                                  f"Find valid dti in {method_name} but invalid dti in fit. "
                                  f"Please keep them in consistence!")
            if self.model.dti is not None and dti is None:
                invalidInputError(False,
                                  f"Find valid dti in fit but invalid dti in {method_name}. "
                                  f"Please keep them in consistence!")


class ModelWrapper(metaclass=ABCMeta):
    @abstractmethod
    def fit(self, **kwargs):
        pass

    @abstractmethod
    def evaluate(self, **kwargs):
        pass

    @abstractmethod
    def predict(self, **kwargs):
        pass

    @abstractmethod
    def is_xshards_distributed(self, **kwargs):
        pass

    @abstractmethod
    def save(self, **kwargs):
        pass

    @abstractmethod
    def load(self, **kwargs):
        pass


class TCMFXshardsModelWrapper(ModelWrapper):

    def __init__(self, config):
        self.internal = None
        self.config = config

    def fit(self, x, num_workers=None, **fit_params):
        from bigdl.nano.utils.log4Error import invalidInputError
        if num_workers:
            invalidInputError(False,
                              "We don't support passing num_workers in fit "
                              "with input of xShards of dict")

        def orca_train_model(d, config):
            tcmf = TCMF()
            tcmf.build(config)
            id_arr, train_data = split_id_and_data(d, True)
            tcmf.fit_eval((train_data, None), **fit_params)
            return [id_arr, tcmf]

        if isinstance(x, SparkXShards):
            if x._get_class_name() == "dict":
                self.internal = x.transform_shard(orca_train_model, self.config)
            else:
                invalidInputError(False,
                                  "value of x should be an xShards of dict, "
                                  "but is an xShards of " + x._get_class_name())
        else:
            invalidInputError(False,
                              "value of x should be an xShards of dict, "
                              "but isn't an xShards")

    def fit_incremental(self, x_incr, covariates_incr=None, dti_incr=None):
        from bigdl.nano.utils.log4Error import invalidInputError
        invalidInputError(False, "fit_incremental not implemented")

    def evaluate(self, y, metric=None, target_covariates=None,
                 target_dti=None, num_workers=None):
        """
        Evaluate the model
        :param x: input
        :param y: target
        :param metric:
        :param num_workers:
        :param target_covariates:
        :param target_dti:
        :return: a list of metric evaluation results
        """
        from bigdl.nano.utils.log4Error import invalidInputError
        invalidInputError(False, "not implemented")

    def predict(self, horizon=24,
                future_covariates=None,
                future_dti=None,
                num_workers=None):
        """
        Prediction.
        :param horizon:
        :param future_covariates: covariates corresponding to future horizon steps data to predict.
        :param future_dti: dti corresponding to future horizon steps data to predict.
        :param num_workers
        :return: result
        """
        from bigdl.nano.utils.log4Error import invalidInputError
        if num_workers and num_workers != 1:
            invalidInputError(False,
                              "We don't support passing num_workers in predict "
                              "with input of xShards of dict")

        def orca_predict(data):
            id_arr = data[0]
            tcmf = data[1]
            predict_results = tcmf.predict(x=None, horizon=horizon,
                                           future_covariates=future_covariates,
                                           future_dti=future_dti,)
            result = dict()
            result['id'] = id_arr
            result["prediction"] = predict_results
            return result

        return self.internal.transform_shard(orca_predict)

    def is_xshards_distributed(self):
        return True

    def save(self, model_path):
        """
        save model to file.
        :param model_path: the model file path to be saved to.
        :return:
        """
        if self.internal is not None:
            self.internal.save_pickle(model_path)

    def load(self, model_path, minPartitions=None):
        """
        restore model from model file and config.
        :param model_path: the model file
        :return: the restored model
        """
        self.internal = XShards.load_pickle(model_path, minPartitions=minPartitions)


class TCMFNdarrayModelWrapper(ModelWrapper):

    def __init__(self, config):
        self.internal = TCMF()
        self.config = config
        self.internal.build(self.config)
        self.id_arr = None

    def fit(self, x, num_workers=None, **fit_params):
        from bigdl.nano.utils.log4Error import invalidInputError
        if isinstance(x, dict):
            self.id_arr, train_data = split_id_and_data(x, False)
            self.internal.fit_eval((train_data, None), num_workers=num_workers, **fit_params)
        else:
            from bigdl.nano.utils.log4Error import invalidInputError
            invalidInputError(False,
                              "value of x should be a dict of ndarray")

    def _rearrange_data_by_id(self, id_new, data_new, method_name="fit_incremental"):
        from bigdl.nano.utils.log4Error import invalidInputError
        if np.array_equal(self.id_arr, id_new) or id_new is None:
            return data_new
        if self.id_arr is None:
            from bigdl.nano.utils.log4Error import invalidInputError
            invalidInputError(False,
                              f"Got valid id in {method_name} and invalid id in fit.")
        if set(id_new) != set(self.id_arr):
            invalidInputError(False,
                              f"The input ids in {method_name} differs from input ids in fit.")
        return data_new[[id_new.index(_) for _ in self.id_arr]]

    def fit_incremental(self, x_incr, covariates_incr=None, dti_incr=None):
        """
        incrementally fit the model. Note that we only incrementally fit X_seq (TCN in global model)
        :param x_incr: 2-D numpy array in shape (n, T_incr), where n is the number of target time
        series, T_incr is the number of time steps incremented.
            incremental data to be fitted.
        :param covariates_incr: covariates corresponding to x_incr. 2-D ndarray or None.
            The shape of ndarray should be (r, T_incr), where r is the number of covariates.
            Global covariates for all time series. If None, only default time coveriates will be
            used while use_time is True. If not, the time coveriates used is the stack of input
            covariates and default time coveriates.
        :param dti_incr: dti corresponding to the x_incr. DatetimeIndex or None.
            If None, use default fixed frequency DatetimeIndex generated with the last date of x in
            fit and freq.
        :return:
        """
        if isinstance(x_incr, dict):
            incr_id_arr, incr_train_data = split_id_and_data(x_incr, False)
            incr_train_data = self._rearrange_data_by_id(id_new=incr_id_arr,
                                                         data_new=incr_train_data,
                                                         method_name="fit_incremental")
            self.internal.fit_incremental(incr_train_data,
                                          covariates_new=covariates_incr,
                                          dti_new=dti_incr)
        else:
            from bigdl.nano.utils.log4Error import invalidInputError
            invalidInputError(False,
                              "value of x should be a dict of ndarray")

    def evaluate(self, y, metric=None, target_covariates=None,
                 target_dti=None, num_workers=None):
        """
        Evaluate the model
        :param y: target
        :param metric:
        :param target_covariates:
        :param target_dti
        :param num_workers:
        :return: a list of metric evaluation results
        """
        if isinstance(y, dict):
            id_arr, y = split_id_and_data(y, False)
            y = self._rearrange_data_by_id(id_new=id_arr, data_new=y, method_name='evaluate')
            return self.internal.evaluate(y=y, metrics=metric,
                                          target_covariates=target_covariates,
                                          target_dti=target_dti,
                                          num_workers=num_workers)
        else:
            from bigdl.nano.utils.log4Error import invalidInputError
            invalidInputError(False,
                              "value of y should be a dict of ndarray")

    def predict(self, horizon=24,
                future_covariates=None,
                future_dti=None,
                num_workers=None):
        """
        Prediction.
        :param horizon
        :param future_covariates: covariates corresponding to future horizon steps data to predict.
        :param future_dti: dti corresponding to future horizon steps data to predict.
        :param num_workers
        :return: result
        """
        pred = self.internal.predict(horizon=horizon, num_workers=num_workers,
                                     future_covariates=future_covariates,
                                     future_dti=future_dti,)
        result = dict()
        if self.id_arr is not None:
            result['id'] = self.id_arr
        result["prediction"] = pred
        return result

    def is_xshards_distributed(self):
        return False

    def save(self, model_path):
        """
        save model to file.
        :param model_path: the model file path to be saved to.
        :return:
        """
        with open(model_path + '/id.pkl', 'wb') as f:
            pickle.dump(self.id_arr, f)
        self.internal.save(model_path + "/model")

    def load(self, model_path):
        """
        restore model from model file and config.
        :param model_path: the model file
        :return: the restored model
        """
        self.internal = TCMF()
        with open(model_path + '/id.pkl', 'rb') as f:
            self.id_arr = pickle.load(f)
        self.internal.restore(model_path + "/model")


def split_id_and_data(d, is_xshards_distributed=False):
    from bigdl.nano.utils.log4Error import invalidInputError
    if 'y' in d:
        train_data = d['y']
        if not isinstance(train_data, np.ndarray):
            invalidInputError(False,
                              "the value of y should be an ndarray")
    else:
        invalidInputError(False,
                          "key `y` doesn't exist in x")
    id_arr = None
    if 'id' in d:
        id_arr = d['id']
        if len(id_arr) != train_data.shape[0]:
            invalidInputError(False,
                              "the length of the id array should be equal to the number of "
                              "rows in the y")
    elif is_xshards_distributed:
        invalidInputError(False,
                          "key `id` doesn't exist in x")
    return id_arr, train_data<|MERGE_RESOLUTION|>--- conflicted
+++ resolved
@@ -166,18 +166,11 @@
                     # detect whether ray has been started.
                     ray.put(None)
                 except:
-<<<<<<< HEAD
                     invalidInputError(False,
                                       f"There must be an activate ray context while running with "
                                       f"{num_workers} workers. You can either start and init a "
                                       f"RayContext by init_orca_context(..., init_ray_on_spark="
                                       f"True) or start Ray with ray.init()")
-=======
-                    raise RuntimeError(f"There must be an activate ray context while running with "
-                                       f"{num_workers} workers. You can either start and init a "
-                                       f"OrcaRayContext by init_orca_context(...,"
-                                       f"init_ray_on_spark=True) or start Ray with ray.init()")
->>>>>>> efa84bec
 
         out = self.model.predict_horizon(
             future=horizon,

#
# Copyright 2016 The BigDL Authors.
#
# Licensed under the Apache License, Version 2.0 (the "License");
# you may not use this file except in compliance with the License.
# You may obtain a copy of the License at
#
#     http://www.apache.org/licenses/LICENSE-2.0
#
# Unless required by applicable law or agreed to in writing, software
# distributed under the License is distributed on an "AS IS" BASIS,
# WITHOUT WARRANTIES OR CONDITIONS OF ANY KIND, either express or implied.
# See the License for the specific language governing permissions and
# limitations under the License.
#
from bigdl.chronos.data.utils.public_dataset import PublicDataset
from bigdl.nano.utils.log4Error import *


def get_public_dataset(name, path='~/.chronos/dataset', redownload=False, **kwargs):
    """
    Get public dataset.

    >>> from bigdl.chronos.data.repo_dataset import get_public_dataset
    >>> tsdata_network_traffic = get_public_dataset(name="network_traffic")

    :param name: str, public dataset name, e.g. "network_traffic".
           We only support network_traffic, AIOps, fsi, nyc_taxi, uci_electricity,
           uci_electricity_wide.
    :param path: str, download path, the value defatults to "~/.chronos/dataset/".
    :param redownload: bool, if redownload the raw dataset file(s).
    :param kwargs: extra arguments passed to initialize the tsdataset,
           including with_split, val_ratio and test_ratio.
    """
    invalidInputError(isinstance(name, str) and isinstance(path, str),
                      "Name and path must be string.")

    if name.lower().strip() == 'network_traffic':
        return PublicDataset(name='network_traffic',
                             path=path,
                             redownload=redownload,
                             **kwargs).get_public_data()\
                                      .preprocess_network_traffic()\
                                      .get_tsdata(dt_col='StartTime',
                                                  target_col=['AvgRate', 'total'])
    elif name.lower().strip() == 'aiops':
        return PublicDataset(name='AIOps',
                             path=path,
                             redownload=redownload,
                             **kwargs).get_public_data()\
                                      .preprocess_AIOps()\
                                      .get_tsdata(dt_col='time_step',
                                                  target_col=['cpu_usage'])
    elif name.lower().strip() == 'fsi':
        return PublicDataset(name='fsi',
                             path=path,
                             redownload=redownload,
                             **kwargs).get_public_data()\
                                      .preprocess_fsi()\
                                      .get_tsdata(dt_col='ds',
                                                  target_col=['y'])
    elif name.lower().strip() == 'nyc_taxi':
        return PublicDataset(name='nyc_taxi',
                             path=path,
                             redownload=redownload,
                             **kwargs).get_public_data()\
                                      .preprocess_nyc_taxi()\
                                      .get_tsdata(dt_col='timestamp',
                                                  target_col=['value'])
    elif name.lower().strip() == 'uci_electricity':
        return PublicDataset(name='uci_electricity',
                             path=path,
                             redownload=redownload,
                             **kwargs).get_public_data()\
                                      .preprocess_uci_electricity()\
                                      .get_tsdata(dt_col='timestamp',
                                                  target_col=['value'],
                                                  id_col='id')
    elif name.lower().strip() == 'uci_electricity_wide':
        target = []
        for i in range(370):
            target.append('MT_'+str(i+1).zfill(3))
        return PublicDataset(name='uci_electricity_wide',
                             path=path,
                             redownload=redownload,
                             **kwargs).get_public_data()\
                                      .preprocess_uci_electricity_wide()\
                                      .get_tsdata(dt_col='timestamp',
                                                  target_col=target)
    else:
<<<<<<< HEAD
        invalidInputError(False,
                          "Only network_traffic, AIOps, fsi, nyc_taxi, uci_electricity "
                          f"are supported in Chronos built-in dataset, while get {name}.")
=======
        raise NameError("Only network_traffic, AIOps, fsi, nyc_taxi, uci_electricity,"
                        f" uci_electricity_wide "
                        f"are supported in Chronos built-in dataset, while get {name}.")
>>>>>>> d927bd8f
<|MERGE_RESOLUTION|>--- conflicted
+++ resolved
@@ -88,12 +88,7 @@
                                       .get_tsdata(dt_col='timestamp',
                                                   target_col=target)
     else:
-<<<<<<< HEAD
         invalidInputError(False,
-                          "Only network_traffic, AIOps, fsi, nyc_taxi, uci_electricity "
-                          f"are supported in Chronos built-in dataset, while get {name}.")
-=======
-        raise NameError("Only network_traffic, AIOps, fsi, nyc_taxi, uci_electricity,"
-                        f" uci_electricity_wide "
-                        f"are supported in Chronos built-in dataset, while get {name}.")
->>>>>>> d927bd8f
+                          "Only network_traffic, AIOps, fsi, nyc_taxi, uci_electricity"
+                          " uci_electricity_wide"
+                          f"are supported in Chronos built-in dataset, while get {name}.")
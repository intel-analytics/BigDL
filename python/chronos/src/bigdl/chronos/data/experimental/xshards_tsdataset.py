--- conflicted
+++ resolved
@@ -272,7 +272,6 @@
                                                         feature_col, target_col)
         return self
 
-<<<<<<< HEAD
     def gen_dt_feature(self, features='all', one_hot_features=None):
         '''
         Generate datetime feature(s) for each record.
@@ -306,7 +305,6 @@
         features_generated = self.shards.transform_shard(_get_features).collect()[0]
         features_generated = [fe for fe in features_generated if fe not in self.target_col + [self.dt_col, self.id_col]]
         self.feature_col += features_generated
-=======
     def scale(self, scaler, fit=True):
         '''
         Scale the time series dataset's feature column and target column.
@@ -397,7 +395,6 @@
         self.shards = self.shards.transform_shard(_inverse_transform, self.id_col,
                                                   self.scaler_dict, self.feature_col,
                                                   self.target_col)
->>>>>>> 4199e135
         return self
 
     def impute(self,

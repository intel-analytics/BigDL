--- conflicted
+++ resolved
@@ -4,7 +4,6 @@
   pip uninstall -y bigdl-dllib
 }
 
-<<<<<<< HEAD
 
 echo "start test for dllib rnn"
 echo "start test for dllib custom"
@@ -17,9 +16,7 @@
 echo "start test for dllib nnframes image inference"
 
 # echo "#1 start test for dllib lenet5"
-=======
-echo "#1 start test for dllib lenet5"
->>>>>>> e96c935e
+
 
 # #timer
 # start=$(date "+%s")
@@ -315,80 +312,4 @@
 # fi
 now=$(date "+%s")
 time=$((now - start))
-<<<<<<< HEAD
-echo "#14 Total time cost ${time} seconds"
-=======
-echo "#3 Total time cost ${time} seconds"
-
-
-echo "#4 start test for dllib autograd custom"
-#timer
-start=$(date "+%s")
-#run the example
-python ${BIGDL_ROOT}/python/dllib/examples/autograd/custom.py --cluster-mode "yarn-client"
-if [ $exit_status -ne 0 ]; then
-  clear_up
-  echo "dllib autograd custom failed"
-  exit $exit_status
-fi
-now=$(date "+%s")
-time=$((now - start))
-echo "#4 Total time cost ${time} seconds"
-
-
-echo "#5 start test for dllib autograd customloss"
-#timer
-start=$(date "+%s")
-#run the example
-python ${BIGDL_ROOT}/python/dllib/examples/autograd/customloss.py --cluster-mode "yarn-client"
-if [ $exit_status -ne 0 ]; then
-  clear_up
-  echo "dllib autograd customloss failed"
-  exit $exit_status
-fi
-now=$(date "+%s")
-time=$((now - start))
-echo "#5 Total time cost ${time} seconds"
-
-
-echo "#6 start test for dllib nnframes_imageInference"
-
-if [ -f analytics-zoo-models/bigdl_inception-v1_imagenet_0.4.0.model ]; then
-  echo "analytics-zoo-models/bigdl_inception-v1_imagenet_0.4.0.model already exists."
-else
-  wget $FTP_URI/analytics-zoo-models/image-classification/bigdl_inception-v1_imagenet_0.4.0.model \
-    -P analytics-zoo-models
-fi
-
-#timer
-start=$(date "+%s")
-#run the example
-python ${BIGDL_ROOT}/python/dllib/examples/nnframes/imageInference/ImageInferenceExample.py \
-  -m analytics-zoo-models/bigdl_inception-v1_imagenet_0.4.0.model \
-  -f ${HDFS_URI}/kaggle/train_100 --cluster-mode "yarn-client"
-if [ $exit_status -ne 0 ]; then
-  clear_up
-  echo "dllib nnframes_imageInference failed"
-  exit $exit_status
-fi
-now=$(date "+%s")
-time=$((now - start))
-echo "#6 Total time cost ${time} seconds"
-
-
-echo "#7 start test for dllib nnframes_imageTransfer learning"
-#timer
-start=$(date "+%s")
-#run the example
-python ${BIGDL_ROOT}/python/dllib/examples/nnframes/imageTransferLearning/ImageTransferLearningExample.py \
-  -m analytics-zoo-models/bigdl_inception-v1_imagenet_0.4.0.model \
-  -f ${HDFS_URI}/dogs_cats/samples --nb_epoch 2 --cluster-mode "yarn-client"
-if [ $exit_status -ne 0 ]; then
-  clear_up
-  echo "dllib nnframes_imageTransfer learning failed"
-  exit $exit_status
-fi
-now=$(date "+%s")
-time=$((now - start))
-echo "#7 Total time cost ${time} seconds"
->>>>>>> e96c935e
+echo "#14 Total time cost ${time} seconds"
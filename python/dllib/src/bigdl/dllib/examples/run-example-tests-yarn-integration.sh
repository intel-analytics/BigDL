#!/bin/bash
clear_up() {
  echo "Clearing up environment. Uninstalling dllib"
  pip uninstall -y bigdl-dllib
}

echo "#12 start test for orca tf2 resnet-50-imagenet"
#timer
start=$(date "+%s")
#run the example
python ${BIGDL_ROOT}/python/orca/example/learn/tf2/resnet/resnet-50-imagenet.py  \
  --worker_num 8 --cores 17 \
  --data_dir /bigdl2.0/data/imagenet_to_tfrecord --use_bf16 \
  --enable_numa_binding \
  --cluster_mode yarn-client
exit_status=$?
if [ $exit_status -ne 0 ]; then
  clear_up
  echo "orca tf2 resnet-50-imagenet failed"
  exit $exit_status
fi
now=$(date "+%s")
time=$((now - start))
<<<<<<< HEAD
echo "#12 Total time cost ${time} seconds"
=======
echo "#7 Total time cost ${time} seconds"

echo "#11 start test for orca data spark_pandas"
#timer 
start=$(date "+%s")
#run the example
python ${BIGDL_ROOT}/python/orca/example/data/spark_pandas.py --deploy-mode 'yarn-client'  -f /data/nyc_taxi.csv
exit_status=$?
if [ $exit_status -ne 0 ]; then
  clear_up
  echo "orca data spark_pandas failed"
  exit $exit_status
fi
now=$(date "+%s")
time=$((now - start))
echo "#11 Total time cost ${time} seconds"

echo "#12 start test for pytorch cifar10"
#timer  
start=$(date "+%s")
#run the example
python ${BIGDL_ROOT}/python/orca/example/learn/pytorch/cifar10/cifar10.py --cluster_mode 'yarn-client' --epochs 1  --batch_size 256 --data_dir /data/cifar10_data --download False
exit_status=$?
if [ $exit_status -ne 0 ]; then
  clear_up
  echo "orca pytorch cifar10 failed"
  exit $exit_status
fi
now=$(date "+%s")
time=$((now - start))
echo "#12 Total time cost ${time} seconds"

echo "#13 start test for pytorch fashion_mnist"
#timer 
start=$(date "+%s")
#run the example
python ${BIGDL_ROOT}/python/orca/example/learn/pytorch/fashion_mnist/fashion_mnist.py --cluster_mode 'yarn-client'   --epochs 1  --batch_size 256 --download False --data_dir /data/fashion_mnist
exit_status=$?
if [ $exit_status -ne 0 ]; then
  clear_up
  echo "orca pytorch fashion_mnist failed"
  exit $exit_status
fi
now=$(date "+%s")
time=$((now - start))
echo "#13 Total time cost ${time} seconds"

echo "#14 start test for pytorch super_resolution"
#timer 
start=$(date "+%s")
#run the example
python ${BIGDL_ROOT}/python/orca/example/learn/pytorch/super_resolution/super_resolution.py  --cluster_mode 'yarn-client' --data_dir /data/dataset 
exit_status=$?
if [ $exit_status -ne 0 ]; then
  clear_up
  echo "orca pytorch super_resolution failed"
  exit $exit_status
fi
now=$(date "+%s")
time=$((now - start))
echo "#14 Total time cost ${time} seconds"

echo "#15 start test for orca torchmodel mnist"
#timer   
start=$(date "+%s")
#run the example
python ${BIGDL_ROOT}/python/orca/example/torchmodel/train/mnist/main.py  --deploy-mode 'yarn-client' --dir /data/test_mnist --download False
exit_status=$?
if [ $exit_status -ne 0 ]; then
  clear_up
  echo "orca torchmodel mnist failed"
  exit $exit_status
fi
now=$(date "+%s")
time=$((now - start))
echo "#15 Total time cost ${time} seconds"

echo "#16 start test for orca torchmodel imagenet"
#timer  
start=$(date "+%s")
#run the example
python ${BIGDL_ROOT}/python/orca/example/torchmodel/train/imagenet/main.py  /data/imagenet2012 --batch-size 8 --max_epochs 1 --deploy_mode yarn-client
exit_status=$?
if [ $exit_status -ne 0 ]; then
  clear_up
  echo "orca torchmodel imagenet failed"
  exit $exit_status
fi
now=$(date "+%s")
time=$((now - start))
echo "#16 Total time cost ${time} seconds"

echo "#17 start test for orca torchmodel resnet_finetune"
#timer
start=$(date "+%s")
#run the example
python ${BIGDL_ROOT}/python/orca/example/torchmodel/train/resnet_finetune/resnet_finetune.py /data/dogs_cats/samples --deploy-mode yarn-client
exit_status=$?
if [ $exit_status -ne 0 ]; then
  clear_up
  echo "orca torchmodel resnet_finetune failed"
  exit $exit_status
fi
now=$(date "+%s")
time=$((now - start))
echo "#17 Total time cost ${time} seconds"

########################  cluster
echo "##18 start test for orca data spark_pandas"
#timer 
start=$(date "+%s")
#run the example
python ${BIGDL_ROOT}/python/orca/example/data/spark_pandas.py --deploy-mode 'yarn-cluster'  -f /data/nyc_taxi.csv
exit_status=$?
if [ $exit_status -ne 0 ]; then
  clear_up
  echo "orca data spark_pandas failed"
  exit $exit_status
fi
now=$(date "+%s")
time=$((now - start))
echo "#18 Total time cost ${time} seconds"

echo "#19 start test for pytorch cifar10"
#timer  
# failed jep error
start=$(date "+%s")
#run the example
python ${BIGDL_ROOT}/python/orca/example/learn/pytorch/cifar10/cifar10.py --cluster_mode yarn-cluster --epochs 1  --batch_size 4 --data_dir /data/cifar10_data --download False --executor_memory '4g' --driver_memory '4g'
exit_status=$?
if [ $exit_status -ne 0 ]; then
  clear_up
  echo "orca pytorch cifar10 failed"
  exit $exit_status
fi
now=$(date "+%s")
time=$((now - start))
echo "#19 Total time cost ${time} seconds"

echo "#20 start test for pytorch fashion_mnist"
#timer 
#failed jep error
start=$(date "+%s")
#run the example
python ${BIGDL_ROOT}/python/orca/example/learn/pytorch/fashion_mnist/fashion_mnist.py --cluster_mode yarn-cluster   --epochs 1  --batch_size 8 --download False --data_dir /data/fashion_mnist
exit_status=$?
if [ $exit_status -ne 0 ]; then
  clear_up
  echo "orca pytorch fashion_mnist failed"
  exit $exit_status
fi
now=$(date "+%s")
time=$((now - start))
echo "#20 Total time cost ${time} seconds"

echo "#21 start test for orca torchmodel mnist"
#timer  
#failed jep error
start=$(date "+%s")
#run the example
python ${BIGDL_ROOT}/python/orca/example/torchmodel/train/mnist/main.py  --deploy-mode yarn-cluster --dir /data/test_mnist --download False
exit_status=$?
if [ $exit_status -ne 0 ]; then
  clear_up
  echo "orca torchmodel mnist failed"
  exit $exit_status
fi
now=$(date "+%s")
time=$((now - start))
echo "#21 Total time cost ${time} seconds"

echo "#22 start test for pytorch super_resolution"
#timer 
#failed jep error
start=$(date "+%s")
#run the example
python ${BIGDL_ROOT}/python/orca/example/learn/pytorch/super_resolution/super_resolution.py  --cluster_mode yarn-cluster --data_dir /data/dataset 
exit_status=$?
if [ $exit_status -ne 0 ]; then
  clear_up
  echo "orca pytorch super_resolution failed"
  exit $exit_status
fi
now=$(date "+%s")
time=$((now - start))
echo "#22 Total time cost ${time} seconds"

echo "#23 start test for orca torchmodel imagenet"
#timer   
start=$(date "+%s")
#run the example
python ${BIGDL_ROOT}/python/orca/example/torchmodel/train/imagenet/main.py  /data/imagenet2012 --batch-size 8 --max_epochs 1 --deploy_mode yarn-cluster
exit_status=$?
if [ $exit_status -ne 0 ]; then
  clear_up
  echo "orca torchmodel imagenet failed"
  exit $exit_status
fi
now=$(date "+%s")
time=$((now - start))
echo "#23 Total time cost ${time} seconds"

echo "#24 start test for orca torchmodel resnet_finetune"
#timer 
#failed jep error
start=$(date "+%s")
#run the example
python ${BIGDL_ROOT}/python/orca/example/torchmodel/train/resnet_finetune/resnet_finetune.py /data/dogs_cats/samples --deploy-mode yarn-cluster
exit_status=$?
if [ $exit_status -ne 0 ]; then
  clear_up
  echo "orca torchmodel resnet_finetune failed"
  exit $exit_status
fi
now=$(date "+%s")
time=$((now - start))
echo "#24 Total time cost ${time} seconds"
>>>>>>> 672f7374
<|MERGE_RESOLUTION|>--- conflicted
+++ resolved
@@ -21,224 +21,4 @@
 fi
 now=$(date "+%s")
 time=$((now - start))
-<<<<<<< HEAD
-echo "#12 Total time cost ${time} seconds"
-=======
-echo "#7 Total time cost ${time} seconds"
-
-echo "#11 start test for orca data spark_pandas"
-#timer 
-start=$(date "+%s")
-#run the example
-python ${BIGDL_ROOT}/python/orca/example/data/spark_pandas.py --deploy-mode 'yarn-client'  -f /data/nyc_taxi.csv
-exit_status=$?
-if [ $exit_status -ne 0 ]; then
-  clear_up
-  echo "orca data spark_pandas failed"
-  exit $exit_status
-fi
-now=$(date "+%s")
-time=$((now - start))
-echo "#11 Total time cost ${time} seconds"
-
-echo "#12 start test for pytorch cifar10"
-#timer  
-start=$(date "+%s")
-#run the example
-python ${BIGDL_ROOT}/python/orca/example/learn/pytorch/cifar10/cifar10.py --cluster_mode 'yarn-client' --epochs 1  --batch_size 256 --data_dir /data/cifar10_data --download False
-exit_status=$?
-if [ $exit_status -ne 0 ]; then
-  clear_up
-  echo "orca pytorch cifar10 failed"
-  exit $exit_status
-fi
-now=$(date "+%s")
-time=$((now - start))
-echo "#12 Total time cost ${time} seconds"
-
-echo "#13 start test for pytorch fashion_mnist"
-#timer 
-start=$(date "+%s")
-#run the example
-python ${BIGDL_ROOT}/python/orca/example/learn/pytorch/fashion_mnist/fashion_mnist.py --cluster_mode 'yarn-client'   --epochs 1  --batch_size 256 --download False --data_dir /data/fashion_mnist
-exit_status=$?
-if [ $exit_status -ne 0 ]; then
-  clear_up
-  echo "orca pytorch fashion_mnist failed"
-  exit $exit_status
-fi
-now=$(date "+%s")
-time=$((now - start))
-echo "#13 Total time cost ${time} seconds"
-
-echo "#14 start test for pytorch super_resolution"
-#timer 
-start=$(date "+%s")
-#run the example
-python ${BIGDL_ROOT}/python/orca/example/learn/pytorch/super_resolution/super_resolution.py  --cluster_mode 'yarn-client' --data_dir /data/dataset 
-exit_status=$?
-if [ $exit_status -ne 0 ]; then
-  clear_up
-  echo "orca pytorch super_resolution failed"
-  exit $exit_status
-fi
-now=$(date "+%s")
-time=$((now - start))
-echo "#14 Total time cost ${time} seconds"
-
-echo "#15 start test for orca torchmodel mnist"
-#timer   
-start=$(date "+%s")
-#run the example
-python ${BIGDL_ROOT}/python/orca/example/torchmodel/train/mnist/main.py  --deploy-mode 'yarn-client' --dir /data/test_mnist --download False
-exit_status=$?
-if [ $exit_status -ne 0 ]; then
-  clear_up
-  echo "orca torchmodel mnist failed"
-  exit $exit_status
-fi
-now=$(date "+%s")
-time=$((now - start))
-echo "#15 Total time cost ${time} seconds"
-
-echo "#16 start test for orca torchmodel imagenet"
-#timer  
-start=$(date "+%s")
-#run the example
-python ${BIGDL_ROOT}/python/orca/example/torchmodel/train/imagenet/main.py  /data/imagenet2012 --batch-size 8 --max_epochs 1 --deploy_mode yarn-client
-exit_status=$?
-if [ $exit_status -ne 0 ]; then
-  clear_up
-  echo "orca torchmodel imagenet failed"
-  exit $exit_status
-fi
-now=$(date "+%s")
-time=$((now - start))
-echo "#16 Total time cost ${time} seconds"
-
-echo "#17 start test for orca torchmodel resnet_finetune"
-#timer
-start=$(date "+%s")
-#run the example
-python ${BIGDL_ROOT}/python/orca/example/torchmodel/train/resnet_finetune/resnet_finetune.py /data/dogs_cats/samples --deploy-mode yarn-client
-exit_status=$?
-if [ $exit_status -ne 0 ]; then
-  clear_up
-  echo "orca torchmodel resnet_finetune failed"
-  exit $exit_status
-fi
-now=$(date "+%s")
-time=$((now - start))
-echo "#17 Total time cost ${time} seconds"
-
-########################  cluster
-echo "##18 start test for orca data spark_pandas"
-#timer 
-start=$(date "+%s")
-#run the example
-python ${BIGDL_ROOT}/python/orca/example/data/spark_pandas.py --deploy-mode 'yarn-cluster'  -f /data/nyc_taxi.csv
-exit_status=$?
-if [ $exit_status -ne 0 ]; then
-  clear_up
-  echo "orca data spark_pandas failed"
-  exit $exit_status
-fi
-now=$(date "+%s")
-time=$((now - start))
-echo "#18 Total time cost ${time} seconds"
-
-echo "#19 start test for pytorch cifar10"
-#timer  
-# failed jep error
-start=$(date "+%s")
-#run the example
-python ${BIGDL_ROOT}/python/orca/example/learn/pytorch/cifar10/cifar10.py --cluster_mode yarn-cluster --epochs 1  --batch_size 4 --data_dir /data/cifar10_data --download False --executor_memory '4g' --driver_memory '4g'
-exit_status=$?
-if [ $exit_status -ne 0 ]; then
-  clear_up
-  echo "orca pytorch cifar10 failed"
-  exit $exit_status
-fi
-now=$(date "+%s")
-time=$((now - start))
-echo "#19 Total time cost ${time} seconds"
-
-echo "#20 start test for pytorch fashion_mnist"
-#timer 
-#failed jep error
-start=$(date "+%s")
-#run the example
-python ${BIGDL_ROOT}/python/orca/example/learn/pytorch/fashion_mnist/fashion_mnist.py --cluster_mode yarn-cluster   --epochs 1  --batch_size 8 --download False --data_dir /data/fashion_mnist
-exit_status=$?
-if [ $exit_status -ne 0 ]; then
-  clear_up
-  echo "orca pytorch fashion_mnist failed"
-  exit $exit_status
-fi
-now=$(date "+%s")
-time=$((now - start))
-echo "#20 Total time cost ${time} seconds"
-
-echo "#21 start test for orca torchmodel mnist"
-#timer  
-#failed jep error
-start=$(date "+%s")
-#run the example
-python ${BIGDL_ROOT}/python/orca/example/torchmodel/train/mnist/main.py  --deploy-mode yarn-cluster --dir /data/test_mnist --download False
-exit_status=$?
-if [ $exit_status -ne 0 ]; then
-  clear_up
-  echo "orca torchmodel mnist failed"
-  exit $exit_status
-fi
-now=$(date "+%s")
-time=$((now - start))
-echo "#21 Total time cost ${time} seconds"
-
-echo "#22 start test for pytorch super_resolution"
-#timer 
-#failed jep error
-start=$(date "+%s")
-#run the example
-python ${BIGDL_ROOT}/python/orca/example/learn/pytorch/super_resolution/super_resolution.py  --cluster_mode yarn-cluster --data_dir /data/dataset 
-exit_status=$?
-if [ $exit_status -ne 0 ]; then
-  clear_up
-  echo "orca pytorch super_resolution failed"
-  exit $exit_status
-fi
-now=$(date "+%s")
-time=$((now - start))
-echo "#22 Total time cost ${time} seconds"
-
-echo "#23 start test for orca torchmodel imagenet"
-#timer   
-start=$(date "+%s")
-#run the example
-python ${BIGDL_ROOT}/python/orca/example/torchmodel/train/imagenet/main.py  /data/imagenet2012 --batch-size 8 --max_epochs 1 --deploy_mode yarn-cluster
-exit_status=$?
-if [ $exit_status -ne 0 ]; then
-  clear_up
-  echo "orca torchmodel imagenet failed"
-  exit $exit_status
-fi
-now=$(date "+%s")
-time=$((now - start))
-echo "#23 Total time cost ${time} seconds"
-
-echo "#24 start test for orca torchmodel resnet_finetune"
-#timer 
-#failed jep error
-start=$(date "+%s")
-#run the example
-python ${BIGDL_ROOT}/python/orca/example/torchmodel/train/resnet_finetune/resnet_finetune.py /data/dogs_cats/samples --deploy-mode yarn-cluster
-exit_status=$?
-if [ $exit_status -ne 0 ]; then
-  clear_up
-  echo "orca torchmodel resnet_finetune failed"
-  exit $exit_status
-fi
-now=$(date "+%s")
-time=$((now - start))
-echo "#24 Total time cost ${time} seconds"
->>>>>>> 672f7374
+echo "#12 Total time cost ${time} seconds"
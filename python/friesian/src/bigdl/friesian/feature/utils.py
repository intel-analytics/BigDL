#
# Copyright 2016 The BigDL Authors.
#
# Licensed under the Apache License, Version 2.0 (the "License");
# you may not use this file except in compliance with the License.
# You may obtain a copy of the License at
#
#     http://www.apache.org/licenses/LICENSE-2.0
#
# Unless required by applicable law or agreed to in writing, software
# distributed under the License is distributed on an "AS IS" BASIS,
# WITHOUT WARRANTIES OR CONDITIONS OF ANY KIND, either express or implied.
# See the License for the specific language governing permissions and
# limitations under the License.
#

from bigdl.dllib.utils.file_utils import callZooFunc
from pyspark.sql.types import IntegerType, ShortType, LongType, FloatType, DecimalType, \
    DoubleType, BooleanType
from pyspark.sql.functions import broadcast, udf


def compute(df):
    return callZooFunc("float", "compute", df)


def log_with_clip(df, columns, clip=True):
    return callZooFunc("float", "log", df, columns, clip)


def generate_string_idx(df, columns, freq_limit, order_by_freq):
    return callZooFunc("float", "generateStringIdx", df, columns, freq_limit, order_by_freq)


def fill_na(df, fill_val, columns):
    return callZooFunc("float", "fillNa", df, fill_val, columns)


def fill_na_int(df, fill_val, columns):
    return callZooFunc("float", "fillNaInt", df, fill_val, columns)


def clip(df, columns, min, max):
    return callZooFunc("float", "clip", df, columns, min, max)


def fill_median(df, columns):
    return callZooFunc("float", "fillMedian", df, columns)


def median(df, columns, relative_error=0.001):
    return callZooFunc("float", "median", df, columns, relative_error)


def cross_columns(df, cross_column_list, bucket_sizes):
    return callZooFunc("float", "crossColumns", df, cross_column_list, bucket_sizes)


def check_col_exists(df, columns):
    df_cols = df.columns
    col_not_exist = list(filter(lambda x: x not in df_cols, columns))
    if len(col_not_exist) > 0:
        raise ValueError(str(col_not_exist) + " do not exist in this Table")


def add_negative_samples(df, item_size, item_col, label_col, neg_num):
    return callZooFunc("float", "addNegSamples", df, item_size, item_col, label_col, neg_num)


def add_hist_seq(df, cols, user_col, sort_col, min_len, max_len, num_seqs):
    return callZooFunc("float", "addHistSeq", df, cols, user_col, sort_col, min_len, max_len,
                       num_seqs)


def add_neg_hist_seq(df, item_size, item_history_col, neg_num):
    return callZooFunc("float", "addNegHisSeq", df, item_size, item_history_col, neg_num)


def add_value_features(df, cols, map_df, key, value):
    return callZooFunc("float", "addValueFeatures", df, cols, map_df, key, value)


def mask(df, mask_cols, seq_len):
    return callZooFunc("float", "mask", df, mask_cols, seq_len)


def pad(df, cols, seq_len, mask_cols):
    df = callZooFunc("float", "mask", df, mask_cols, seq_len) if mask_cols else df
    df = callZooFunc("float", "postPad", df, cols, seq_len)
    return df


def check_column_numeric(df, column):
    return df.schema[column].dataType in [IntegerType(), ShortType(),
                                          LongType(), FloatType(),
                                          DecimalType(), DoubleType()]


def ordinal_shuffle_partition(df):
    return callZooFunc("float", "ordinalShufflePartition", df)


def write_parquet(df, path, mode):
    callZooFunc("float", "dfWriteParquet", df, path, mode)


def check_col_str_list_exists(df, column, arg_name):
    if isinstance(column, str):
        assert column in df.columns, column + " in " + arg_name + " does not exist in Table"
    elif isinstance(column, list):
        for single_column in column:
            assert single_column in df.columns, "{} in {} does not exist in Table" \
                .format(single_column, arg_name)
    else:
        raise TypeError("elements in cat_cols should be str or list of str but get " + str(column))


def get_nonnumeric_col_type(df, columns):
    return list(filter(
        lambda x: x[0] in columns and not (x[1] == "smallint" or x[1] == "int" or
                                           x[1] == "bigint" or x[1] == "float" or x[1] == "double"),
        df.dtypes))


def gen_cols_name(columns, name_sep="_"):
    if isinstance(columns, str):
        return columns
    elif isinstance(columns, list):
        return name_sep.join(columns)
    else:
        raise ValueError("item should be either str or list of str")


def encode_target_(tbl, targets, target_cols=None, drop_cat=True, drop_fold=True, fold_col=None):
    for target_code in targets:
        cat_col = target_code.cat_col
        out_target_mean = target_code.out_target_mean
        join_tbl = tbl._clone(target_code.df)
        assert "target_encode_count" in join_tbl.df.columns, \
            "target_encode_count should be in target_code"
        # (keys of out_target_mean) should include (output columns)
        output_columns = list(filter(lambda x:
                                     ((isinstance(cat_col, str) and x != cat_col) or
                                      (isinstance(cat_col, list) and x not in cat_col)) and
                                     (fold_col is not None and x != fold_col) and
                                     (x != "target_encode_count"),
                                     join_tbl.df.columns))

        for column in output_columns:
            assert column in out_target_mean, column + " should be in out_target_mean"
            column_mean = out_target_mean[column][1]
            assert isinstance(column_mean, int) or isinstance(column_mean, float), \
                "mean in target_mean should be numeric but get {} of type {}" \
                " in {}".format(column_mean, type(column_mean), out_target_mean)

        # select target_cols to join
        if target_cols is not None:
            new_out_target_mean = {}
            for out_col, target_mean in out_target_mean.items():
                if target_mean[0] not in target_cols:
                    join_tbl = join_tbl.drop(out_col)
                else:
                    new_out_target_mean[out_col] = target_mean
            out_target_mean = new_out_target_mean

        all_size = join_tbl.size()
        limit_size = 100000000
        t_df = join_tbl.df
        top_df = t_df if all_size <= limit_size \
            else t_df.sort(t_df.target_encode_count.desc()).limit(limit_size)
        br_df = broadcast(top_df.drop("target_encode_count"))

        if fold_col is None:
            join_key = cat_col
        else:
            join_key = [cat_col, fold_col] if isinstance(cat_col, str) else cat_col + [fold_col]

        if all_size <= limit_size:
            joined = tbl.df.join(br_df, on=join_key, how="left")
        else:
            keyset = set(top_df.select(cat_col).rdd.map(lambda r: r[0]).collect())
            filter_udf = udf(lambda key: key in keyset, BooleanType())
            df1 = tbl.df.filter(filter_udf(cat_col))
            df2 = tbl.df.subtract(df1)
            joined1 = df1.join(br_df, on=join_key)
            joined2 = df2.join(t_df.drop("target_encode_count").subtract(br_df),
                               on=join_key, how="left")
            joined = joined1.union(joined2)

        tbl = tbl._clone(joined)
        # for new columns, fill na with mean
        for out_col, target_mean in out_target_mean.items():
            if out_col in tbl.df.columns:
                tbl = tbl.fillna(target_mean[1], out_col)

    if drop_cat:
        for target_code in targets:
            if isinstance(target_code.cat_col, str):
                tbl = tbl.drop(target_code.cat_col)
            else:
                tbl = tbl.drop(*target_code.cat_col)

    if drop_fold:
        if fold_col is not None:
            tbl = tbl.drop(fold_col)

    return tbl


def str_to_list(arg, arg_name):
    if isinstance(arg, str):
        return [arg]
    assert isinstance(arg, list), arg_name + " should be str or a list of str"
    return arg


<<<<<<< HEAD
def featuretable_to_xshards(tbl, convert_cols=None):
    from bigdl.friesian.feature import FeatureTable
    from bigdl.orca.data import SparkXShards
    from pyspark.ml.linalg import DenseVector
    import numpy as np
    assert isinstance(tbl, FeatureTable), "This function only supports friesian FeatureTable"
    # TODO: partition < node num
    if convert_cols is None:
        convert_cols = tbl.columns
    if convert_cols and not isinstance(convert_cols, list):
        convert_cols = [convert_cols]

    schema = tbl.df.schema
    np_type_dict = dict()
    for col in convert_cols:
        assert col in tbl.columns, "Column name " + col + " does not exist in the FeatureTable"
        feature_type = schema[col].dataType
        np_type = df_type_to_np_type(feature_type)
        if np_type:
            np_type_dict[col] = np_type

    def to_numpy_dict(iter):
        rows = list(iter)
        result = dict()
        for c in convert_cols:
            result[c] = []
        for row in rows:
            for c in convert_cols:
                result[c].append(row[c])
        for c in convert_cols:
            if c in np_type_dict:
                result[c] = np.asarray(result[c], dtype=np_type_dict[c])
            else:
                data = result[c]
                if len(data) > 0 and isinstance(data[0], DenseVector):
                    # TODO: test
                    result[c] = np.stack(list(map(lambda vector: vector.values.astype(np.float32), data)))
                else:
                    "unsupported field {}".format(schema[c])
        return [result]

    return SparkXShards(tbl.df.rdd.mapPartitions(to_numpy_dict))


def df_type_to_np_type(dtype):
    import pyspark.sql.types as df_types
    import numpy as np
    if isinstance(dtype, df_types.FloatType):
        return np.float32
    elif isinstance(dtype, df_types.IntegerType):
        return np.int32
    elif isinstance(dtype, df_types.StringType):
        return np.str
    elif isinstance(dtype, df_types.ArrayType):
        return df_type_to_np_type(dtype.elementType)
    else:
        return None
=======
def distribute_tfrs_model(model):
    from tensorflow_recommenders.tasks import base
    import tensorflow as tf
    import warnings
    import tensorflow_recommenders as tfrs

    if not isinstance(model, tfrs.Model):
        return model
    attr = model.__dict__
    task_dict = dict()
    for k, v in attr.items():
        if isinstance(v, base.Task):
            task_dict[k] = v

    for k, v in task_dict.items():
        try:
            v._loss.reduction = tf.keras.losses.Reduction.NONE
        except:
            warnings.warn("Model task " + k + " has no attribute _loss, please use "
                                              "`tf.keras.losses.Reduction.SUM` or "
                                              "`tf.keras.losses.Reduction.NONE` for "
                                              "loss reduction in this task if the "
                                              "Estimator raise an error.")

    return model
>>>>>>> ca1b2b74
<|MERGE_RESOLUTION|>--- conflicted
+++ resolved
@@ -214,7 +214,6 @@
     return arg
 
 
-<<<<<<< HEAD
 def featuretable_to_xshards(tbl, convert_cols=None):
     from bigdl.friesian.feature import FeatureTable
     from bigdl.orca.data import SparkXShards
@@ -272,7 +271,8 @@
         return df_type_to_np_type(dtype.elementType)
     else:
         return None
-=======
+
+
 def distribute_tfrs_model(model):
     from tensorflow_recommenders.tasks import base
     import tensorflow as tf
@@ -297,5 +297,4 @@
                                               "loss reduction in this task if the "
                                               "Estimator raise an error.")
 
-    return model
->>>>>>> ca1b2b74
+    return model
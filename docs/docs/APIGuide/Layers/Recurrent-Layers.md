--- conflicted
+++ resolved
@@ -11,7 +11,6 @@
 
 Recurrent module is a container of rnn cells. Different types of rnn cells can be added using add() function. Don't support multiRNNCell for performance issue. Use several Recurrent(cell) instead.  
 
-<<<<<<< HEAD
 Recurrent supports returning state and cell of its rnn cells at last time step by using getHiddenState. output of getHiddenState
 is an Activity and it can be directly used for setHiddenState function, which will set hidden state and cell at the first time step.  
 
@@ -19,15 +18,6 @@
 If contained cell is lstm, getHiddenState return value is a table [hidden state, cell], both size is `batch x hiddenSize`.  
 If contained cell is convlstm, getHiddenState return value is a table [hidden state, cell], both size is `batch x outputPlane x height x width`.  
 If contained cell is convlstm3D, getHiddenState return value is a table [hidden state, cell], both size is `batch x outputPlane x height x width x length`.
-=======
-Recurrent supports returning state and cell of its rnn cells at last time step by using getStates. output of getState
-is an Activity and it can be directly used for setStates function, which will set hidden state and cell at the first time step.  
-
-If contained cell is simple rnn, getStates return value is a tensor(hidden state) which is `batch x hiddenSize`.  
-If contained cell is lstm, getStates return value is a table [hidden state, cell], both size is `batch x hiddenSize`.  
-If contained cell is convlstm, getStates return value is a table [hidden state, cell], both size is `batch x outputPlane x height x width`.  
-If contained cell is convlstm3D, getStates return value is a table [hidden state, cell], both size is `batch x outputPlane x height x width x length`.
->>>>>>> 9763ad7e
 
 **Scala example:**
 ```scala
@@ -47,13 +37,8 @@
 
 val output = module.forward(input)
 
-<<<<<<< HEAD
 val state = module.getHiddenState()
 module.setHiddenState(state)
-=======
-val state = module.getStates()
-module.setStates(state)
->>>>>>> 9763ad7e
 
 > input
 (1,.,.) =
@@ -190,14 +175,9 @@
 
 Different types of rnn cells can be added using add() function.
 
-<<<<<<< HEAD
 RecurrentDecoder supports returning hidden state and cell of its rnn cells at last time step by using getHiddenState.
 If contained cell is MultiRNNCell, use getHiddenStates/setHiddenStates instead.
 
-=======
-RecurrentDecoder supports returning state and cell of its rnn cells at last time step by using getStates.
-With MultiRNNCell, it will return hiddenstate of each single cell at last time step.
->>>>>>> 9763ad7e
 Parameters:
 
 * `outputLength` sequence length of output

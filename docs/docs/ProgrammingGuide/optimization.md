--- conflicted
+++ resolved
@@ -217,11 +217,7 @@
 
 See details in [Visualization](visualization.md)
 
-<<<<<<< HEAD
-## Performance tunning
-=======
 ## Performance tuning
->>>>>>> e2e8f455
 For performance investigation, BigDL records the time-consuming distribution on each node for each step(e.g. sync weight, computing).The information can be displayed in the driver log. By default, it is suspended.To turn it on, please follow these steps:
 
 1.Prepare a log4j property file
@@ -234,10 +230,7 @@
 log4j.appender.stdout.layout=org.apache.log4j.PatternLayout
 log4j.appender.stdout.layout.ConversionPattern=%d{yyyy-MM-dd HH:mm:ss} %-5p %c{1}:%L - %m%n
 log4j.logger.com.intel.analytics.bigdl.optim=DEBUG
-<<<<<<< HEAD
-=======
-
->>>>>>> e2e8f455
+
 ```
 2.Add an option to your spark-submit command
 
@@ -245,3 +238,4 @@
 
 
 
+

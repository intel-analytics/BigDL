<?xml version="1.0" encoding="UTF-8"?>
<project xmlns="http://maven.apache.org/POM/4.0.0"
         xmlns:xsi="http://www.w3.org/2001/XMLSchema-instance"
         xsi:schemaLocation="http://maven.apache.org/POM/4.0.0 http://maven.apache.org/xsd/maven-4.0.0.xsd">
    <parent>
<<<<<<< HEAD
        <artifactId>sparkdl-parent_0.1</artifactId>
        <groupId>com.intel.analytics.sparkdl</groupId>
        <version>0.1.0-dnn-SNAPSHOT</version>
=======
        <artifactId>bigdl-parent_0.1</artifactId>
        <groupId>com.intel.analytics.bigdl</groupId>
        <version>0.1.0-SNAPSHOT</version>
>>>>>>> 6f7cb70e
    </parent>
    <modelVersion>4.0.0</modelVersion>

    <artifactId>mkl-parent_0.1</artifactId>
    <groupId>com.intel.analytics.bigdl</groupId>
    <packaging>pom</packaging>
    <modules>
        <module>native</module>
        <module>jni</module>
    </modules>


</project><|MERGE_RESOLUTION|>--- conflicted
+++ resolved
@@ -3,15 +3,9 @@
          xmlns:xsi="http://www.w3.org/2001/XMLSchema-instance"
          xsi:schemaLocation="http://maven.apache.org/POM/4.0.0 http://maven.apache.org/xsd/maven-4.0.0.xsd">
     <parent>
-<<<<<<< HEAD
-        <artifactId>sparkdl-parent_0.1</artifactId>
-        <groupId>com.intel.analytics.sparkdl</groupId>
-        <version>0.1.0-dnn-SNAPSHOT</version>
-=======
         <artifactId>bigdl-parent_0.1</artifactId>
         <groupId>com.intel.analytics.bigdl</groupId>
-        <version>0.1.0-SNAPSHOT</version>
->>>>>>> 6f7cb70e
+        <version>0.1.0-dnn-SNAPSHOT</version>
     </parent>
     <modelVersion>4.0.0</modelVersion>
 

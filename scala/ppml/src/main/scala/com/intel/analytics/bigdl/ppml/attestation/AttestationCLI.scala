--- conflicted
+++ resolved
@@ -56,15 +56,10 @@
                              asURL: String = "127.0.0.1:9000",
                              challenge: String = "",
                              policyID: String = "",
-<<<<<<< HEAD
                              quoteType: String = QUOTE_CONVENTION.MODE_GRAMINE,
                              httpsEnabled: Boolean = false,
                              apiVersion: String = "2020-10-01",
                              userReport: String = "010203040506")
-=======
-                             quoteType: String = "gramine",
-                             userReport: String = "ppml")
->>>>>>> 45ae5d93
 
         val cmdParser: OptionParser[CmdParams] = new OptionParser[CmdParams](
           "PPML Attestation Quote Generation Cmd tool") {

/*
 * Copyright 2021 The BigDL Authors.
 *
 * Licensed under the Apache License, Version 2.0 (the "License");
 * you may not use this file except in compliance with the License.
 * You may obtain a copy of the License at
 *
 *     http://www.apache.org/licenses/LICENSE-2.0
 *
 * Unless required by applicable law or agreed to in writing, software
 * distributed under the License is distributed on an "AS IS" BASIS,
 * WITHOUT WARRANTIES OR CONDITIONS OF ANY KIND, either express or implied.
 * See the License for the specific language governing permissions and
 * limitations under the License.
 */

package com.intel.analytics.bigdl.ppml.utils


import com.intel.analytics.bigdl.dllib.feature.dataset.{DataSet, MiniBatch, Sample, SampleToMiniBatch}
import com.intel.analytics.bigdl.dllib.tensor.Tensor
import com.intel.analytics.bigdl
<<<<<<< HEAD
import com.intel.analytics.bigdl.ppml.FLContext
import org.apache.spark.sql.types.FloatType
=======
import org.apache.spark.sql.types.{ArrayType, DataType, FloatType, MapType, StringType, StructType}
>>>>>>> 8d66d82a
import org.apache.spark.sql.{DataFrame, SparkSession}
import collection.JavaConverters._
import collection.JavaConversions._

object DataFrameUtils {
<<<<<<< HEAD
  def dataFrameToSample(df: DataFrame, isTrain: Boolean = true, batchSize: Int = 4): bigdl.DataSet[MiniBatch[Float]] = {
    val spark = FLContext.getSparkSession()
=======
  def dataFrameToSample(df: DataFrame,
                        featureColumn: Array[String] = null,
                        labelColumn: Array[String] = null,
                        isTrain: Boolean = true,
                        batchSize: Int = 4): bigdl.DataSet[MiniBatch[Float]] = {
    val spark = VflContext.getSparkSession()
>>>>>>> 8d66d82a
    import spark.implicits._
    var fDf: DataFrame = df
    if (featureColumn != null) {
      val featureList = featureColumn.toList
      fDf = fDf.select(featureList.head, featureList.tail: _*)
    }
    df.columns.foreach(colName => {
      val dataType = getGenericType(df.schema(colName).dataType)
      fDf = dataType match {
        case "scalar" => fDf.withColumn(colName, df.col(colName).cast(FloatType))
        case "complex" => throw new Error("not implemented")
      }

    })
    val samples = fDf.rdd.map(r => {
      var featureNum: Int = 0
      var labelMum: Int = 0
      val inputList = new java.util.ArrayList[Float]()
      val arr = if (featureColumn != null || labelColumn != null) {
        require(featureColumn != null && labelColumn != null,
          "You must provide both featureColumn and labelColumn or neither," +
          "if neither, the last would be used as label and the rest are the features")
        featureColumn.foreach(f => inputList.add(r.getAs[Float](f)))
        labelColumn.foreach(f => inputList.add(r.getAs[Float](f)))
        featureNum = featureColumn.length
        labelMum = labelColumn.length
        inputList.toArray[Float]
      } else {
        featureNum = r.size - 1
        labelMum = 1
        (0 until r.size).map(i => r.getAs[Float](i)).toArray
      }



      if (isTrain) {
        require(featureNum + labelMum == r.size, "size mismatch")
        val features = Tensor[Float](arr.slice(0, featureNum), Array(featureNum))
        val target = Tensor[Float](arr.slice(featureNum, r.size), Array(labelMum))
        Sample(features, target)
      } else {
        val featureNum = r.size
        val features = Tensor[Float](arr.slice(0, featureNum), Array(featureNum))
        Sample(features)
      }
    })
    DataSet.array(samples.collect()) ->
      SampleToMiniBatch(batchSize, parallelizing = false)
  }
  def getGenericType(dataType: DataType): String = {
    dataType match {
      case d =>
        if (d != ArrayType && d != StructType && d != MapType) "scalar"
        else "complex"
    }
  }
}<|MERGE_RESOLUTION|>--- conflicted
+++ resolved
@@ -17,31 +17,24 @@
 package com.intel.analytics.bigdl.ppml.utils
 
 
+import com.intel.analytics.bigdl
 import com.intel.analytics.bigdl.dllib.feature.dataset.{DataSet, MiniBatch, Sample, SampleToMiniBatch}
 import com.intel.analytics.bigdl.dllib.tensor.Tensor
-import com.intel.analytics.bigdl
-<<<<<<< HEAD
 import com.intel.analytics.bigdl.ppml.FLContext
-import org.apache.spark.sql.types.FloatType
-=======
 import org.apache.spark.sql.types.{ArrayType, DataType, FloatType, MapType, StringType, StructType}
->>>>>>> 8d66d82a
 import org.apache.spark.sql.{DataFrame, SparkSession}
+
 import collection.JavaConverters._
 import collection.JavaConversions._
 
 object DataFrameUtils {
-<<<<<<< HEAD
-  def dataFrameToSample(df: DataFrame, isTrain: Boolean = true, batchSize: Int = 4): bigdl.DataSet[MiniBatch[Float]] = {
-    val spark = FLContext.getSparkSession()
-=======
+
   def dataFrameToSample(df: DataFrame,
                         featureColumn: Array[String] = null,
                         labelColumn: Array[String] = null,
                         isTrain: Boolean = true,
                         batchSize: Int = 4): bigdl.DataSet[MiniBatch[Float]] = {
-    val spark = VflContext.getSparkSession()
->>>>>>> 8d66d82a
+    val spark = FLContext.getSparkSession()
     import spark.implicits._
     var fDf: DataFrame = df
     if (featureColumn != null) {

--- conflicted
+++ resolved
@@ -30,12 +30,9 @@
 import scala.util.control.Breaks._
 
 class PSI() extends FLClientClosable {
-<<<<<<< HEAD
-  val logger = Logger.getLogger(getClass)
   private var hashIdToId: Map[String, String] = Map[String, String]()
-=======
   val logger = LogManager.getLogger(getClass)
->>>>>>> 40fb8aeb
+
   def getSalt(secureCode: String = ""): String = {
     flClient.psiStub.getSalt(secureCode)
   }

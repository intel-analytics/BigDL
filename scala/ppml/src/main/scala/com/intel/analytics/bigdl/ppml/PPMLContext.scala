--- conflicted
+++ resolved
@@ -167,7 +167,6 @@
     sparkSession
   }
 
-<<<<<<< HEAD
   private def loadDataKeyPlainText(dirPath: String,
     primaryKeyName: String): String = {
     val dataKeyPlainText = primaryKeyName match {
@@ -179,10 +178,10 @@
           .retrieveDataKeyPlainText(dirPath)
     }
     dataKeyPlainText
-=======
+  }
+  
   def sql(sqlText: String): DataFrame = {
     getSparkSession().sql(sqlText)
->>>>>>> 41476439
   }
 }
 

--- conflicted
+++ resolved
@@ -25,13 +25,9 @@
 class OpenVINOModelSpec extends FlatSpec with Matchers {
   ClusterServing.helper = new ClusterServingHelper()
   "OpenVINO Inception_v1" should "work" in {
-<<<<<<< HEAD
     ("wget --no-check-certificate -O /tmp/openvino_inception_v1.tar https://sourceforge.net/" +
 "projects/analytics-zoo/files/analytics-zoo-data/openvino_inception_v1.tar").!
-=======
-    ("wget --no-check-certificate -O /tmp/openvino_inception_v1.tar https://sourceforge.net/projects/" +
-"analytics-zoo/files/analytics-zoo-data/openvino_inception_v1.tar").!
->>>>>>> 8f29278c
+
     "tar -xvf /tmp/openvino_inception_v1.tar -C /tmp/".!
     val resource = getClass().getClassLoader().getResource("serving")
     val dataPath = resource.getPath + "/image-3_224_224-arrow-base64"
@@ -58,13 +54,8 @@
   }
 
   "OpenVINO Mobilenet_v1" should "work" in {
-<<<<<<< HEAD
     ("wget --no-check-certificate -O /tmp/openvino_mobilenet_v1.tar https://sourceforge.net/" +
 "projects/analytics-zoo/files/analytics-zoo-data/openvino_mobilenet_v1.tar").!
-=======
-    ("wget --no-check-certificate -O /tmp/openvino_mobilenet_v1.tar https://sourceforge.net/projects/" +
-"analytics-zoo/files/analytics-zoo-data/openvino_mobilenet_v1.tar").!
->>>>>>> 8f29278c
     "tar -xvf /tmp/openvino_mobilenet_v1.tar -C /tmp/".!
     val resource = getClass().getClassLoader().getResource("serving")
     val dataPath = resource.getPath + "/image-3_224_224-arrow-base64"
@@ -93,13 +84,8 @@
 
 
   "OpenVINO Mobilenet_v2" should "work" in {
-<<<<<<< HEAD
     ("wget --no-check-certificate -O /tmp/openvino_mobilenet_v2.tar https://sourceforge.net/" +
 "projects/analytics-zoo/files/analytics-zoo-data/openvino_mobilenet_v2.tar").!
-=======
-    ("wget --no-check-certificate -O /tmp/openvino_mobilenet_v2.tar https://sourceforge.net/projects/" +
-"analytics-zoo/files/analytics-zoo-data/openvino_mobilenet_v2.tar").!
->>>>>>> 8f29278c
     "tar -xvf /tmp/openvino_mobilenet_v2.tar -C /tmp/".!
     val resource = getClass().getClassLoader().getResource("serving")
     val dataPath = resource.getPath + "/image-3_224_224-arrow-base64"
@@ -128,13 +114,8 @@
 
 
   "OpenVINO Resnet50_openvino2020" should "work" in {
-<<<<<<< HEAD
     ("wget --no-check-certificate -O /tmp/openvino2020_resnet50.tar https://sourceforge.net/" +
 "projects/analytics-zoo/files/analytics-zoo-data/openvino2020_resnet50.tar").!
-=======
-    ("wget --no-check-certificate -O /tmp/openvino2020_resnet50.tar https://sourceforge.net/projects/" +
-"analytics-zoo/files/analytics-zoo-data/openvino2020_resnet50.tar").!
->>>>>>> 8f29278c
     "tar -xvf /tmp/openvino2020_resnet50.tar -C /tmp/".!
     val resource = getClass().getClassLoader().getResource("serving")
     val dataPath = resource.getPath + "/image-3_224_224-arrow-base64"
@@ -163,13 +144,8 @@
 
 
   "OpenVINO Resnet50" should "work" in {
-<<<<<<< HEAD
     ("wget --no-check-certificate -O /tmp/openvino_resnet50.tar https://sourceforge.net/" +
 "projects/analytics-zoo/files/analytics-zoo-data/openvino_resnet50.tar").!
-=======
-    ("wget --no-check-certificate -O /tmp/openvino_resnet50.tar https://sourceforge.net/projects/" +
-"analytics-zoo/files/analytics-zoo-data/openvino_resnet50.tar").!
->>>>>>> 8f29278c
     "tar -xvf /tmp/openvino_resnet50.tar -C /tmp/".!
     val resource = getClass().getClassLoader().getResource("serving")
     val dataPath = resource.getPath + "/image-3_224_224-arrow-base64"
@@ -199,13 +175,8 @@
 
 
   "OpenVINO Vgg16" should "work" in {
-<<<<<<< HEAD
     ("wget --no-check-certificate -O /tmp/openvino_vgg16.tar https://sourceforge.net/" +
 "projects/analytics-zoo/files/analytics-zoo-data/openvino_vgg16.tar").!
-=======
-    ("wget --no-check-certificate -O /tmp/openvino_vgg16.tar https://sourceforge.net/projects/" +
-"analytics-zoo/files/analytics-zoo-data/openvino_vgg16.tar").!
->>>>>>> 8f29278c
     "tar -xvf /tmp/openvino_vgg16.tar -C /tmp/".!
     val resource = getClass().getClassLoader().getResource("serving")
     val dataPath = resource.getPath + "/image-3_224_224-arrow-base64"
@@ -234,13 +205,8 @@
 
 
   "OpenVINO face_detection_0100" should "work" in {
-<<<<<<< HEAD
     ("wget --no-check-certificate -O /tmp/openvino_face_detection_0100.tar https://sourceforge.net/" +
 "projects/analytics-zoo/files/analytics-zoo-data/openvino_face_detection_0100.tar").!
-=======
-    ("wget --no-check-certificate -O /tmp/openvino_face_detection_0100.tar https://sourceforge.net/projects/" +
-"analytics-zoo/files/analytics-zoo-data/openvino_face_detection_0100.tar").!
->>>>>>> 8f29278c
     "tar -xvf /tmp/openvino_face_detection_0100.tar -C /tmp/".!
     val resource = getClass().getClassLoader().getResource("serving")
     val dataPath = resource.getPath + "/image-3_224_224-arrow-base64"

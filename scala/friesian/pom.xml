<?xml version="1.0" encoding="UTF-8"?>
<project xmlns="http://maven.apache.org/POM/4.0.0"
         xmlns:xsi="http://www.w3.org/2001/XMLSchema-instance"
         xsi:schemaLocation="http://maven.apache.org/POM/4.0.0 http://maven.apache.org/xsd/maven-4.0.0.xsd">
    <parent>
        <artifactId>bigdl-parent-spark_${spark.version}</artifactId>
        <groupId>com.intel.analytics.bigdl</groupId>
        <version>0.14.0-SNAPSHOT</version>
    </parent>
    <modelVersion>4.0.0</modelVersion>

    <artifactId>bigdl-friesian-spark_${spark.version}</artifactId>
    <packaging>jar</packaging>

    <properties>
        <scoverage.plugin.version>1.1.1</scoverage.plugin.version>
        <scoverage.scalacPluginVersion>1.1.1</scoverage.scalacPluginVersion>
        <scoverage.aggregate>true</scoverage.aggregate>
        <runSpecsInParallel>false</runSpecsInParallel>
        <tagsToExclude>com.intel.analytics.bigdl.tags.Integration</tagsToExclude>
        <core.artifactId>zoo-core-dist-all</core.artifactId>
        <core.dependencyType>jar</core.dependencyType>
        <dllib.scope>compile</dllib.scope>
        <orca.scope>compile</orca.scope>
        <core.scope>compile</core.scope>
        <serving.scope>compile</serving.scope>
        <spark-scope>compile</spark-scope>
    </properties>

    <repositories>
        <repository>
            <id>sonatype</id>
            <name>sonatype repository</name>
            <url>https://oss.sonatype.org/content/groups/public/</url>
            <releases>
                <enabled>true</enabled>
            </releases>
            <snapshots>
                <enabled>true</enabled>
            </snapshots>
        </repository>
        <repository>
            <id>dinowernli-github-repo</id>
            <url>https://raw.github.com/dinowernli/maven-repos/master</url>
        </repository>
    </repositories>

    <dependencies>
        <dependency>
            <groupId>com.intel.analytics.bigdl</groupId>
            <artifactId>bigdl-dllib-spark_${spark.version}</artifactId>
            <version>0.14.0-SNAPSHOT</version>
            <scope>${dllib.scope}</scope>
        </dependency>
        <dependency>
            <groupId>com.intel.analytics.bigdl</groupId>
            <artifactId>bigdl-orca-spark_${spark.version}</artifactId>
            <version>0.14.0-SNAPSHOT</version>
            <scope>${orca.scope}</scope>
        </dependency>
        <dependency>
            <groupId>com.intel.analytics.zoo</groupId>
            <artifactId>${core.artifactId}</artifactId>
            <version>0.12.0-SNAPSHOT</version>
            <type>${core.dependencyType}</type>
            <scope>${core.scope}</scope>
        </dependency>
        <dependency>
            <groupId>org.apache.spark</groupId>
            <artifactId>spark-core_${scala.major.version}</artifactId>
            <version>${spark.version}</version>
            <scope>${spark-scope}</scope>
            <exclusions>
                <exclusion>
<<<<<<< HEAD
                    <groupId>com.fasterxml.jackson.core</groupId>
                    <artifactId>jackson-databind</artifactId>
                </exclusion>
                <exclusion>
                    <groupId>com.fasterxml.jackson.module</groupId>
                    <artifactId>jackson-module-scala_${scala.major.version}</artifactId>
=======
                    <groupId>log4j</groupId>
                    <artifactId>log4j</artifactId>
                </exclusion>
                <exclusion>
                    <groupId>org.slf4j</groupId>
                    <artifactId>slf4j-log4j12</artifactId>
>>>>>>> 5ff84e79
                </exclusion>
            </exclusions>
        </dependency>
        <dependency>
            <groupId>org.apache.spark</groupId>
            <artifactId>spark-mllib_${scala.major.version}</artifactId>
            <version>${spark.version}</version>
            <scope>${spark-scope}</scope>
        </dependency>
        <dependency>
            <groupId>org.scalatest</groupId>
            <artifactId>scalatest_${scala.major.version}</artifactId>
            <scope>test</scope>
        </dependency>
        <dependency>
<<<<<<< HEAD
            <groupId>com.google.protobuf</groupId>
            <artifactId>protobuf-java</artifactId>
            <version>3.15.8</version>
            <scope>${serving.scope}</scope>
        </dependency>
        <dependency>
            <groupId>com.google.protobuf</groupId>
            <artifactId>protobuf-java-util</artifactId>
            <version>3.15.8</version>
            <scope>${serving.scope}</scope>
        </dependency>
        <dependency>
            <groupId>com.intel.analytics.bigdl</groupId>
            <artifactId>bigdl-grpc-spark_${spark.version}</artifactId>
            <version>0.14.0-SNAPSHOT</version>
            <scope>${serving.scope}</scope>
        </dependency>
        <dependency>
            <groupId>org.apache.spark</groupId>
            <artifactId>spark-sql_${scala.major.version}</artifactId>
            <version>${spark.version}</version>
            <scope>${spark-scope}</scope>
        </dependency>
        <dependency>
            <groupId>redis.clients</groupId>
            <artifactId>jedis</artifactId>
            <version>3.6.3</version>
            <scope>${serving.scope}</scope>
        </dependency>
        <dependency>
            <groupId>me.dinowernli</groupId>
            <artifactId>java-grpc-prometheus</artifactId>
            <version>0.4.0</version>
            <scope>${serving.scope}</scope>
        </dependency>
        <!-- The client -->
        <dependency>
            <groupId>io.prometheus</groupId>
            <artifactId>simpleclient</artifactId>
            <version>0.12.0</version>
            <scope>${serving.scope}</scope>
        </dependency>
        <!-- Hotspot JVM metrics-->
        <dependency>
            <groupId>io.prometheus</groupId>
            <artifactId>simpleclient_hotspot</artifactId>
            <version>0.12.0</version>
            <scope>${serving.scope}</scope>
        </dependency>
        <dependency>
            <groupId>io.prometheus</groupId>
            <artifactId>simpleclient_httpserver</artifactId>
            <version>0.12.0</version>
            <scope>${serving.scope}</scope>
        </dependency>
        <dependency>
            <groupId>io.dropwizard.metrics</groupId>
            <artifactId>metrics-core</artifactId>
            <version>4.2.3</version>
            <scope>${serving.scope}</scope>
        </dependency>
        <dependency>
            <groupId>log4j</groupId>
            <artifactId>log4j</artifactId>
            <version>1.2.17</version>
            <scope>${serving.scope}</scope>
        </dependency>
        <dependency>
            <groupId>com.google.guava</groupId>
            <artifactId>guava</artifactId>
            <version>31.0.1-jre</version>
            <scope>${serving.scope}</scope>
        </dependency>
        <dependency>
            <groupId>com.fasterxml.jackson.core</groupId>
            <artifactId>jackson-databind</artifactId>
            <version>2.12.2</version>
            <scope>${spark-scope}</scope>
        </dependency>
        <dependency>
            <groupId>com.fasterxml.jackson.module</groupId>
            <artifactId>jackson-module-scala_${scala.major.version}</artifactId>
            <version>2.12.2</version>
            <scope>${spark-scope}</scope>
        </dependency>
        <dependency>
            <groupId>com.fasterxml.jackson.dataformat</groupId>
            <artifactId>jackson-dataformat-yaml</artifactId>
            <version>2.12.2</version>
            <scope>${serving.scope}</scope>
        </dependency>
        <dependency>
            <groupId>commons-cli</groupId>
            <artifactId>commons-cli</artifactId>
            <version>1.4</version>
            <scope>${serving.scope}</scope>
=======
            <groupId>log4j</groupId>
            <artifactId>log4j</artifactId>
            <version>1.2.17</version>
            <scope>test</scope>
        </dependency>
        <dependency>
            <groupId>org.slf4j</groupId>
            <artifactId>slf4j-log4j12</artifactId>
            <version>1.7.16</version>
            <scope>test</scope>
>>>>>>> 5ff84e79
        </dependency>
    </dependencies>

    <build>
        <plugins>
            <plugin>
                <groupId>org.scalatest</groupId>
                <artifactId>scalatest-maven-plugin</artifactId>
                <version>1.0</version>
                <configuration>
                    <reportsDirectory>${project.build.directory}/surefire-reports</reportsDirectory>
                    <junitxml>.</junitxml>
                    <filereports>bigdl-test-report.txt</filereports>
                    <parallel>${runSpecsInParallel}</parallel>
                    <systemProperties>
                        <bigdl.disableCheckSysEnv>true</bigdl.disableCheckSysEnv>
                    </systemProperties>
                    <argLine>-Xmx6g -XX:MaxPermSize=1g</argLine>
                </configuration>
                <executions>
                    <execution>
                        <id>test</id>
                        <goals>
                            <goal>test</goal>
                        </goals>
                    </execution>
                </executions>
            </plugin>

            <plugin>
                <groupId>org.apache.maven.plugins</groupId>
                <artifactId>maven-compiler-plugin</artifactId>
                <configuration>
                    <source>1.8</source>
                    <target>1.8</target>
                </configuration>
            </plugin>

<!--            <plugin>-->
<!--                <groupId>net.alchim31.maven</groupId>-->
<!--                <artifactId>scala-maven-plugin</artifactId>-->
<!--&lt;!&ndash;                <configuration>&ndash;&gt;-->
<!--&lt;!&ndash;                    <excludes>&ndash;&gt;-->
<!--&lt;!&ndash;                        <exclude>**/com/intel/analytics/bigdl/friesian/serving/**</exclude>&ndash;&gt;-->
<!--&lt;!&ndash;                        <exclude>**/swigfaiss.so</exclude>&ndash;&gt;-->
<!--&lt;!&ndash;                    </excludes>&ndash;&gt;-->
<!--&lt;!&ndash;                </configuration>&ndash;&gt;-->
<!--            </plugin>-->

            <plugin>
                <!--Please don't merge this shade plugin with spark-version's shade plugin to spark/pom.xml,
                 or shade plugin will be executed after assembly plugin. -->
                <groupId>org.apache.maven.plugins</groupId>
                <artifactId>maven-shade-plugin</artifactId>
                <version>3.2.1</version>
                <configuration>
                    <filters>
                        <filter>
                            <artifact>com.google.protobuf</artifact>
                            <excludes>
                                <exclude>META-INF/maven/com.google.protobuf/protobuf-java/*</exclude>
                            </excludes>
                        </filter>
                    </filters>
                    <relocations>
                        <relocation>
                            <pattern>com.google.protobuf</pattern>
                            <shadedPattern>com.intel.analytics.shaded.protobuf_v_3_5_1</shadedPattern>
                        </relocation>
                    </relocations>
                </configuration>
                <executions>
                    <execution>
                        <id>shade</id>
                        <phase>package</phase>
                        <goals>
                            <goal>shade</goal>
                        </goals>
                        <configuration>
                            <artifactSet>
                                <includes>
                                    <include>com.google.protobuf</include>
                                </includes>
                            </artifactSet>
                        </configuration>
                    </execution>
                    <execution>
                        <id>without-spark</id>
                        <phase>package</phase>
                        <goals>
                            <goal>shade</goal>
                        </goals>
                        <configuration>
                            <shadedArtifactAttached>true</shadedArtifactAttached>
                            <shadedClassifierName>jar-with-dependencies</shadedClassifierName>
                            <filters>
                                <filter>
                                    <artifact>*:*</artifact>
                                    <includes>
                                        <include>META-INF/MANIFEST.MF</include>
                                        <include>app.properties</include>
                                        <include>META-INF/maven/com.intel.analytics.bigdl/</include>
                                        <include>**/com/intel/analytics/bigdl/friesian/python/**</include>
                                        <include>**/com/intel/analytics/bigdl/friesian/feature/**</include>
                                    </includes>
                                </filter>
                            </filters>
                        </configuration>
                    </execution>
                    <execution>
                        <id>serving</id>
                        <phase>package</phase>
                        <goals>
                            <goal>shade</goal>
                        </goals>
                        <configuration>
                            <shadedArtifactAttached>true</shadedArtifactAttached>
                            <createDependencyReducedPom>false</createDependencyReducedPom>
                            <shadedClassifierName>serving</shadedClassifierName>
                            <filters>
                                <filter>
                                    <artifact>*:*</artifact>
                                    <excludes>
                                        <exclude>META-INF/*.SF</exclude>
                                        <exclude>META-INF/*.DSA</exclude>
                                        <exclude>META-INF/*.RSA</exclude>
                                        <exclude>**/com/intel/analytics/bigdl/friesian/python/**</exclude>
                                        <exclude>**/com/intel/analytics/bigdl/friesian/feature/**</exclude>
                                        <exclude>**/com/intel/analytics/bigdl/friesian/FriesianSpec.scala</exclude>
                                    </excludes>
                                </filter>
                            </filters>
                            <transformers>
                                <transformer implementation="org.apache.maven.plugins.shade.resource.ServicesResourceTransformer"/>
                            </transformers>
<!--                            <artifactSet>-->
<!--                                <excludes>-->
<!--                                    <exclude>com.intel.analytics.zoo:${core.artifactId}</exclude>-->
<!--                                </excludes>-->
<!--                            </artifactSet>-->
                        </configuration>
                    </execution>
                </executions>
            </plugin>

            <plugin>
                <groupId>org.apache.maven.plugins</groupId>
                <artifactId>maven-assembly-plugin</artifactId>
                <executions>
                    <!--<execution>-->
                        <!--<id>with-spark</id>-->
                        <!--<configuration>-->
                            <!--<descriptors>-->
                                <!--<descriptor>${project.basedir}/src/assembly/all-in-one.xml</descriptor>-->
                            <!--</descriptors>-->
                        <!--</configuration>-->
                        <!--<phase>package</phase>-->
                        <!--<goals>-->
                            <!--<goal>single</goal>-->
                        <!--</goals>-->
                    <!--</execution>-->
                    <execution>
                        <id>python</id>
                        <inherited>false</inherited>
                        <configuration>
                            <descriptors>
                                <descriptor>${project.basedir}/../../python/friesian/src/python-zip.xml
                                </descriptor>
                            </descriptors>
                        </configuration>
                        <phase>package</phase>
                        <goals>
                            <goal>single</goal>
                        </goals>
                    </execution>
                </executions>
            </plugin>

            <plugin><!-- for scoverage-->
                <groupId>org.scoverage</groupId>
                <artifactId>scoverage-maven-plugin</artifactId>
                <version>${scoverage.plugin.version}</version>
                <configuration>
                    <aggregate>true</aggregate>
                    <highlighting>true</highlighting>
                </configuration>

            </plugin>

            <plugin>
                <groupId>org.scalastyle</groupId>
                <artifactId>scalastyle-maven-plugin</artifactId>
                <version>0.8.0</version>
                <configuration>
                    <verbose>false</verbose>
                    <failOnViolation>true</failOnViolation>
                    <includeTestSourceDirectory>true</includeTestSourceDirectory>
                    <failOnWarning>false</failOnWarning>
                    <sourceDirectory>${basedir}/src/main/scala</sourceDirectory>
                    <testSourceDirectory>${basedir}/src/test/scala</testSourceDirectory>
                    <configLocation>${project.parent.basedir}/scalastyle_config.xml</configLocation>
                    <outputFile>${project.build.directory}/stylecheck/scalastyle-output.xml</outputFile>
                    <inputEncoding>UTF-8</inputEncoding>
                    <outputEncoding>UTF-8</outputEncoding>
                </configuration>
                <executions>
                    <execution>
                        <goals>
                            <goal>check</goal>
                        </goals>
                    </execution>
                </executions>
            </plugin>
        </plugins>
    </build>

    <reporting>
        <plugins>
            <plugin>
                <groupId>org.scoverage</groupId>
                <artifactId>scoverage-maven-plugin</artifactId>
                <version>${scoverage.plugin.version}</version>
                <reportSets>
                    <reportSet>
                        <reports>
                            <report>report</report>
                        </reports>
                    </reportSet>
                </reportSets>
            </plugin>
        </plugins>
    </reporting>

    <profiles>
        <profile>
            <id>per_platform</id>
            <properties>
              <bigdl-core-all-scope>provided</bigdl-core-all-scope>
            </properties>
            <dependencies>
              <dependency>
                <groupId>com.intel.analytics.bigdl.core.dist</groupId>
                <artifactId>${os-flag}</artifactId>
                <version>0.14.0-SNAPSHOT</version>
                <type>pom</type>
              </dependency>
            </dependencies>
        </profile>

        <profile>
            <id>parallel-tests</id>
            <properties>
                <runSpecsInParallel>true</runSpecsInParallel>
                <tagsToInclude>com.intel.analytics.bigdl.tags.Parallel</tagsToInclude>
                <tagsToExclude>com.intel.analytics.bigdl.tags.Integration</tagsToExclude>
            </properties>
        </profile>
        <profile>
            <id>serial-tests</id>
            <properties>
                <runSpecsInParallel>false</runSpecsInParallel>
                <tagsToExclude>com.intel.analytics.bigdl.tags.Parallel,com.intel.analytics.bigdl.tags.Integration</tagsToExclude>
            </properties>
        </profile>
        <profile>
            <id>integration-test</id>
            <properties>
                <tagsToExclude>com.intel.analytics.bigdl.tags.Serial,com.intel.analytics.bigdl.tags.Parallel</tagsToExclude>
            </properties>
        </profile>

        <profile>
            <id>linux</id>
            <properties>
                <core.artifactId>zoo-core-dist-linux64</core.artifactId>
                <core.dependencyType>pom</core.dependencyType>
                <spark-mllib-scope>provided</spark-mllib-scope>
            </properties>
        </profile>

        <profile>
            <id>mac</id>
            <properties>
                <core.artifactId>zoo-core-dist-mac</core.artifactId>
                <core.dependencyType>pom</core.dependencyType>
                <spark-mllib-scope>provided</spark-mllib-scope>
            </properties>
        </profile>
    </profiles>
</project><|MERGE_RESOLUTION|>--- conflicted
+++ resolved
@@ -72,21 +72,20 @@
             <scope>${spark-scope}</scope>
             <exclusions>
                 <exclusion>
-<<<<<<< HEAD
                     <groupId>com.fasterxml.jackson.core</groupId>
                     <artifactId>jackson-databind</artifactId>
                 </exclusion>
                 <exclusion>
                     <groupId>com.fasterxml.jackson.module</groupId>
                     <artifactId>jackson-module-scala_${scala.major.version}</artifactId>
-=======
+                </exclusion>
+                <exclusion>
                     <groupId>log4j</groupId>
                     <artifactId>log4j</artifactId>
                 </exclusion>
                 <exclusion>
                     <groupId>org.slf4j</groupId>
                     <artifactId>slf4j-log4j12</artifactId>
->>>>>>> 5ff84e79
                 </exclusion>
             </exclusions>
         </dependency>
@@ -102,7 +101,6 @@
             <scope>test</scope>
         </dependency>
         <dependency>
-<<<<<<< HEAD
             <groupId>com.google.protobuf</groupId>
             <artifactId>protobuf-java</artifactId>
             <version>3.15.8</version>
@@ -165,12 +163,6 @@
             <scope>${serving.scope}</scope>
         </dependency>
         <dependency>
-            <groupId>log4j</groupId>
-            <artifactId>log4j</artifactId>
-            <version>1.2.17</version>
-            <scope>${serving.scope}</scope>
-        </dependency>
-        <dependency>
             <groupId>com.google.guava</groupId>
             <artifactId>guava</artifactId>
             <version>31.0.1-jre</version>
@@ -199,18 +191,24 @@
             <artifactId>commons-cli</artifactId>
             <version>1.4</version>
             <scope>${serving.scope}</scope>
-=======
-            <groupId>log4j</groupId>
-            <artifactId>log4j</artifactId>
-            <version>1.2.17</version>
-            <scope>test</scope>
         </dependency>
         <dependency>
             <groupId>org.slf4j</groupId>
             <artifactId>slf4j-log4j12</artifactId>
             <version>1.7.16</version>
             <scope>test</scope>
->>>>>>> 5ff84e79
+        </dependency>
+        <dependency>
+            <groupId>org.apache.logging.log4j</groupId>
+            <artifactId>log4j-api</artifactId>
+            <version>${log4j.version}</version>
+            <scope>${serving.scope}</scope>
+        </dependency>
+        <dependency>
+            <groupId>org.apache.logging.log4j</groupId>
+            <artifactId>log4j-core</artifactId>
+            <version>${log4j.version}</version>
+            <scope>${serving.scope}</scope>
         </dependency>
     </dependencies>
 
@@ -248,17 +246,6 @@
                     <target>1.8</target>
                 </configuration>
             </plugin>
-
-<!--            <plugin>-->
-<!--                <groupId>net.alchim31.maven</groupId>-->
-<!--                <artifactId>scala-maven-plugin</artifactId>-->
-<!--&lt;!&ndash;                <configuration>&ndash;&gt;-->
-<!--&lt;!&ndash;                    <excludes>&ndash;&gt;-->
-<!--&lt;!&ndash;                        <exclude>**/com/intel/analytics/bigdl/friesian/serving/**</exclude>&ndash;&gt;-->
-<!--&lt;!&ndash;                        <exclude>**/swigfaiss.so</exclude>&ndash;&gt;-->
-<!--&lt;!&ndash;                    </excludes>&ndash;&gt;-->
-<!--&lt;!&ndash;                </configuration>&ndash;&gt;-->
-<!--            </plugin>-->
 
             <plugin>
                 <!--Please don't merge this shade plugin with spark-version's shade plugin to spark/pom.xml,
@@ -346,11 +333,6 @@
                             <transformers>
                                 <transformer implementation="org.apache.maven.plugins.shade.resource.ServicesResourceTransformer"/>
                             </transformers>
-<!--                            <artifactSet>-->
-<!--                                <excludes>-->
-<!--                                    <exclude>com.intel.analytics.zoo:${core.artifactId}</exclude>-->
-<!--                                </excludes>-->
-<!--                            </artifactSet>-->
                         </configuration>
                     </execution>
                 </executions>

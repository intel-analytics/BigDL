/*
 * Copyright 2016 The BigDL Authors.
 *
 * Licensed under the Apache License, Version 2.0 (the "License");
 * you may not use this file except in compliance with the License.
 * You may obtain a copy of the License at
 *
 *     http://www.apache.org/licenses/LICENSE-2.0
 *
 * Unless required by applicable law or agreed to in writing, software
 * distributed under the License is distributed on an "AS IS" BASIS,
 * WITHOUT WARRANTIES OR CONDITIONS OF ANY KIND, either express or implied.
 * See the License for the specific language governing permissions and
 * limitations under the License.
 */

package com.intel.analytics.bigdl.dllib.keras.models

import com.intel.analytics.bigdl.dllib.feature.dataset.{LocalDataSet, MiniBatch, Sample}
import com.intel.analytics.bigdl.dllib.nn.{ClassNLLCriterion, MSECriterion}
import com.intel.analytics.bigdl.dllib.optim.{Loss, SGD, Top1Accuracy, Top5Accuracy}
import com.intel.analytics.bigdl.dllib.utils.python.api.PythonBigDL
import com.intel.analytics.bigdl.dllib.tensor.TensorNumericMath.TensorNumeric
import com.intel.analytics.bigdl.dllib.tensor.{Storage, Tensor}
import com.intel.analytics.bigdl.dllib.feature.transform.vision.image.opencv.OpenCVMat
import com.intel.analytics.bigdl.dllib.feature.transform.vision.image.{ImageFeature, ImageFrame}
import com.intel.analytics.bigdl.dllib.utils.RandomGenerator.RNG
import com.intel.analytics.bigdl.dllib.utils.{RandomGenerator, Shape}
import com.intel.analytics.bigdl.dllib.NNContext
import com.intel.analytics.bigdl.dllib.feature.image._
import com.intel.analytics.bigdl.dllib.keras.autograd.{Variable, AutoGrad => A}
import com.intel.analytics.bigdl.dllib.keras.ZooSpecHelper
import com.intel.analytics.bigdl.dllib.keras.layers._
import com.intel.analytics.bigdl.dllib.keras.models.Sequential
import com.intel.analytics.bigdl.dllib.keras.models.Model
import com.intel.analytics.bigdl.dllib.keras.objectives.ZooClassNLLCriterion
import com.intel.analytics.bigdl.dllib.keras.python.PythonZooKeras
import com.intel.analytics.bigdl.dllib.nnframes.{NNEstimatorSpec, NNImageReader}
import org.apache.spark.{SparkConf, SparkContext}
import org.apache.spark.rdd.RDD
import org.scalatest.{BeforeAndAfter, FlatSpec, Matchers}
import org.apache.commons.io.FileUtils
import org.apache.hadoop.fs.Path
import org.apache.spark.sql._
import org.apache.spark.sql.functions._

import scala.reflect.ClassTag

class TrainingSpec extends ZooSpecHelper {

  private var sc: SparkContext = _

  override def doBefore(): Unit = {
    val conf = new SparkConf()
      .setMaster("local[4]")
    sc = NNContext.initNNContext(conf, appName = "TrainingSpec")
  }

  override def doAfter(): Unit = {
    if (sc != null) {
      sc.stop()
    }
  }

  def generateData(featureShape: Array[Int], labelSize: Int, dataSize: Int): RDD[Sample[Float]] = {
    sc.range(0, dataSize, 1).map { _ =>
      val featureTensor = Tensor[Float](featureShape).rand()
      val labelTensor = Tensor[Float](labelSize).rand()
      Sample[Float](featureTensor, labelTensor)
    }
  }

  "initNNContext" should "contain spark-bigdl.conf properties" in {
    sc = SparkContext.getOrCreate()
    sc.stop()
    val conf = new SparkConf()
      .setMaster("local[4]")
    sc = NNContext.initNNContext(conf, "hello")
    assert(sc.appName == "hello")
    sc.getConf.get("spark.serializer") should be
    ("org.apache.spark.serializer.JavaSerializer")
    sc.getConf.get("spark.scheduler.minRegisteredResourcesRatio") should be ("1.0")
  }

  "sequential compile and fit with custom loss" should "work properly" in {
    val trainingData = generateData(Array(10), 5, 40)
    val model = Sequential[Float]()
    model.add(Dense[Float](5, inputShape = Shape(10)))
    def cLoss[T: ClassTag](yTrue: Variable[T], yPred: Variable[T])(
      implicit ev: TensorNumeric[T]): Variable[T] = {
      A.mean(A.abs(yTrue - yPred), axis = 1)
    }
    model.compile(optimizer = new SGD[Float](), loss = cLoss[Float] _)
    model.fit(trainingData, batchSize = 8, nbEpoch = 2)
  }

  "graph compile and fit" should "work properly" in {
    val trainingData = generateData(Array(10), 1, 40)
    val input = Input[Float](inputShape = Shape(10))
    val output = Dense[Float](1, activation = "relu").inputs(input)
    val model = Model[Float](input, output)
    model.compile(optimizer = "adam", loss = "mae", metrics = List("auc"))
    model.fit(trainingData, batchSize = 8, nbEpoch = 2)
  }

  "compile, fit with validation, evaluate, predict, setTensorBoard, " +
    "setCheckPoint, gradientClipping" should "work properly" in {
    val trainingData = generateData(Array(12, 12), 1, 100)
    val testData = generateData(Array(12, 12), 1, 16)
    val model = Sequential[Float]()
    model.add(Dense[Float](8, activation = "relu", inputShape = Shape(12, 12)))
    model.add(Flatten[Float]())
    model.add(Dense[Float](2, activation = "softmax"))
    model.compile(optimizer = "sgd", loss = "sparse_categorical_crossentropy",
      metrics = List("accuracy"))
    val tmpLogDir = createTmpDir()
    val tmpCheckpointDir = createTmpDir()
    model.setTensorBoard(tmpLogDir.getAbsolutePath, "TrainingSpec")
    model.setCheckpoint(tmpCheckpointDir.getAbsolutePath)
    model.setGradientClippingByL2Norm(0.2f)
    model.fit(trainingData, batchSize = 8, validationData = testData, nbEpoch = 2)
    model.clearGradientClipping()
    model.fit(trainingData, batchSize = 8, validationData = testData, nbEpoch = 2)
    model.setGradientClippingByL2Norm(0.2f)
    model.fit(trainingData, batchSize = 8, validationData = testData, nbEpoch = 2)
    val accuracy = model.evaluate(testData, batchSize = 8)
    val predictResults = model.predict(testData, batchPerThread = 8)
    FileUtils.deleteDirectory(tmpLogDir)
    FileUtils.deleteDirectory(tmpCheckpointDir)
  }

  "compile, fit, evaluate and predict in local mode" should "work properly" in {
    val localData = DummyDataSet.mseDataSet
    val model = Sequential[Float]()
    model.add(Dense[Float](8, activation = "relu", inputShape = Shape(4)))
    model.compile(optimizer = new SGD[Float](), loss = MSECriterion[Float](),
      metrics = List(new Top1Accuracy[Float]))
    model.setConstantGradientClipping(0.01f, 0.03f)
    model.fit(localData, nbEpoch = 2)
    model.clearGradientClipping()
    model.fit(localData, nbEpoch = 2)
    val accuracy = model.evaluate(localData)
    val predictResults = model.predict(localData, 32)
  }
// to do enable predict
//  "model predictClass giving zero-based label" should "work properly" in {
//    val data = new Array[Sample[Float]](100)
//    var i = 0
//    while (i < data.length) {
//      val input = Tensor[Float](28, 28, 1).rand()
//      val label = Tensor[Float](1).fill(0.0f)
//      data(i) = Sample(input, label)
//      i += 1
//    }
//    val model = Sequential[Float]()
//    model.add(Flatten[Float](inputShape = Shape(28, 28, 1)))
//    model.add(Dense[Float](10, activation = "softmax"))
//    val dataSet = sc.parallelize(data, 2)
//    val result = model.predictClasses(dataSet)
//
//    val prob = result.collect()
//    prob.zip(data).foreach(item => {
//      val res = model.forward(item._2.feature.reshape(Array(1, 28, 28, 1)))
//        .toTensor[Float].squeeze().max(1)._2.valueAt(1).toInt
//      (res-1) should be (item._1)
//    })
//  }

//  "fit, predict and evaluate on ImageSet" should "work properly" in {
//
//    def createImageFeature(): ImageFeature = {
//      val feature = new ImageFeature()
//      val data = Tensor[Float](200, 200, 3).rand()
//      val mat = OpenCVMat.fromFloats(data.storage.toArray, 200, 200, 3)
//      feature(ImageFeature.bytes) = OpenCVMat.imencode(mat)
//      feature(ImageFeature.mat) = mat
//      feature(ImageFeature.originalSize) = mat.shape()
//      val labelTensor = Tensor[Float](1)
//      labelTensor(Array(1)) = Math.floor(RandomGenerator.RNG.uniform(0, 20)).toInt
//      feature(ImageFeature.label) = labelTensor
//      feature
//    }
//
//    def createImageSet(dataSize: Int): ImageSet = {
//      val rdd = sc.range(0, dataSize, 1).map { _ =>
//        createImageFeature()
//      }
//      ImageSet.rdd(rdd)
//    }
//
//    val trainingData = createImageSet(64)
//    val testData = createImageSet(16)
//    val transformer = ImageBytesToMat() -> ImageResize(256, 256) ->
//      ImageCenterCrop(224, 224) -> ImageMatToTensor[Float]() ->
//      ImageSetToSample[Float](targetKeys = Array("label"))
//    trainingData.transform(transformer)
//    testData.transform(transformer)
//    val model = Sequential[Float]()
//    model.add(Convolution2D[Float](1, 5, 5, inputShape = Shape(3, 224, 224)))
//    model.add(MaxPooling2D[Float]())
//    model.add(Flatten[Float]())
//    model.add(Dense[Float](20, activation = "softmax"))
//    model.compile(optimizer = "sgd", loss = "sparse_categorical_crossentropy",
//      metrics = List("accuracy"))
//    model.fit(trainingData, nbEpoch = 2, batchSize = 8, validationData = testData)
//    model.predict(testData, batchPerThread = 8)
//    val accuracy = model.evaluate(testData, batchSize = 8)
//  }

  "zooEvaluate" should "work" in {
    val trainingData = generateData(Array(12, 12), 1, 100)
    val model = Sequential[Float]()

    model.add(Dense[Float](8, activation = "relu", inputShape = Shape(12, 12)))
    model.add(Flatten[Float]())
    model.add(Dense[Float](2, activation = "softmax"))

    model.compile(optimizer = "sgd", loss = "sparse_categorical_crossentropy",
      metrics = List("accuracy"))
    model.fit(trainingData, batchSize = 8, nbEpoch = 2)

    val api = new PythonZooKeras[Float]()
    val bigdlApi = sc.broadcast(new PythonBigDL[Float]())

    // python api require to take no type Sample and it takes JavaRDD as input
    // use toPySample to convert to no type use toJavaRDD to convert to JavaRDD
    val jd = trainingData.map(j => bigdlApi.value.toPySample(j)).toJavaRDD()
    val res = api.zooEvaluate(model, jd, 8)
    res
  }

  "tensorboard api" should "work" in {
    val trainingData = generateData(Array(12, 12), 1, 100)
    val model = Sequential[Float]()

    model.add(Dense[Float](8, activation = "relu", inputShape = Shape(12, 12)))
    model.add(Flatten[Float]())
    model.add(Dense[Float](2, activation = "softmax"))

    model.compile(optimizer = "sgd", loss = "sparse_categorical_crossentropy",
      metrics = List("accuracy"))
    val api = new PythonZooKeras[Float]()

    model.setTensorBoard("./", "testTensorBoard")
    model.fit(trainingData, batchSize = 8, nbEpoch = 2, validationData = trainingData)

    val rawTrain = model.getTrainSummary("Loss")
    val rawVal = model.getValidationSummary("Loss")

    val trainArr = api.zooGetScalarFromSummary(model, "Loss", "Train")
    val valArr = api.zooGetScalarFromSummary(model, "Loss", "Validation")

    // delete test directory
    import scala.reflect.io.Directory
    import java.io.File
    val dir = new Directory(new File("./testTensorBoard"))
    if (dir.exists && dir.isDirectory) {
      dir.deleteRecursively()
    }
    valArr
  }

  "Keras model" should "support dataframe" in {
    val smallData = NNEstimatorSpec.generateTestInput(
      100, Array(1.0, 2.0, 3.0, 4.0, 5.0, 6.0), -1.0, 42L)
    val sqlContext = new SQLContext(sc)
    val data = sc.parallelize(smallData)
    val df = sqlContext.createDataFrame(data).toDF("features", "label")
<<<<<<< HEAD
//    val (trainDF, testDF) = df.randomSplit(Array(0.8, 0.2))
    val model = Sequential[Float]()
    model.add(Dense[Float](2, activation = "sigmoid", inputShape = Shape(6)))
    model.compile(optimizer = new SGD[Float](), loss = ZooClassNLLCriterion[Float]())
    model.fit(df, batchSize = 4, nbEpoch = 1, featureCol = "features", labelCol = "label")
    val predDf = model.predict(df, predictionCol = "predict")
    predDf.show()
=======
    val model = Sequential[Float]()
    model.add(Dense[Float](2, activation = "sigmoid", inputShape = Shape(6)))
    model.compile(optimizer = new SGD[Float](), loss = ZooClassNLLCriterion[Float]())

    model.fit(df, batchSize = 4, nbEpoch = 1, featureCols = Array("features"),
      labelCol = Array("label"), valX = null)
>>>>>>> f36b59dd
  }
}

object DummyDataSet extends LocalDataSet[MiniBatch[Float]] {
  val totalSize = 10
  var isCrossEntropy = true

  def creDataSet: LocalDataSet[MiniBatch[Float]] = {
    isCrossEntropy = true
    DummyDataSet
  }

  def mseDataSet: LocalDataSet[MiniBatch[Float]] = {
    isCrossEntropy = false
    DummyDataSet
  }

  private val feature = Tensor[Float](
    Storage[Float](
      Array[Float](
        0, 1, 0, 1,
        1, 0, 1, 0,
        0, 1, 0, 1,
        1, 0, 1, 0
      )
    ),
    storageOffset = 1,
    size = Array(4, 4)
  )
  private val labelMSE = Tensor[Float](
    Storage[Float](
      Array[Float](
        0,
        1,
        0,
        1
      )
    ),
    storageOffset = 1,
    size = Array(4)
  )

  private val labelCrossEntropy = Tensor[Float](
    Storage[Float](
      Array[Float](
        1,
        2,
        1,
        2
      )
    ),
    storageOffset = 1,
    size = Array(4)
  )

  override def size(): Long = totalSize

  override def shuffle(): Unit = {}

  override def data(train : Boolean): Iterator[MiniBatch[Float]] = {
    new Iterator[MiniBatch[Float]] {
      var i = 0

      override def hasNext: Boolean = train || i < totalSize

      override def next(): MiniBatch[Float] = {
        i += 1
        MiniBatch(feature, if (isCrossEntropy) labelCrossEntropy else labelMSE)
      }
    }
  }
}<|MERGE_RESOLUTION|>--- conflicted
+++ resolved
@@ -266,22 +266,37 @@
     val sqlContext = new SQLContext(sc)
     val data = sc.parallelize(smallData)
     val df = sqlContext.createDataFrame(data).toDF("features", "label")
-<<<<<<< HEAD
-//    val (trainDF, testDF) = df.randomSplit(Array(0.8, 0.2))
     val model = Sequential[Float]()
     model.add(Dense[Float](2, activation = "sigmoid", inputShape = Shape(6)))
     model.compile(optimizer = new SGD[Float](), loss = ZooClassNLLCriterion[Float]())
-    model.fit(df, batchSize = 4, nbEpoch = 1, featureCol = "features", labelCol = "label")
+    model.fit(df, batchSize = 4, nbEpoch = 1, featureCols = Array("features"),
+    labelCols = Array("label"))
     val predDf = model.predict(df, predictionCol = "predict")
     predDf.show()
-=======
-    val model = Sequential[Float]()
-    model.add(Dense[Float](2, activation = "sigmoid", inputShape = Shape(6)))
+  }
+
+  "Keras model" should "support dataframe with multiple features" in {
+    val weight = Array(1.0, 2.0, 3.0)
+    val rnd = RandomGenerator.RNG
+    val rawdata = (1 to 100)
+      .map(i => Array.tabulate(weight.size)(index => rnd.uniform(0, 1) * 2 - 1))
+      .map { record =>
+        val y = record.zip(weight).map(t => t._1 * t._2).sum
+        -1.0 + 0.01 * rnd.normal(0, 1)
+        val label = if (y > 0) 2.0 else 1.0
+        (record(0), record(1), record(2), label)
+      }
+
+    val sqlContext = new SQLContext(sc)
+    val data = sc.parallelize(rawdata)
+    val df = sqlContext.createDataFrame(data).toDF("f1", "f2", "f3", "label")
+    val model = Sequential[Float]()
+    model.add(Dense[Float](2, activation = "sigmoid", inputShape = Shape(3)))
     model.compile(optimizer = new SGD[Float](), loss = ZooClassNLLCriterion[Float]())
-
-    model.fit(df, batchSize = 4, nbEpoch = 1, featureCols = Array("features"),
-      labelCol = Array("label"), valX = null)
->>>>>>> f36b59dd
+    model.fit(df, batchSize = 4, nbEpoch = 1, featureCols = Array("f1", "f2", "f3"),
+      labelCols = Array("label"))
+    val predDf = model.predict(df, predictionCol = "predict")
+    predDf.show()
   }
 }
 

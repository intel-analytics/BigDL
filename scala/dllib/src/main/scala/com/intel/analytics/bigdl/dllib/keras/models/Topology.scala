--- conflicted
+++ resolved
@@ -581,12 +581,6 @@
    labelCols: Array[String],
    transform: ImageProcessing,
    valX: DataFrame)(implicit ev: TensorNumeric[T]): Unit = {
-<<<<<<< HEAD
-    Log4Error.invalidInputError(labelCols.length == 1,
-      "current only support one label for dataframe of image")
-    val trainData = df2ImageSet(x, labelCols.head, transform)
-    val transformer2 = ImageMatToTensor[Float]() -> ImageSetToSample[Float]()
-=======
     val trainData = df2ImageSet(x, labelCols, transform)
     val targetKeys = if (labelCols.length > 1) {
       (0 until labelCols.size).toList.map("l" + _).toArray
@@ -596,7 +590,7 @@
 
     val transformer2 = ImageMatToTensor[Float]() ->
       ImageSetToSample[Float](targetKeys = targetKeys)
->>>>>>> ae59d69d
+
     trainData.transform(transformer2)
 
     val valData = if (valX != null) {
@@ -733,14 +727,8 @@
      x: DataFrame,
      batchSize: Int,
      featureCols: Array[String],
-<<<<<<< HEAD
-     labelCols: Array[String])(implicit ev: TensorNumeric[T]): Unit = {
-    Log4Error.invalidInputError(this.vMethods != null,
-      "Evaluation metrics haven't been set yet")
-=======
      labelCols: Array[String]): Array[(ValidationResult, ValidationMethod[T])] = {
     require(this.vMethods != null, "Evaluation metrics haven't been set yet")
->>>>>>> ae59d69d
     val valX = getDataSet(x, batchSize, featureCols, labelCols).toDataSet()
     val xRDD = valX.toDistributed().data(false)
     evaluate(xRDD, this.vMethods)

--- conflicted
+++ resolved
@@ -66,11 +66,7 @@
     val isEmpty = readyQueue.isEmpty
     if (isEmpty) {
       outputNodes.foreach(n => {
-<<<<<<< HEAD
-        Log4Error.invalidInputError(!nodeStatus.notExecuted(n),
-=======
         Log4Error.unKnowExceptionError(!nodeStatus.notExecuted(n),
->>>>>>> 9cf9d45a
           "Some output nodes have not been executed")
       })
     }

/*
 * Licensed to the Apache Software Foundation (ASF) under one or more
 * contributor license agreements.  See the NOTICE file distributed with
 * this work for additional information regarding copyright ownership.
 * The ASF licenses this file to You under the Apache License, Version 2.0
 * (the "License"); you may not use this file except in compliance with
 * the License.  You may obtain a copy of the License at
 *
 *    http://www.apache.org/licenses/LICENSE-2.0
 *
 * Unless required by applicable law or agreed to in writing, software
 * distributed under the License is distributed on an "AS IS" BASIS,
 * WITHOUT WARRANTIES OR CONDITIONS OF ANY KIND, either express or implied.
 * See the License for the specific language governing permissions and
 * limitations under the License.
 */


package com.intel.analytics.bigdl.models

import com.intel.analytics.bigdl.models.imagenet.AlexNet_OWT
import com.intel.analytics.bigdl.nn._
import com.intel.analytics.bigdl._
import com.intel.analytics.bigdl.numeric.NumericFloat
import com.intel.analytics.bigdl.optim.SGD
import com.intel.analytics.bigdl.tensor._
import com.intel.analytics.bigdl.torch.TH
import com.intel.analytics.bigdl.utils.RandomGenerator._
import com.intel.analytics.bigdl.utils.{Engine, T}
import org.scalatest.{BeforeAndAfter, FlatSpec, Matchers}

import scala.math._
import scala.util.Random

class AlexNetSpec extends FlatSpec with BeforeAndAfter with Matchers {

  "AlexNet float" should "generate correct output" in {
    Engine.setCoreNum(4)
    if (!TH.hasTorch()) {
      cancel("Torch is not installed")
    }

    Random.setSeed(1)
    val input = Tensor[Double](8, 3, 224, 224).apply1(e => Random.nextDouble())
    val labels = Tensor[Double](8).apply1(e => Random.nextInt(100))

    val seed = 100
    RNG.setSeed(seed)
    val model = AlexNet_OWT(1000, false, true)
    model.zeroGradParameters()


    val code = "torch.manualSeed(" + seed + ")\n" +
      """local nClasses = 1000
local feature = nn.Sequential()
feature:add(nn.SpatialConvolutionMM(3,64,11,11,4,4,2,2))       -- 224 -> 55
feature:add(nn.ReLU())
feature:add(nn.SpatialMaxPooling(3,3,2,2))                   -- 55 ->  27
feature:add(nn.SpatialConvolutionMM(64,192,5,5,1,1,2,2))       --  27 -> 27
feature:add(nn.ReLU())
feature:add(nn.SpatialMaxPooling(3,3,2,2))                   --  27 ->  13
feature:add(nn.SpatialConvolutionMM(192,384,3,3,1,1,1,1))      --  13 ->  13
feature:add(nn.ReLU())
feature:add(nn.SpatialConvolutionMM(384,256,3,3,1,1,1,1))      --  13 ->  13
feature:add(nn.ReLU())
feature:add(nn.SpatialConvolutionMM(256,256,3,3,1,1,1,1))      --  13 ->  13
feature:add(nn.ReLU())
feature:add(nn.SpatialMaxPooling(3,3,2,2))                   -- 13 -> 6

-- 1.3. Create Classifier (fully connected layers)
local classifier = nn.Sequential()
classifier:add(nn.View(256*6*6))
--classifier:add(nn.Dropout(0.5))
classifier:add(nn.Linear(256*6*6, 4096))
classifier:add(nn.ReLU())
--classifier:add(nn.Dropout(0.5))
classifier:add(nn.Linear(4096, 4096))
classifier:add(nn.ReLU())
classifier:add(nn.Linear(4096, nClasses))
classifier:add(nn.LogSoftMax())


-- 1.4. Combine 1.1 and 1.3 to produce final model
model = nn.Sequential():add(feature):add(classifier)

local parameters, gradParameters = model:getParameters()
model:zeroGradParameters()
parameters_initial = parameters : clone()
gradParameters_initial = gradParameters : clone()

local criterion =  nn.ClassNLLCriterion()

state = {
  learningRate = 1e-2,
  momentum = 0.9,
  dampening = 0.0,
  weightDecay = 5e-4
}

feval = function(x)
model:zeroGradParameters()
model_initial = model : clone()

local output1 = model:forward(input)
local err1 = criterion:forward(output1, labels)
local gradOutput1 = criterion:backward(output1, labels)
model:backward(input, gradOutput1)
return err1, gradParameters
end

for i = 1,1,1 do
  optim.sgd(feval, parameters, state)
end

output=model.output
err=criterion.output
gradOutput=criterion.gradInput
gradInput = model.gradInput
      """

    TH.runNM(code, Map("input" -> input, "labels" -> labels), Array("output", "gradOutput", "err",
      "parameters_initial", "gradParameters_initial", "gradInput", "model"))

    val parameterTorch = TH.map("parameters_initial").asInstanceOf[Tensor[Double]]
    val parameters = model.getParameters()._1.asInstanceOf[Tensor[Float]]

    for (i <- 0 until parameters.nElement()) {
      if (abs(parameters.storage().array()(i) - parameterTorch.storage().array()(i)) > 1e-8) {
        println(s"${parameters.storage().array()(i)} ${parameterTorch.storage().array()(i)}")
      }
    }

    val criterion = new ClassNLLCriterion[Float]()
    val state = T("learningRate" -> 1e-2, "momentum" -> 0.9, "weightDecay" -> 5e-4,
      "dampening" -> 0.0)
    val sgd = new SGD[Float]

    val floatInput = Tensor[Float](8, 3, 224, 224)
    val floatLabel = Tensor[Float](8)

    for (i <- 0 until floatInput.nElement()) {
      floatInput.storage().array()(i) = input.storage().array()(i).toFloat
    }
    for (i <- 0 until floatLabel.nElement()) {
      floatLabel.storage().array()(i) = labels.storage().array()(i).toFloat
    }

    model.zeroGradParameters()
    val output = TH.map("output").asInstanceOf[Tensor[Double]]
    val outputTest = model.forward(floatInput).toTensor
    var abss = 0.0
    for (i <- 0 until outputTest.nElement()) {
      val tmp = abs(outputTest.storage().array()(i) - output.storage().array()(i))
      abss += tmp
    }
    assert(abss < 1e-2)
    println(s"outputAbs:$abss")

    val errTest = criterion.forward(outputTest, floatLabel)
    val err = TH.map("err").asInstanceOf[Double]
    println(s"${abs(errTest - err)}")
    assert(abs(errTest - err) < 1e-6)

    val gradOutputTest = criterion.backward(outputTest, floatLabel).toTensor
    val gradOutput = TH.map("gradOutput").asInstanceOf[Tensor[Double]]
    abss = 0.0
    for (i <- 0 until gradOutputTest.nElement()) {
      val tmp = abs(gradOutputTest.storage().array()(i) - gradOutput.storage().array()(i))
      abss += tmp
    }
    assert(abss == 0.0)
    println(s"gradOutputTestAbs:$abss")

    val gradInput = model.backward(floatInput, gradOutputTest).toTensor[Float]
    val gradInputTorch = TH.map("gradInput").asInstanceOf[Tensor[Double]]

    abss = 0.0
    for (i <- 0 until gradInputTorch.nElement()) {
      val tmp = abs(gradInputTorch.storage().array()(i) - gradInput.storage().array()(i))
      abss += tmp
    }
    println(s"gradInputTestAbs:$abss")

    val (weights, grad) = model.getParameters()
    val modelTorch = TH.map("model").asInstanceOf[Module[Double]]
    val (weightsTorch, gradTorch) = modelTorch.getParameters()
    sgd.optimize(_ => (errTest, grad), weights, state, state)
    abss = 0.0
    for (i <- 0 until weights.nElement()) {
      val tmp = abs(weights.storage().array()(i) - weightsTorch.storage().array()(i))
      abss += tmp
    }
    assert(abss < 2e-2)
  }

  "AlexNet" should "generate correct output" in {
    Engine.setCoreNum(4)
    if (!TH.hasTorch()) {
      cancel("Torch is not installed")
    }

    Random.setSeed(1)
    val input = Tensor[Double](8, 3, 224, 224).apply1(e => Random.nextDouble())
    val labels = Tensor[Double](8).apply1(e => Random.nextInt(100))

    val seed = 100
    RNG.setSeed(seed)

    val code = "torch.manualSeed(" + seed + ")\n" +
      """local nClasses = 1000
local feature = nn.Sequential()
feature:add(nn.SpatialConvolutionMM(3,64,11,11,4,4,2,2))       -- 224 -> 55
feature:add(nn.ReLU())
feature:add(nn.SpatialMaxPooling(3,3,2,2))                   -- 55 ->  27
feature:add(nn.SpatialConvolutionMM(64,192,5,5,1,1,2,2))       --  27 -> 27
feature:add(nn.ReLU())
feature:add(nn.SpatialMaxPooling(3,3,2,2))                   --  27 ->  13
feature:add(nn.SpatialConvolutionMM(192,384,3,3,1,1,1,1))      --  13 ->  13
feature:add(nn.ReLU())
feature:add(nn.SpatialConvolutionMM(384,256,3,3,1,1,1,1))      --  13 ->  13
feature:add(nn.ReLU())
feature:add(nn.SpatialConvolutionMM(256,256,3,3,1,1,1,1))      --  13 ->  13
feature:add(nn.ReLU())
feature:add(nn.SpatialMaxPooling(3,3,2,2))                   -- 13 -> 6
local classifier = nn.Sequential()
classifier:add(nn.View(256*6*6))
classifier:add(nn.Linear(256*6*6, 4096))
classifier:add(nn.ReLU())
classifier:add(nn.Linear(4096, 4096))
classifier:add(nn.ReLU())
classifier:add(nn.Linear(4096, nClasses))
classifier:add(nn.LogSoftMax())
model = nn.Sequential():add(feature):add(classifier)



model:zeroGradParameters()
         local parameters, gradParameters = model:getParameters()
                        parameters_initial = parameters : clone()
                        gradParameters_initial = gradParameters : clone()

                        local criterion =  nn.ClassNLLCriterion()
                        --local criterion = nn.CrossEntropyCriterion()
                        state = {
                          learningRate = 1e-2,
                          momentum = 0.9,
                          dampening = 0.0,
                          weightDecay = 5e-4
                        }

                 feval = function(x)
                      model:forward(input)
                      criterion:forward(model.output, labels)
                      model:zeroGradParameters()
                      criterion:backward(model.output, labels)
                      model:backward(input, criterion.gradInput)
                      return criterion.output, gradParameters
                   end

                     for i = 1, 5, 1 do
                      w, err = optim.sgd(feval, parameters, state)
                     end

                        output=model.output
                        gradOutput=criterion.gradInput
                        err = criterion.output
                        gradInput = model.gradInput

      """

    TH.runNM(code, Map("input" -> input, "labels" -> labels), Array("output", "gradOutput", "err",
      "parameters_initial", "gradParameters_initial", "gradInput", "model"))

    val floatInput = Tensor[Float](8, 3, 224, 224)
    val floatLabel = Tensor[Float](8)

    for (i <- 0 until floatInput.nElement()) {
      floatInput.storage().array()(i) = input.storage().array()(i).toFloat
    }
    for (i <- 0 until floatLabel.nElement()) {
      floatLabel.storage().array()(i) = labels.storage().array()(i).toFloat
    }

    val model = AlexNet_OWT(1000, false, true)
    model.zeroGradParameters()
    val parameters = model.getParameters()._1
    val parameterTorch = TH.map("parameters_initial").asInstanceOf[Tensor[Double]]
    var abss = 0.0
    for (i <- 0 until parameterTorch.nElement()) {
      val tmp = abs(parameters.storage().array()(i) - parameterTorch.storage().array()(i))
      abss += tmp
    }
    assert(abss < 1e-2)

    val gradParameters = model.getParameters()._2
    val gradParameterTorch = TH.map("gradParameters_initial").asInstanceOf[Tensor[Double]]
    abss = 0.0
    for (i <- 0 until gradParameterTorch.nElement()) {
      val tmp = abs(gradParameters.storage().array()(i) - gradParameterTorch.storage().array()(i))
      abss += tmp
    }
    assert(abss < 1e-2)

    val (weights, grad) = model.getParameters()
    val criterion = new ClassNLLCriterion()

    val state = T("learningRate" -> 1e-2, "momentum" -> 0.9, "weightDecay" -> 5e-4,
      "dampening" -> 0.0)
    val sgd = new SGD[Float]

    def feval(x: Tensor[Double]): (Double, Tensor[Double]) = {
      model.forward(input)
      criterion.forward(model.output, labels)
      model.zeroGradParameters()
<<<<<<< HEAD
      criterion.backward(model.output, labels)
      model.backward(input, criterion.gradInput)
      (criterion.output, grad)
    }
    for (i <- 1 to 5) {
      sgd.optimize(feval, weights, state)
    }


    val outputTest = model.output //.forward(input)
=======
      val outputTest = model.forward(floatInput)
      val loss = criterion.forward(outputTest, floatLabel)
      val gradOutputTest = criterion.backward(outputTest, floatLabel)
      model.backward(input, gradOutputTest)
      sgd.optimize(_ => (loss, grad), weights, state, state)
    }

    model.zeroGradParameters()
    val outputTest = model.forward(floatInput).toTensor
>>>>>>> 93ef7b3b
    val output = TH.map("output").asInstanceOf[Tensor[Double]]
    abss = 0.0
    for (i <- 0 until outputTest.nElement()) {
      val tmp = abs(outputTest.storage().array()(i) - output.storage().array()(i))
      abss += tmp
    }
    assert(abss < 1e-2)

<<<<<<< HEAD
    val errTest = criterion.output //.forward(outputTest, labels)
    val err = TH.map("err").asInstanceOf[Double]
    errTest should be(err)

    val gradOutputTest = criterion.gradInput //.backward(outputTest, labels)
=======
    val errTest = criterion.forward(outputTest, floatLabel).toFloat
    val err = TH.map("err").asInstanceOf[Double].toFloat
    errTest should be(err +- 1e-5f)

    val gradOutputTest = criterion.backward(outputTest, floatLabel).toTensor
>>>>>>> 93ef7b3b
    val gradOutput = TH.map("gradOutput").asInstanceOf[Tensor[Double]]
    abss = 0.0
    for (i <- 0 until gradOutputTest.nElement()) {
      val tmp = abs(gradOutput.storage().array()(i) - gradOutputTest.storage().array()(i))
      abss += tmp
    }
    assert(abss < 1e-2)

<<<<<<< HEAD
    val gradInput = model.gradInput //.backward(input, gradOutputTest)
    val gradInputTorch = TH.map("gradInput").asInstanceOf[Tensor[Double]]


    var gradInputAbs = 0.0
    gradInput.map(gradInputTorch, (v1, v2) => {
      gradInputAbs += abs(v1 - v2)
      v1
    })
    println(s"outputAbs:$gradInputAbs")
=======
    val gradInput = model.backward(floatInput, gradOutputTest).toTensor
    val gradInputTorch = TH.map("gradInput").asInstanceOf[Tensor[Double]]

    abss = 0.0
    for (i <- 0 until gradInput.nElement()) {
      val tmp = abs(gradInput.storage().array()(i) - gradInputTorch.storage().array()(i))
      abss += tmp
    }
    assert(abss < 1e-2)
    // println(s"outputAbs:$gradInputAbs")
>>>>>>> 93ef7b3b
    // (gradInputAbs < 1E-16) should be

  }
}<|MERGE_RESOLUTION|>--- conflicted
+++ resolved
@@ -15,7 +15,6 @@
  * limitations under the License.
  */
 
-
 package com.intel.analytics.bigdl.models
 
 import com.intel.analytics.bigdl.models.imagenet.AlexNet_OWT
@@ -26,16 +25,14 @@
 import com.intel.analytics.bigdl.tensor._
 import com.intel.analytics.bigdl.torch.TH
 import com.intel.analytics.bigdl.utils.RandomGenerator._
-import com.intel.analytics.bigdl.utils.{Engine, T}
+import com.intel.analytics.bigdl.utils.T
 import org.scalatest.{BeforeAndAfter, FlatSpec, Matchers}
 
 import scala.math._
 import scala.util.Random
 
 class AlexNetSpec extends FlatSpec with BeforeAndAfter with Matchers {
-
   "AlexNet float" should "generate correct output" in {
-    Engine.setCoreNum(4)
     if (!TH.hasTorch()) {
       cancel("Torch is not installed")
     }
@@ -66,7 +63,6 @@
 feature:add(nn.SpatialConvolutionMM(256,256,3,3,1,1,1,1))      --  13 ->  13
 feature:add(nn.ReLU())
 feature:add(nn.SpatialMaxPooling(3,3,2,2))                   -- 13 -> 6
-
 -- 1.3. Create Classifier (fully connected layers)
 local classifier = nn.Sequential()
 classifier:add(nn.View(256*6*6))
@@ -78,40 +74,31 @@
 classifier:add(nn.ReLU())
 classifier:add(nn.Linear(4096, nClasses))
 classifier:add(nn.LogSoftMax())
-
-
 -- 1.4. Combine 1.1 and 1.3 to produce final model
 model = nn.Sequential():add(feature):add(classifier)
-
 local parameters, gradParameters = model:getParameters()
 model:zeroGradParameters()
 parameters_initial = parameters : clone()
 gradParameters_initial = gradParameters : clone()
-
 local criterion =  nn.ClassNLLCriterion()
-
 state = {
   learningRate = 1e-2,
   momentum = 0.9,
   dampening = 0.0,
   weightDecay = 5e-4
 }
-
 feval = function(x)
 model:zeroGradParameters()
 model_initial = model : clone()
-
 local output1 = model:forward(input)
 local err1 = criterion:forward(output1, labels)
 local gradOutput1 = criterion:backward(output1, labels)
 model:backward(input, gradOutput1)
 return err1, gradParameters
 end
-
 for i = 1,1,1 do
   optim.sgd(feval, parameters, state)
 end
-
 output=model.output
 err=criterion.output
 gradOutput=criterion.gradInput
@@ -194,7 +181,6 @@
   }
 
   "AlexNet" should "generate correct output" in {
-    Engine.setCoreNum(4)
     if (!TH.hasTorch()) {
       cancel("Torch is not installed")
     }
@@ -231,41 +217,34 @@
 classifier:add(nn.Linear(4096, nClasses))
 classifier:add(nn.LogSoftMax())
 model = nn.Sequential():add(feature):add(classifier)
-
-
-
+local parameters, gradParameters = model:getParameters()
 model:zeroGradParameters()
-         local parameters, gradParameters = model:getParameters()
-                        parameters_initial = parameters : clone()
-                        gradParameters_initial = gradParameters : clone()
-
-                        local criterion =  nn.ClassNLLCriterion()
-                        --local criterion = nn.CrossEntropyCriterion()
-                        state = {
-                          learningRate = 1e-2,
-                          momentum = 0.9,
-                          dampening = 0.0,
-                          weightDecay = 5e-4
-                        }
-
-                 feval = function(x)
-                      model:forward(input)
-                      criterion:forward(model.output, labels)
-                      model:zeroGradParameters()
-                      criterion:backward(model.output, labels)
-                      model:backward(input, criterion.gradInput)
-                      return criterion.output, gradParameters
-                   end
-
-                     for i = 1, 5, 1 do
-                      w, err = optim.sgd(feval, parameters, state)
-                     end
-
-                        output=model.output
-                        gradOutput=criterion.gradInput
-                        err = criterion.output
-                        gradInput = model.gradInput
-
+parameters_initial = parameters : clone()
+gradParameters_initial = gradParameters : clone()
+local criterion =  nn.ClassNLLCriterion()
+state = {
+  learningRate = 1e-2,
+  momentum = 0.9,
+  dampening = 0.0,
+  weightDecay = 5e-4
+}
+feval = function(x)
+model:zeroGradParameters()
+model_initial = model : clone()
+local output1 = model:forward(input)
+local err1 = criterion:forward(output1, labels)
+local gradOutput1 = criterion:backward(output1, labels)
+model:backward(input, gradOutput1)
+return err1, gradParameters
+end
+for i = 1,5,1 do
+  optim.sgd(feval, parameters, state)
+end
+local output = model:forward(input)
+local err = criterion:forward(output, labels)
+local gradOutput = criterion:backward(output, labels)
+--local stateDfdx = state.dfdx
+gradInput = model:backward(input, gradOutput)
       """
 
     TH.runNM(code, Map("input" -> input, "labels" -> labels), Array("output", "gradOutput", "err",
@@ -308,22 +287,8 @@
       "dampening" -> 0.0)
     val sgd = new SGD[Float]
 
-    def feval(x: Tensor[Double]): (Double, Tensor[Double]) = {
-      model.forward(input)
-      criterion.forward(model.output, labels)
+    for (i <- 1 to 5) {
       model.zeroGradParameters()
-<<<<<<< HEAD
-      criterion.backward(model.output, labels)
-      model.backward(input, criterion.gradInput)
-      (criterion.output, grad)
-    }
-    for (i <- 1 to 5) {
-      sgd.optimize(feval, weights, state)
-    }
-
-
-    val outputTest = model.output //.forward(input)
-=======
       val outputTest = model.forward(floatInput)
       val loss = criterion.forward(outputTest, floatLabel)
       val gradOutputTest = criterion.backward(outputTest, floatLabel)
@@ -333,7 +298,6 @@
 
     model.zeroGradParameters()
     val outputTest = model.forward(floatInput).toTensor
->>>>>>> 93ef7b3b
     val output = TH.map("output").asInstanceOf[Tensor[Double]]
     abss = 0.0
     for (i <- 0 until outputTest.nElement()) {
@@ -342,19 +306,11 @@
     }
     assert(abss < 1e-2)
 
-<<<<<<< HEAD
-    val errTest = criterion.output //.forward(outputTest, labels)
-    val err = TH.map("err").asInstanceOf[Double]
-    errTest should be(err)
-
-    val gradOutputTest = criterion.gradInput //.backward(outputTest, labels)
-=======
     val errTest = criterion.forward(outputTest, floatLabel).toFloat
     val err = TH.map("err").asInstanceOf[Double].toFloat
     errTest should be(err +- 1e-5f)
 
     val gradOutputTest = criterion.backward(outputTest, floatLabel).toTensor
->>>>>>> 93ef7b3b
     val gradOutput = TH.map("gradOutput").asInstanceOf[Tensor[Double]]
     abss = 0.0
     for (i <- 0 until gradOutputTest.nElement()) {
@@ -363,18 +319,6 @@
     }
     assert(abss < 1e-2)
 
-<<<<<<< HEAD
-    val gradInput = model.gradInput //.backward(input, gradOutputTest)
-    val gradInputTorch = TH.map("gradInput").asInstanceOf[Tensor[Double]]
-
-
-    var gradInputAbs = 0.0
-    gradInput.map(gradInputTorch, (v1, v2) => {
-      gradInputAbs += abs(v1 - v2)
-      v1
-    })
-    println(s"outputAbs:$gradInputAbs")
-=======
     val gradInput = model.backward(floatInput, gradOutputTest).toTensor
     val gradInputTorch = TH.map("gradInput").asInstanceOf[Tensor[Double]]
 
@@ -385,8 +329,6 @@
     }
     assert(abss < 1e-2)
     // println(s"outputAbs:$gradInputAbs")
->>>>>>> 93ef7b3b
     // (gradInputAbs < 1E-16) should be
-
   }
 }
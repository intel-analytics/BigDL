--- conflicted
+++ resolved
@@ -40,25 +40,17 @@
     }
 
     Random.setSeed(1)
-<<<<<<< HEAD
-    val classNum: Int = 100
-=======
     val classNum: Int = 1000
->>>>>>> cefe660c
     val input = Tensor[Double](8, 3, 224, 224).apply1(e => Random.nextDouble())
     val labels = Tensor[Double](8).apply1(e => Random.nextInt(classNum))
 
     val seed = 100
     RNG.setSeed(seed)
-<<<<<<< HEAD
-
-=======
     val opt: Table = new Table()
     opt("shortcutType") = "B"
     opt("depth") = 18
     val model = ResNet[Double](classNum, opt)
     model.zeroGradParameters()
->>>>>>> cefe660c
 
 
     val code = "torch.manualSeed(" + seed + ")\n" +
@@ -69,15 +61,9 @@
         local Max = nn.SpatialMaxPooling
         local SBatchNorm = nn.SpatialBatchNormalization
 
-<<<<<<< HEAD
-        local nClasses = 100
-        local depth = 18
-        local shortcutType = 'C'
-=======
         local nClasses = 1000
         local depth = 18
         local shortcutType = 'B'
->>>>>>> cefe660c
         local iChannels
         local function shortcut(nInputPlane, nOutputPlane, stride)
           local useConv = shortcutType == 'C' or
@@ -185,14 +171,8 @@
         --model:add(nn.LogSoftMax())
 
         local parameters, gradParameters = model:getParameters()
-<<<<<<< HEAD
-        model:zeroGradParameters()
-        parameters_initial = parameters : clone()
-        gradParameters_initial = gradParameters : clone()
-=======
                 parameters_initial = parameters : clone()
                 gradParameters_initial = gradParameters : clone()
->>>>>>> cefe660c
 
                 --local criterion =  nn.ClassNLLCriterion()
                 local criterion = nn.CrossEntropyCriterion()
@@ -203,40 +183,6 @@
                   weightDecay = 5e-4
                 }
 
-<<<<<<< HEAD
-        feval = function(x)
-        model:zeroGradParameters()
-        model_initial = model : clone()
-        local output1 = model:forward(input)
-        local err1 = criterion:forward(output1, labels)
-        local gradOutput1 = criterion:backward(output1, labels)
-        model:backward(input, gradOutput1)
-        return err1, gradParameters
-        end
-        for i = 1,5,1 do
-          optim.sgd(feval, parameters, state)
-        end
-        utput=model.output
-        err=criterion.output
-        gradOutput=criterion.gradInput
-        gradInput = model.gradInput
-
-      """
-
-
-    TH.runNM(code, immutable.Map("input" -> input, "labels" -> labels), Array("output", "gradOutput", "err",
-        "parameters_initial", "gradParameters_initial", "gradInput", "model"))
-
-    val opt: Table = new Table()
-    opt("shortcutType") = "C"
-    opt("depth") = 18
-    opt("imagenet") = "imagenet"
-    val model = ResNet[Double](classNum, opt)
-    shareGradInput(model)
-
-    model.zeroGradParameters()
-    /*val parameterTorch = TH.map("parameters_initial").asInstanceOf[Tensor[Double]]
-=======
          feval = function(x)
               model:forward(input)
               criterion:forward(model.output, labels)
@@ -264,7 +210,6 @@
 //
 
     val parameterTorch = TH.map("parameters_initial").asInstanceOf[Tensor[Double]]
->>>>>>> cefe660c
     val parameters = model.getParameters()._1.asInstanceOf[Tensor[Double]]
 
     for (i <- 0 until parameters.nElement()) {
@@ -289,13 +234,8 @@
       "dampening" -> 0.0)
     val sgd = new SGD[Double]
 
-<<<<<<< HEAD
-    /*val floatInput = Tensor[Float](8, 3, 224, 224)
-    val floatLabels = Tensor[Float](8)
-=======
    /* val floatInput = Tensor[Float](256, 3, 224, 224)
     val floatLabels = Tensor[Float](256)
->>>>>>> cefe660c
     for (i <- 0 until floatInput.nElement()) {
       floatInput.storage().array()(i) = input.storage().array()(i).toFloat
     }
@@ -303,25 +243,6 @@
       floatLabels.storage().array()(i) = labels.storage().array()(i).toFloat
     }*/
 
-<<<<<<< HEAD
-
-    for (i <- 1 to 5) {
-      model.zeroGradParameters()
-      val outputTest = model.forward(input)
-      val loss = criterion.forward(outputTest, labels)
-      val gradOutputTest = criterion.backward(outputTest, labels)
-      model.backward(input, gradOutputTest)
-      sgd.optimize(_ => (loss, grad), weights, state, state)
-      println("scala loss: i = " + i)
-      println(loss)
-    }
-
-
-
-
-
-    model.zeroGradParameters()
-=======
     def feval(x: Tensor[Double]): (Double, Tensor[Double]) = {
       model.forward(input)
       criterion.forward(model.output, labels)
@@ -335,7 +256,6 @@
     }
 
    val output = TH.map("output").asInstanceOf[Tensor[Double]]
->>>>>>> cefe660c
     val outputTest = model.forward(input)
     val output = TH.map("output").asInstanceOf[Tensor[Double]]
     var abss = 0.0
@@ -512,49 +432,6 @@
     gradInput should be(gradInputTorch)
   }
   */
-<<<<<<< HEAD
-
-
-
-  def shareGradInput[@specialized(Float, Double) T: ClassTag](model: Module[T])
-    (implicit ev: TensorNumeric[T]): Unit = {
-    def sharingKey(m: Module[T]) = m.getClass.getName
-    val cache = Map[Any, Storage[T]]()
-    model.mapModules(m => {
-      val moduleType = m.getClass.getName
-      if (!moduleType.equals("com.intel.analytics.sparkdl.nn.ConcatAddTable")) {
-        val key = sharingKey(m)
-        if (!cache.contains(key)){
-          cache.put(key, Storage(Array(ev.fromType[Int](1))))
-        }
-
-        m.gradInput = Tensor[T](cache.get(key).get, 1, Array(0))
-      }
-    })
-    val shareStorageOdd  = Storage[T]()
-    val shareStorageEven = Storage[T]()
-    for ((m, i) <- model
-      .findModules("com.intel.analytics.sparkdl.nn.ConcatAddTable")
-      .zipWithIndex){
-      if (!cache.contains(i % 2)) {
-        cache.put(i % 2, Storage(Array(ev.fromType[Int](1))))
-      }
-      m.gradInput = Tensor[T](cache.get(i % 2).get, 1, Array(0))
-    }
-
-    cache.put("gradWeightMM", Storage(Array(ev.fromType[Int](1))))
-    cache.put("fInput", Storage(Array(ev.fromType[Int](1))))
-    cache.put("fGradInput", Storage(Array(ev.fromType[Int](1))))
-    for ((m, i) <- model
-      .findModules("com.intel.analytics.sparkdl.nn.SpatialConvolution")
-      .zipWithIndex){
-      val tmpModel = m.asInstanceOf[SpatialConvolution[T]]
-      tmpModel.gradWeightMM = Tensor[T](cache.get("gradWeightMM").get)
-      tmpModel.fInput = Tensor[T](cache.get("fInput").get)
-      tmpModel.fGradInput = Tensor[T](cache.get("fGradInput").get)
-    }
-  }
-=======
  def shareGradInput[@specialized(Float, Double) T: ClassTag](model: Module[T])
                                                             (implicit ev: TensorNumeric[T]): Unit = {
    def sharingKey(m: Module[T]) = m.getClass.getName
@@ -594,5 +471,4 @@
    }
  }
 
->>>>>>> cefe660c
 }
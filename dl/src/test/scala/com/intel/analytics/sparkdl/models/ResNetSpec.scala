/*
 * Licensed to the Apache Software Foundation (ASF) under one or more
 * contributor license agreements.  See the NOTICE file distributed with
 * this work for additional information regarding copyright ownership.
 * The ASF licenses this file to You under the Apache License, Version 2.0
 * (the "License"); you may not use this file except in compliance with
 * the License.  You may obtain a copy of the License at
 *
 *    http://www.apache.org/licenses/LICENSE-2.0
 *
 * Unless required by applicable law or agreed to in writing, software
 * distributed under the License is distributed on an "AS IS" BASIS,
 * WITHOUT WARRANTIES OR CONDITIONS OF ANY KIND, either express or implied.
 * See the License for the specific language governing permissions and
 * limitations under the License.
 */

package com.intel.analytics.sparkdl.models
import com.intel.analytics.sparkdl.models.ResNet.ShortcutType
import com.intel.analytics.sparkdl.nn._
import com.intel.analytics.sparkdl.optim.SGD
import com.intel.analytics.sparkdl.tensor.TensorNumericMath.TensorNumeric
import com.intel.analytics.sparkdl.tensor._
import com.intel.analytics.sparkdl.torch.TH
import com.intel.analytics.sparkdl.utils.RandomGenerator._
import com.intel.analytics.sparkdl.utils.{T, Engine}
import org.scalatest.{BeforeAndAfter, FlatSpec, Matchers}

import scala.collection.{immutable, mutable}
import scala.math._
import scala.reflect.ClassTag
import scala.util.Random

class ResNetSpec extends FlatSpec with BeforeAndAfter with Matchers {

  "ResNet double" should "generate correct output" in {
    //System.setProperty("java.io.tmpdir", "/disk2/test");
    Engine.setCoreNum(4)
    if (!TH.hasTorch()) {
      cancel("Torch is not installed")
    }

    Random.setSeed(1)
    val classNum: Int = 1000
    val input = Tensor[Double](4, 3, 224, 224).apply1(e => Random.nextDouble())
    val labels = Tensor[Double](4).apply1(e => Random.nextInt(classNum))

    val seed = 100
    RNG.setSeed(seed)
    val model = ResNet[Double](classNum, T("shortcutType" -> ShortcutType.B, "depth"->50))
    model.zeroGradParameters()


    val code = "torch.manualSeed(" + seed + ")\n" +
      """
        local Convolution = nn.SpatialConvolution
        local Avg = nn.SpatialAveragePooling
        local ReLU = nn.ReLU
        local Max = nn.SpatialMaxPooling
        local SBatchNorm = nn.SpatialBatchNormalization

        local nClasses = 1000
        local depth = 50
        local shortcutType = 'B'
        local iChannels
        local function shortcut(nInputPlane, nOutputPlane, stride)
          local useConv = shortcutType == 'C' or
                  (shortcutType == 'B' and nInputPlane ~= nOutputPlane)
          if useConv then
                 -- 1x1 convolution
            return nn.Sequential()
                    :add(Convolution(nInputPlane, nOutputPlane, 1, 1, stride, stride))
                    :add(SBatchNorm(nOutputPlane))
            elseif nInputPlane ~= nOutputPlane then
                 -- Strided, zero-padded identity shortcut
              return nn.Sequential()
                    :add(nn.SpatialAveragePooling(1, 1, stride, stride))
                    :add(nn.Concat(2)
                       :add(nn.Identity())
                       :add(nn.MulConstant(0)))
            else
              return nn.Identity()
           end
        end

      local function basicblock(n, stride)
          local nInputPlane = iChannels
          iChannels = n

          local s = nn.Sequential()
          s:add(Convolution(nInputPlane,n,3,3,stride,stride,1,1))
          s:add(SBatchNorm(n))
          s:add(ReLU(true))
          s:add(Convolution(n,n,3,3,1,1,1,1))
          s:add(SBatchNorm(n))

          return nn.Sequential()
                 --:add(shortcut(nInputPlane, n, stride))
                 --:add(s)
                 :add(nn.ConcatTable()
                    :add(s)
                 --   :add(s))
                    :add(shortcut(nInputPlane, n, stride)))
                 :add(nn.CAddTable(true))
                 :add(ReLU(true))
        end

        local function bottleneck(n, stride)
          local nInputPlane = iChannels
          iChannels = n * 4

          local s = nn.Sequential()
          s:add(Convolution(nInputPlane,n,1,1,1,1,0,0))
          s:add(SBatchNorm(n))
          s:add(ReLU(true))
          s:add(Convolution(n,n,3,3,stride,stride,1,1))
          s:add(SBatchNorm(n))
          s:add(ReLU(true))
          s:add(Convolution(n,n*4,1,1,1,1,0,0))
          s:add(SBatchNorm(n * 4))

          return nn.Sequential()
                 :add(nn.ConcatTable()
                   :add(s)
                   :add(shortcut(nInputPlane, n * 4, stride)))
                 :add(nn.CAddTable(true))
                 :add(ReLU(true))
        end


        local function layer(block, features, count, stride)
          local s = nn.Sequential()
          for i=1,count do
            s:add(block(features, i == 1 and stride or 1))
          end
          return s
        end

        local model = nn.Sequential()


        local cfg = {
                 --[10]  = {{1, 1, 1, 1}, 512, basicblock},
                 [18]  = {{2, 2, 2, 2}, 512, basicblock},
                 [34]  = {{3, 4, 6, 3}, 512, basicblock},
                 [50]  = {{3, 4, 6, 3}, 2048, bottleneck},
                 [101] = {{3, 4, 23, 3}, 2048, bottleneck},
                 [152] = {{3, 8, 36, 3}, 2048, bottleneck},
              }

              assert(cfg[depth], 'Invalid depth: ' .. tostring(depth))
              local def, nFeatures, block = table.unpack(cfg[depth])
              iChannels = 64
              --print(' | ResNet-' .. depth .. ' ImageNet')


        -- The ResNet ImageNet model
        model:add(Convolution(3,64,7,7,2,2,3,3))
        model:add(SBatchNorm(64))
        model:add(ReLU(true))
        model:add(Max(3,3,2,2,1,1))
        model:add(layer(block, 64, def[1]))
        model:add(layer(block, 128, def[2], 2))
        model:add(layer(block, 256, def[3], 2))
        model:add(layer(block, 512, def[4], 2))
        model:add(Avg(7, 7, 1, 1))
        model:add(nn.View(nFeatures):setNumInputDims(3))
        model:add(nn.Linear(nFeatures, nClasses))
        --model:add(nn.LogSoftMax())

        local parameters, gradParameters = model:getParameters()
                parameters_initial = parameters : clone()
                gradParameters_initial = gradParameters : clone()

                --local criterion =  nn.ClassNLLCriterion()
                local criterion = nn.CrossEntropyCriterion()
                state = {
                  learningRate = 1e-2,
                  momentum = 0.9,
                  dampening = 0.0,
                  weightDecay = 5e-4
                }

         feval = function(x)
              model:forward(input)
              criterion:forward(model.output, labels)
              model:zeroGradParameters()
              criterion:backward(model.output, labels)
              model:backward(input, criterion.gradInput)
              return criterion.output, gradParameters
           end

             for i = 1, 10, 1 do
              w, err = optim.sgd(feval, parameters, state)
             end

                output=model.output
                gradOutput=criterion.gradInput
                err = criterion.output
                gradInput = model.gradInput

      """

    TH.runNM(code, immutable.Map("input" -> input, "labels" -> labels), Array("output", "gradOutput", "err",
      "parameters_initial", "gradParameters_initial", "gradInput", "model"))

    shareGradInput(model)

    val parameterTorch = TH.map("parameters_initial").asInstanceOf[Tensor[Double]]
    val parameters = model.getParameters()._1.asInstanceOf[Tensor[Double]]

    for (i <- 0 until parameters.nElement()) {
      if (abs(parameters.storage().array()(i) - parameterTorch.storage().array()(i)) > 1e-8) {
        println(s"${parameters.storage().array()(i)} ${parameterTorch.storage().array()(i)}")
      }
    }

    //val criterion = new ClassNLLCriterion[Double]()
    val (weights, grad) = model.getParameters()
    val criterion = new CrossEntropyCriterion[Double]()

    val state = T("learningRate" -> 1e-2, "momentum" -> 0.9, "weightDecay" -> 5e-4,
      "dampening" -> 0.0)
    val sgd = new SGD[Double]

    /* val floatInput = Tensor[Float](256, 3, 224, 224)
     val floatLabels = Tensor[Float](256)
     for (i <- 0 until floatInput.nElement()) {
       floatInput.storage().array()(i) = input.storage().array()(i).toFloat
     }
     for (i <- 0 until floatLabels.nElement()) {
       floatLabels.storage().array()(i) = labels.storage().array()(i).toFloat
     }*/

    def feval(x: Tensor[Double]): (Double, Tensor[Double]) = {
      model.forward(input)
      criterion.forward(model.output, labels)
      model.zeroGradParameters()
      criterion.backward(model.output, labels)
      model.backward(input, criterion.gradInput)
      (criterion.output, grad)
    }
<<<<<<< HEAD
    for (i <- 1 to 5) {
=======
    for (i <- 1 until 10) {
>>>>>>> fc6e670d
      sgd.optimize(feval, weights, state)
    }

    val output = TH.map("output").asInstanceOf[Tensor[Double]]
    val outputTest = model.output //model.forward(input)
    var abss = 0.0
    for (i <- 0 until outputTest.nElement()) {
      val tmp = abs(outputTest.storage().array()(i) - output.storage().array()(i))
      abss += tmp
    }
    println(s"outputAbs:$abss")
    assert(abss < 1e-2)


    val errTest = criterion.output //criterion.forward(outputTest, labels)
    val err = TH.map("err").asInstanceOf[Double]
    println(s"${abs(errTest - err)}")
    assert(abs(errTest - err) < 1.5e-6)

    val gradOutputTest = criterion.gradInput //criterion.backward(outputTest, labels)
    val gradOutput = TH.map("gradOutput").asInstanceOf[Tensor[Double]]
    abss = 0.0
    for (i <- 0 until gradOutputTest.nElement()) {
      val tmp = abs(gradOutputTest.storage().array()(i) - gradOutput.storage().array()(i))
      abss += tmp
    }
    assert(abss < 2e-6)
    println(s"gradOutputTestAbs:$abss")

    val gradInput = model.gradInput // model.backward(input, gradOutputTest)
    val gradInputTorch = TH.map("gradInput").asInstanceOf[Tensor[Double]]

    abss = 0.0
    for (i <- 0 until gradInputTorch.nElement()) {
      val tmp = abs(gradInputTorch.storage().array()(i) - gradInput.storage().array()(i))
      abss += tmp
    }
    println(s"gradInputTestAbs:$abss")

    //    val (weights, grad) = model.getParameters()
    //    val modelTorch = TH.map("model").asInstanceOf[Module[Double]]
    //    val (weightsTorch, gradTorch) = modelTorch.getParameters()
    //    sgd.optimize(_ => (errTest, grad), weights, state, state)
    //    abss = 0.0
    //    for (i <- 0 until weights.nElement()) {
    //      val tmp = abs(weights.storage().array()(i) - weightsTorch.storage().array()(i))
    //      abss += tmp
    //    }
    //    assert(abss < 2e-2)
  }

  def shareGradInput[@specialized(Float, Double) T: ClassTag](model: Module[T])
    (implicit ev: TensorNumeric[T]): Unit = {
    def sharingKey(m: Module[T]) = m.getClass.getName

    val cache = mutable.Map[Any, Storage[T]]()

    model.mapModules(m => {
      val moduleType = m.getClass.getName
      if (!moduleType.equals("com.intel.analytics.sparkdl.nn.ConcatAddTable")) {
        val key = sharingKey(m)
        if (!cache.contains(key)){
          cache.put(key, Storage(Array(ev.fromType[Int](1))))
        }
        m.gradInput = Tensor[T](cache.get(key).get, 1, Array(0))
      }
    })

    for ((m, i) <- model
      .findModules("com.intel.analytics.sparkdl.nn.ConcatAddTable")
      .zipWithIndex){
      if (!cache.contains(i % 2)) {
        cache.put(i % 2, Storage(Array(ev.fromType[Int](1))))
      }
      m.gradInput = Tensor[T](cache.get(i % 2).get, 1, Array(0))
    }

    cache.put("gradWeightMM", Storage(Array(ev.fromType[Int](1))))
    cache.put("fInput", Storage(Array(ev.fromType[Int](1))))
    cache.put("fGradInput", Storage(Array(ev.fromType[Int](1))))
    for ((m, i) <- model
      .findModules("com.intel.analytics.sparkdl.nn.SpatialConvolution")
      .zipWithIndex){
      val tmpModel = m.asInstanceOf[SpatialConvolution[T]]
      tmpModel.gradWeightMM = Tensor[T](cache.get("gradWeightMM").get)
      tmpModel.fInput = Tensor[T](cache.get("fInput").get)
      tmpModel.fGradInput = Tensor[T](cache.get("fGradInput").get)
    }
  }

}<|MERGE_RESOLUTION|>--- conflicted
+++ resolved
@@ -240,11 +240,7 @@
       model.backward(input, criterion.gradInput)
       (criterion.output, grad)
     }
-<<<<<<< HEAD
     for (i <- 1 to 5) {
-=======
-    for (i <- 1 until 10) {
->>>>>>> fc6e670d
       sgd.optimize(feval, weights, state)
     }
 

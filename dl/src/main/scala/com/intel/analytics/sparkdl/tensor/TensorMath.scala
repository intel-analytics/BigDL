--- conflicted
+++ resolved
@@ -122,11 +122,8 @@
    */
   def sum(dim: Int): Tensor[T]
 
-<<<<<<< HEAD
-=======
   def sum(x: Tensor[T], dim: Int): Tensor[T]
 
->>>>>>> a3632b21
   /**
    * returns the mean of all elements of this.
    * @return
@@ -389,7 +386,7 @@
    * @return
    */
   def topk(k: Int, dim: Int = -1, increase: Boolean = true, result: Tensor[T] = null,
-           indices: Tensor[T] = null)
+    indices: Tensor[T] = null)
   : (Tensor[T], Tensor[T])
 
   /**

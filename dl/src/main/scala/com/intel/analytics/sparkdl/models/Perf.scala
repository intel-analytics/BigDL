/*
 * Licensed to the Apache Software Foundation (ASF) under one or more
 * contributor license agreements.  See the NOTICE file distributed with
 * this work for additional information regarding copyright ownership.
 * The ASF licenses this file to You under the Apache License, Version 2.0
 * (the "License"); you may not use this file except in compliance with
 * the License.  You may obtain a copy of the License at
 *
 *    http://www.apache.org/licenses/LICENSE-2.0
 *
 * Unless required by applicable law or agreed to in writing, software
 * distributed under the License is distributed on an "AS IS" BASIS,
 * WITHOUT WARRANTIES OR CONDITIONS OF ANY KIND, either express or implied.
 * See the License for the specific language governing permissions and
 * limitations under the License.
 */

package com.intel.analytics.sparkdl.models

import com.github.fommil.netlib.{BLAS, NativeSystemBLAS}
import com.intel.analytics.sparkdl.models.ResNet.ShortcutType
import com.intel.analytics.sparkdl.nn.{ClassNLLCriterion, Module}
import com.intel.analytics.sparkdl.tensor.TensorNumericMath.TensorNumeric
import com.intel.analytics.sparkdl.tensor.Tensor
<<<<<<< HEAD
import com.intel.analytics.sparkdl.utils.T
=======
>>>>>>> d1143cd2
import scopt.OptionParser

import scala.reflect.ClassTag

/**
 * Performance test for the models
 */
object Perf {
  val parser = new OptionParser[Params]("Performance Test") {
    head("Performance Test of Models")
    opt[Int]('b', "batchSize")
      .text("Batch size of input data")
      .action((v, p) => p.copy(batchSize = v))
    opt[Int]('i', "iteration")
      .text("Iteration of perf test. The result will be average of each iteration time cost")
      .action((v, p) => p.copy(iteration = v))
    opt[Int]('w', "warmUp")
      .text("Warm up iteration number. These iterations will run first and won't be count in " +
        "the perf test result.")
      .action((v, p) => p.copy(iteration = v))
    opt[String]('t', "type")
      .text("Data type. It can be float | double")
      .action((v, p) => p.copy(dataType = v))
      .validate(v =>
        if (v.toLowerCase() == "float" || v.toLowerCase() == "double") {
          success
        } else {
          failure("Data type can only be float or double now")
        }
      )
    opt[String]('m', "model")
      .text("Model name. It can be alexnet | alexnetowt | googlenet_v1 | vgg16 | vgg19 | lenet5")
      .action((v, p) => p.copy(module = v))
      .validate(v =>
        if (Set("alexnet", "alexnetowt", "googlenet_v1", "googlenet_v2", "vgg16", "vgg19",
<<<<<<< HEAD
          "lenet5", "resnet")
=======
          "lenet5").
>>>>>>> d1143cd2
          contains(v.toLowerCase())) {
          success
        } else {
          failure("Data type can only be alexnet | alexnetowt | googlenet_v1 | " +
            "vgg16 | vgg19 | lenet5 now")
        }
      )
    help("help").text("Prints this usage text")
  }

  def main(args: Array[String]): Unit = {
    parser.parse(args, new Params()).map(param => {
      param.dataType match {
        case "float" => performance[Float](param)
        case "double" => performance[Double](param)
        case _ => throw new IllegalArgumentException
      }
    })
  }

  def performance[T: ClassTag](param: Params)(implicit tn: TensorNumeric[T]): Unit = {
    val (model, input) = param.module match {
<<<<<<< HEAD
      case "alexnet" => (AlexNet(1000), Tensor[T](param.batchSize, 3, 224, 224))
=======
      case "alexnet" => (AlexNet(1000), Tensor[T](param.batchSize, 3, 227, 227))
>>>>>>> d1143cd2
      case "alexnetowt" => (AlexNet_OWT(1000), Tensor[T](param.batchSize, 3, 224, 224))
      case "googlenet_v1" => (GoogleNet_v1(1000), Tensor[T](param.batchSize, 3, 224, 224))
      case "googlenet_v2" => (GoogleNet_v2(1000), Tensor[T](param.batchSize, 3, 224, 224))
      case "vgg16" => (Vgg_16(1000), Tensor[T](param.batchSize, 3, 224, 224))
      case "vgg19" => (Vgg_19(1000), Tensor[T](param.batchSize, 3, 224, 224))
      case "lenet5" => (LeNet5(10), Tensor[T](param.batchSize, 1, 28, 28))
<<<<<<< HEAD
      case "resnet" => (ResNet(1000, T("shortcutType" -> ShortcutType.B, "depth"->50)), Tensor[T](param.batchSize, 3, 224, 224))
=======
>>>>>>> d1143cd2
    }
    input.rand()
    println(model)
    val criterion = new ClassNLLCriterion[T]()
    val labels = Tensor[T](param.batchSize).fill(tn.fromType(1))

    require(BLAS.getInstance().isInstanceOf[NativeSystemBLAS])
    for (i <- 1 to param.warmUp) {
      var time = System.nanoTime()
      val output = model.forward(input)
      criterion.forward(output, labels)
      val forwardTime = System.nanoTime() - time
      time = System.nanoTime()
      val gradOutput = criterion.backward(output, labels)
      model.backward(input, gradOutput)
      val backwardTime = System.nanoTime() - time
      println(s"Warm up iteration $i: forward ${forwardTime / 1e6}ms, " +
        s"backward ${backwardTime / 1e6}ms, " +
        s"total ${(forwardTime + backwardTime) / 1e6}ms")
    }
    model.resetTimes()
    var totalForwardTime = 0L
    var totalBackwardTime = 0L
    for (i <- 1 to param.iteration) {
      var time = System.nanoTime()
      val output = model.forward(input)
      criterion.forward(output, labels)
      val forwardTime = System.nanoTime() - time
      totalForwardTime += forwardTime
      time = System.nanoTime()
      val gradOutput = criterion.backward(output, labels)
      model.backward(input, gradOutput)
      val backwardTime = System.nanoTime() - time
      totalBackwardTime += backwardTime
      println(s"Iteration $i: forward ${forwardTime / 1e6}ms, backward ${backwardTime / 1e6}ms, " +
        s"total ${(forwardTime + backwardTime) / 1e6}ms")
    }
    val times = model.getTimes()
    println("Time cost of each layer(ms):")
    println(times.map(t => (t._1.getName(), (t._2 + t._3) / 1e6 / param.iteration,
      t._2 / 1e6 / param.iteration, t._3 / 1e6 / param.iteration))
      .flatMap(l => Array(s"${l._1}  forward: ${l._3}ms. ", s"${l._1}  backward: ${l._4}ms. "))
      .mkString("\n"))

    println(s"Model is ${param.module}")
    println(s"Average forward time is ${totalForwardTime / param.iteration / 1e6}ms")
    println(s"Average backward time is ${totalBackwardTime / param.iteration / 1e6}ms")
    println(s"Average time is ${(totalForwardTime + totalBackwardTime) / param.iteration / 1e6}ms")

    System.exit(0)
  }
}

case class Params(
  batchSize: Int = 64,
  iteration: Int = 10,
  warmUp: Int = 5,
  dataType: String = "float",
  module: String = "resnet"
)<|MERGE_RESOLUTION|>--- conflicted
+++ resolved
@@ -22,10 +22,7 @@
 import com.intel.analytics.sparkdl.nn.{ClassNLLCriterion, Module}
 import com.intel.analytics.sparkdl.tensor.TensorNumericMath.TensorNumeric
 import com.intel.analytics.sparkdl.tensor.Tensor
-<<<<<<< HEAD
 import com.intel.analytics.sparkdl.utils.T
-=======
->>>>>>> d1143cd2
 import scopt.OptionParser
 
 import scala.reflect.ClassTag
@@ -61,11 +58,7 @@
       .action((v, p) => p.copy(module = v))
       .validate(v =>
         if (Set("alexnet", "alexnetowt", "googlenet_v1", "googlenet_v2", "vgg16", "vgg19",
-<<<<<<< HEAD
           "lenet5", "resnet")
-=======
-          "lenet5").
->>>>>>> d1143cd2
           contains(v.toLowerCase())) {
           success
         } else {
@@ -88,21 +81,14 @@
 
   def performance[T: ClassTag](param: Params)(implicit tn: TensorNumeric[T]): Unit = {
     val (model, input) = param.module match {
-<<<<<<< HEAD
-      case "alexnet" => (AlexNet(1000), Tensor[T](param.batchSize, 3, 224, 224))
-=======
       case "alexnet" => (AlexNet(1000), Tensor[T](param.batchSize, 3, 227, 227))
->>>>>>> d1143cd2
       case "alexnetowt" => (AlexNet_OWT(1000), Tensor[T](param.batchSize, 3, 224, 224))
       case "googlenet_v1" => (GoogleNet_v1(1000), Tensor[T](param.batchSize, 3, 224, 224))
       case "googlenet_v2" => (GoogleNet_v2(1000), Tensor[T](param.batchSize, 3, 224, 224))
       case "vgg16" => (Vgg_16(1000), Tensor[T](param.batchSize, 3, 224, 224))
       case "vgg19" => (Vgg_19(1000), Tensor[T](param.batchSize, 3, 224, 224))
       case "lenet5" => (LeNet5(10), Tensor[T](param.batchSize, 1, 28, 28))
-<<<<<<< HEAD
       case "resnet" => (ResNet(1000, T("shortcutType" -> ShortcutType.B, "depth"->50)), Tensor[T](param.batchSize, 3, 224, 224))
-=======
->>>>>>> d1143cd2
     }
     input.rand()
     println(model)

--- conflicted
+++ resolved
@@ -78,22 +78,13 @@
 
   def performance[T: ClassTag](param: Params)(implicit tn: TensorNumeric[T]): Unit = {
     val (model, input) = param.module match {
-<<<<<<< HEAD
       case "alexnet" => (AlexNet(1000), Tensor[T](param.batchSize, 3, 224, 224))
       case "alexnetowt" => (AlexNet_OWT(1000), Tensor[T](param.batchSize, 3, 224, 224))
       case "googlenet_v1" => (GoogleNet_v1(1000), Tensor[T](param.batchSize, 3, 224, 224))
+      case "googlenet_v2" => (GoogleNet_v2(1000), Tensor[T](param.batchSize, 3, 224, 224))
       case "vgg16" => (Vgg_16(1000), Tensor[T](param.batchSize, 3, 224, 224))
       case "vgg19" => (Vgg_19(1000), Tensor[T](param.batchSize, 3, 224, 224))
       case "lenet5" => (LeNet5(10), Tensor[T](param.batchSize, 1, 28, 28))
-=======
-      case "alexnet" => (AlexNet(1000), torch.Tensor[T](param.batchSize, 3, 227, 227))
-      case "alexnetowt" => (AlexNet_OWT(1000), torch.Tensor[T](param.batchSize, 3, 224, 224))
-      case "googlenet_v1" => (GoogleNet_v1(1000), torch.Tensor[T](param.batchSize, 3, 224, 224))
-      case "googlenet_v2" => (GoogleNet_v2(1000), torch.Tensor[T](param.batchSize, 3, 224, 224))
-      case "vgg16" => (Vgg_16(1000), torch.Tensor[T](param.batchSize, 3, 224, 224))
-      case "vgg19" => (Vgg_19(1000), torch.Tensor[T](param.batchSize, 3, 224, 224))
-      case "lenet5" => (LeNet5(10), torch.Tensor[T](param.batchSize, 1, 28, 28))
->>>>>>> 2456c1b7
     }
     input.rand()
     println(model)

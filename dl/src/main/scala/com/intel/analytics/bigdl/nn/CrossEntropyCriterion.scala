--- conflicted
+++ resolved
@@ -30,12 +30,9 @@
 
 class CrossEntropyCriterion[T: ClassTag](
    val weights: Tensor[T] = null )(implicit ev: TensorNumeric[T]) extends TensorCriterion[T]{
-<<<<<<< HEAD
-  val gradInput: Tensor[T] = Tensor[T]()
-=======
->>>>>>> 93ef7b3b
-  private val lsm = new LogSoftMax[T]()
-  private val nll = new ClassNLLCriterion[T](weights)
+
+  private val lsm = LogSoftMax[T]()
+  private val nll = ClassNLLCriterion[T](weights)
 
   override def updateOutput(input: Tensor[T], target: Tensor[T]): T = {
     input.squeeze()

--- conflicted
+++ resolved
@@ -21,11 +21,7 @@
 import com.intel.analytics.bigdl.models.ResNet.ShortcutType
 import com.intel.analytics.bigdl.models.imagenet._
 import com.intel.analytics.bigdl.models.mnist.LeNet5
-<<<<<<< HEAD
-import com.intel.analytics.bigdl.nn.{ClassNLLCriterion, CrossEntropyCriterion, Module}
-=======
-import com.intel.analytics.bigdl.nn.ClassNLLCriterion
->>>>>>> 93ef7b3b
+import com.intel.analytics.bigdl.nn.{ClassNLLCriterion, CrossEntropyCriterion}
 import com.intel.analytics.bigdl.tensor.TensorNumericMath.TensorNumeric
 import com.intel.analytics.bigdl.tensor.Tensor
 import com.intel.analytics.bigdl.utils.T
@@ -107,7 +103,6 @@
       case "lenet5" => (LeNet5(10), Tensor[T](param.batchSize, 1, 28, 28))
       case "resnet" => {
         val curModel = ResNet(1000, T("shortcutType" -> ShortcutType.B, "depth"->50))
-          .asInstanceOf[Module[Tensor[T], Tensor[T], T]]
         ResNet.shareGradInput(curModel)
         ResNet.modelInit(curModel)
 //        ResNet.convInit(curModel)
@@ -121,23 +116,15 @@
       case "random" => input.rand()
     }
     println(model)
-<<<<<<< HEAD
     val criterion = param.module match {
-      case "resnet" => new CrossEntropyCriterion[T]()
-      case _ => new ClassNLLCriterion[T]()
+      case "resnet" => CrossEntropyCriterion()
+      case _ => ClassNLLCriterion()
     }
-=======
-    val criterion = ClassNLLCriterion[T]()
->>>>>>> 93ef7b3b
     val labels = Tensor[T](param.batchSize).fill(tn.fromType(1))
 
     for (i <- 1 to param.warmUp) {
       var time = System.nanoTime()
-<<<<<<< HEAD
-      val output = model.forward(input).asInstanceOf[Tensor[T]]
-=======
       val output = model.forward(input).toTensor[T]
->>>>>>> 93ef7b3b
       criterion.forward(output, labels)
       val forwardTime = System.nanoTime() - time
       time = System.nanoTime()
@@ -153,11 +140,7 @@
     var totalBackwardTime = 0L
     for (i <- 1 to param.iteration) {
       var time = System.nanoTime()
-<<<<<<< HEAD
-      val output = model.forward(input).asInstanceOf[Tensor[T]]
-=======
       val output = model.forward(input).toTensor[T]
->>>>>>> 93ef7b3b
       criterion.forward(output, labels)
       val forwardTime = System.nanoTime() - time
       totalForwardTime += forwardTime

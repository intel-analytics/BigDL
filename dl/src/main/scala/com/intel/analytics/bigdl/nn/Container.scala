--- conflicted
+++ resolved
@@ -20,24 +20,15 @@
 import com.intel.analytics.bigdl.nn.abstractnn.{Activity, AbstractModule}
 import com.intel.analytics.bigdl.tensor.Tensor
 import com.intel.analytics.bigdl.tensor.TensorNumericMath.TensorNumeric
-<<<<<<< HEAD
-import com.intel.analytics.bigdl.utils.{Activities, Table}
-import com.intel.analytics.bigdl._
-=======
->>>>>>> 93ef7b3b
+
 
 import scala.collection.mutable.ArrayBuffer
 import scala.reflect.ClassTag
 
-<<<<<<< HEAD
-abstract class Container[A <: Activities : ClassTag,
-    B <: Activities : ClassTag, T: ClassTag](
-  implicit ev: TensorNumeric[T]) extends Module[A, B, T] {
-=======
+
 private[nn] abstract class Container[A <: Activity : ClassTag,
     B <: Activity : ClassTag, T: ClassTag](
   implicit ev: TensorNumeric[T]) extends AbstractModule[A, B, T] {
->>>>>>> 93ef7b3b
 
   // list of sub modules
   val modules: ArrayBuffer[AbstractModule[Activity, Activity, T]]
@@ -72,56 +63,10 @@
     this
   }
 
-<<<<<<< HEAD
-
-//  /**
-//    * Find a module by given a parameter offset
-//    *
-//    * @param paramOffset parameter offset in the (weight, grad) vector returned by the
-//    *                    getParamter function
-//    * @param indexes     ignore it
-//    * @return module ref, offset(ignore), indexes from the current module
-//    */
-//  override def findModel(
-//                 paramOffset: Int,
-//                 indexes: Array[Int] = Array()):
-//  (Module[_ <: Activities, _ <: Activities, T], Int, Array[Int]) = (this, paramOffset, indexes)
-//
-//  override def mapModules(f: Module[_ <: Activities, _ <: Activities, T] => Unit): Unit = {
-//    f(this)
-//
-//    if (modules != null) {
-//      modules.foreach(_.mapModules(f))
-//    }
-//  }
-//
-//  override def findModules(name: String): ArrayBuffer[Module[_ <: Activities, _ <: Activities, T]] = {
-//    def matchName(module: Module[_ <: Activities, _ <: Activities, T]) =
-//      module.getClass.getName.equals(name)
-//
-//    val nodes = new ArrayBuffer[Module[_ <:Activities, _ <:Activities, T]]()
-//
-//    if (matchName(this)) nodes.append(this)
-//    if (modules != null) {
-//      modules
-//        .foreach(m => {
-//          if (matchName(m)) nodes.append(m)
-//          else if (m.isInstanceOf[Container[_ <: Activities, _ <: Activities, T]]) {
-//            val tempNodes = m.findModules(name)
-//            nodes ++= tempNodes
-//          }
-//      })
-//    }
-//
-//    nodes
-//  }
-
-=======
   override def checkEngineType(): this.type = {
     modules.foreach(_.checkEngineType())
     this
   }
->>>>>>> 93ef7b3b
 
   override def getTimes():
     Array[(AbstractModule[_ <: Activity, _ <: Activity, T], Long, Long)] = {

ARG SPARK_VERSION=2.4.6
ARG HADOOP_VERSION=2.7
ARG SPARK_HOME=/opt/spark
ARG JDK_VERSION=8u192
ARG JDK_URL=your_jdk_url
ARG BIGDL_VERSION=0.14.0-SNAPSHOT
ARG TINI_VERSION=v0.18.0
<<<<<<< HEAD
=======
ARG PYTHON_ENV_NAME=tf1
ARG DEBIAN_FRONTEND=noninteractive
>>>>>>> 1f526e77

# stage.1 jdk & spark
FROM ubuntu:20.04 as spark
ARG SPARK_VERSION
ARG HADOOP_VERSION
ARG JDK_VERSION
ARG JDK_URL
ARG SPARK_HOME
ARG DEBIAN_FRONTEND
ARG TINI_VERSION
ENV TINI_VERSION                        ${TINI_VERSION}
ENV SPARK_VERSION                       ${SPARK_VERSION}
ENV SPARK_HOME                          ${SPARK_HOME}
RUN apt-get update --fix-missing && \
    apt-get install -y apt-utils vim curl nano wget unzip maven git && \
# java
    wget -O jdk.tar.gz $JDK_URL && \
    gunzip jdk.tar.gz && \
    mkdir /opt/jdk$JDK_VERSION && \
    tar -xf jdk.tar -C /opt/jdk$JDK_VERSION --strip-components 1 && \
    rm jdk.tar && \
    ln -s /opt/jdk$JDK_VERSION /opt/jdk && \
# spark
    wget https://archive.apache.org/dist/spark/spark-${SPARK_VERSION}/spark-${SPARK_VERSION}-bin-hadoop${HADOOP_VERSION}.tgz && \
    tar -zxvf spark-${SPARK_VERSION}-bin-hadoop${HADOOP_VERSION}.tgz && \
    mv spark-${SPARK_VERSION}-bin-hadoop${HADOOP_VERSION} /opt/spark && \
    rm spark-${SPARK_VERSION}-bin-hadoop${HADOOP_VERSION}.tgz && \
    cp /opt/spark/kubernetes/dockerfiles/spark/entrypoint.sh /opt 

RUN ln -fs /bin/bash /bin/sh
RUN if [ $SPARK_VERSION = "3.1.2" ]; then \
        rm $SPARK_HOME/jars/okhttp-*.jar && \
        wget -P $SPARK_HOME/jars https://repo1.maven.org/maven2/com/squareup/okhttp3/okhttp/3.8.0/okhttp-3.8.0.jar; \
    elif [ $SPARK_VERSION = "2.4.6" ]; then \
        rm $SPARK_HOME/jars/kubernetes-client-*.jar && \
        wget -P $SPARK_HOME/jars https://repo1.maven.org/maven2/io/fabric8/kubernetes-client/4.4.2/kubernetes-client-4.4.2.jar; \
    fi

ADD https://github.com/krallin/tini/releases/download/${TINI_VERSION}/tini /sbin/tini
RUN git clone https://github.com/tensorflow/models/ /opt/models

# stage.2 bigdl
FROM ubuntu:20.04 as bigdl
ARG SPARK_VERSION
ARG BIGDL_VERSION
ARG DEBIAN_FRONTEND
ENV SPARK_VERSION               ${SPARK_VERSION}
ENV BIGDL_VERSION               ${BIGDL_VERSION}
ENV BIGDL_HOME                  /opt/bigdl-${BIGDL_VERSION}

RUN apt-get update --fix-missing && \
    apt-get install -y apt-utils vim curl nano wget unzip maven git
ADD ./download-bigdl.sh /opt

RUN chmod a+x /opt/download-bigdl.sh && \
    mkdir -p /opt/bigdl-examples/python
RUN /opt/download-bigdl.sh && \
    rm bigdl*.zip

# stage.3 copies layer
FROM ubuntu:20.04 as copies-layer
ARG BIGDL_VERSION
ARG DEBIAN_FRONTEND

COPY --from=bigdl /opt/bigdl-${BIGDL_VERSION} /opt/bigdl-${BIGDL_VERSION}
COPY --from=spark /opt/jdk /opt/jdk
COPY --from=spark /opt/spark /opt/spark
COPY --from=spark /opt/spark/kubernetes/dockerfiles/spark/entrypoint.sh /opt


# stage.4
<<<<<<< HEAD
FROM ubuntu:18.04
=======
FROM ubuntu:20.04
>>>>>>> 1f526e77
MAINTAINER The BigDL Authors https://github.com/intel-analytics/BigDL
ARG BIGDL_VERSION
ARG SPARK_VERSION
ARG SPARK_HOME
ARG TINI_VERSION
<<<<<<< HEAD
=======
ARG PYTHON_ENV_NAME
ARG DEBIAN_FRONTEND
>>>>>>> 1f526e77

ENV BIGDL_HOME                          /opt/bigdl-${BIGDL_VERSION}
ENV BIGDL_VERSION                       ${BIGDL_VERSION}
ENV SPARK_HOME                          ${SPARK_HOME}
ENV SPARK_VERSION                       ${SPARK_VERSION}
ENV OMP_NUM_THREADS                     4
ENV NOTEBOOK_PORT                       12345
ENV NOTEBOOK_TOKEN                      1234qwer
ENV RUNTIME_SPARK_MASTER                local[4]
ENV RUNTIME_K8S_SERVICE_ACCOUNT         spark
ENV RUNTIME_K8S_SPARK_IMAGE             intelanalytics/bigdl-k8s:${BIGDL_VERSION}-${SPARK_VERSION}
ENV RUNTIME_DRIVER_HOST                 localhost
ENV RUNTIME_DRIVER_PORT                 54321
ENV RUNTIME_EXECUTOR_CORES              4
ENV RUNTIME_EXECUTOR_MEMORY             20g
ENV RUNTIME_EXECUTOR_INSTANCES          1
ENV RUNTIME_TOTAL_EXECUTOR_CORES        4
ENV RUNTIME_DRIVER_CORES                4
ENV RUNTIME_DRIVER_MEMORY               10g
ENV RUNTIME_PERSISTENT_VOLUME_CLAIM     myvolumeclaim
ENV SPARK_HOME                          /opt/spark
ENV JAVA_HOME                           /opt/jdk
ENV BIGDL_CLASSPATH                     ${BIGDL_HOME}/jars/*
ENV PYTHONPATH                          ${BIGDL_HOME}/python/bigdl-spark_${SPARK_VERSION}-${BIGDL_VERSION}-python-api.zip:${BIGDL_HOME}/conf/spark-bigdl.conf:${SPARK_HOME}/python/lib/pyspark.zip:${SPARK_HOME}/python/lib/py4j-*.zip:/opt/models/research/slim
ENV PATH ${BIGDL_HOME}/bin/cluster-serving:${JAVA_HOME}/bin:${PATH}
ENV TINI_VERSION                        ${TINI_VERSION}
ENV LC_ALL                              C.UTF-8
ENV LANG                                C.UTF-8


COPY --from=copies-layer /opt /opt
COPY --from=spark /sbin/tini /sbin/tini

RUN mkdir -p /opt/bigdl-examples/python && \
    mkdir -p /opt/bigdl-examples/scala && \
    apt-get update --fix-missing && \
    apt-get install -y apt-utils vim curl nano wget unzip maven git && \
    apt-get install -y gcc g++ make && \
    apt-get install -y libsm6 libxext6 libxrender-dev && \
    rm /bin/sh && \
    ln -sv /bin/bash /bin/sh && \
    echo "auth required pam_wheel.so use_uid" >> /etc/pam.d/su && \
    chgrp root /etc/passwd && chmod ug+rw /etc/passwd 

RUN cp /sbin/tini /usr/bin/tini

WORKDIR /opt/spark/work-dir

ENTRYPOINT [ "/opt/entrypoint.sh" ]<|MERGE_RESOLUTION|>--- conflicted
+++ resolved
@@ -5,11 +5,7 @@
 ARG JDK_URL=your_jdk_url
 ARG BIGDL_VERSION=0.14.0-SNAPSHOT
 ARG TINI_VERSION=v0.18.0
-<<<<<<< HEAD
-=======
-ARG PYTHON_ENV_NAME=tf1
 ARG DEBIAN_FRONTEND=noninteractive
->>>>>>> 1f526e77
 
 # stage.1 jdk & spark
 FROM ubuntu:20.04 as spark
@@ -81,21 +77,13 @@
 
 
 # stage.4
-<<<<<<< HEAD
-FROM ubuntu:18.04
-=======
 FROM ubuntu:20.04
->>>>>>> 1f526e77
 MAINTAINER The BigDL Authors https://github.com/intel-analytics/BigDL
 ARG BIGDL_VERSION
 ARG SPARK_VERSION
 ARG SPARK_HOME
 ARG TINI_VERSION
-<<<<<<< HEAD
-=======
-ARG PYTHON_ENV_NAME
 ARG DEBIAN_FRONTEND
->>>>>>> 1f526e77
 
 ENV BIGDL_HOME                          /opt/bigdl-${BIGDL_VERSION}
 ENV BIGDL_VERSION                       ${BIGDL_VERSION}
